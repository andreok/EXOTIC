--- conflicted
+++ resolved
@@ -2157,94 +2157,7 @@
 
             log_info("\n\nOutput File Saved")
 
-<<<<<<< HEAD
             stellar_variability(ref_flux_dict, bestlmfit, compStarList, vsp_comp_stars, bestCompStar)
-=======
-            refCompDict = {}
-
-            if not bestCompStar:
-                for ckey in ref_flux_dict.keys():
-                    intx_times = np.intersect1d(np.array(bestlmfit.time), np.array(ref_flux_dict[ckey]['myfit'].time))
-                    comp_mask = [True if i in intx_times else False for i in ref_flux_dict[ckey]['myfit'].time]
-                    tar_mask = [True if i in intx_times else False for i in bestlmfit.time]
-
-                    oot_mask = (np.array(ref_flux_dict[ckey]['myfit'].transit)[comp_mask] == 1) # possibly fix this to intersect both
-                    oot_scatter = np.std((np.array(ref_flux_dict[ckey]['myfit'].data) / np.array(ref_flux_dict[ckey]['myfit'].airmass_model))[comp_mask][oot_mask])
-                    norm_unc = oot_scatter * np.array(ref_flux_dict[ckey]['myfit'].airmass_model)[comp_mask][oot_mask]
-                    norm_unc = norm_unc / np.nanmedian(np.array(bestlmfit.data)[tar_mask][oot_mask])
-
-                    ref_norm = (np.array(ref_flux_dict[ckey]['myfit'].data))[comp_mask]
-                    tar_norm = (np.array(bestlmfit.data) / np.nanmedian(np.array(bestlmfit.data)))[tar_mask]
-
-                    refCompDict[ckey] = {
-                        'times': intx_times,
-                        'cmask': comp_mask,
-                        'norm': ref_norm,
-                        'norm_unc': norm_unc,
-                        'res': tar_norm[oot_mask] - ref_norm[oot_mask],
-                        'xy': ref_flux_dict[ckey]['xy']
-                    }
-
-                    plt.plot(intx_times[oot_mask], refCompDict[ckey]['res'], '.', label=f"{ref_flux_dict[ckey]['xy']}")
-
-                plt.title("Best Comparison Star")
-                plt.ylabel("Residuals (flux)")
-                plt.xlabel("Time (JD)")
-                plt.legend()
-                plt.savefig("Best_Comp_Star.png")
-                plt.show()
-
-                chi2Sum = {}
-
-                for key, value in refCompDict.items():
-                    expected = np.ones(len(value['norm']))
-                    chi2Sum[key] = np.sum((np.power(value['norm'] - expected, 2)) / expected)
-
-                chosen = None
-                min_ind = min(chi2Sum, key=chi2Sum.get)
-                comp_xy = compStarList[min_ind]
-
-                for ckey in vsp_comp_stars.keys():
-                    if comp_xy == vsp_comp_stars[ckey]['xy']:
-                        chosen = vsp_comp_stars[ckey]
-                        break
-
-                Mc = chosen['mag']
-                Mc_err = chosen['err']
-
-                for ckey in ref_flux_dict.keys():
-                    if comp_xy == ref_flux_dict[ckey]['xy']:
-                        chosen = ref_flux_dict[ckey]
-                        break
-
-                intx_times = np.intersect1d(np.array(bestlmfit.time), np.array(chosen['myfit'].time))
-                comp_mask = [True if i in intx_times else False for i in chosen['myfit'].time]
-                oot_mask = (np.array(chosen['myfit'].transit)[comp_mask] == 1)
-
-                F = np.array(chosen['myfit'].data)[comp_mask][oot_mask]
-                Mt = Mc - (2.5 * np.log10(F))
-                F_err = refCompDict[ckey]['norm_unc']
-                Mt_err = (Mc_err**2 +(-2.5*F_err/(F*np.log(10)))**2)**0.5
-                vsp_label = [key for key, value in vsp_comp_stars.items() if value['xy'] == comp_xy][0]
-                vsp_params = {
-                    'time': intx_times,
-                    'mag': Mt,
-                    'mag_err': Mt_err,
-                    'cname': vsp_label,
-                    'cmag': Mc,
-                    'chart_id': chart_id,
-                    'OOT': oot_mask
-                }
-                plt.errorbar(intx_times[oot_mask], Mt, yerr=Mt_err, fmt='.', label='Target')
-                plt.title(f"Vmag: {round(np.median(Mt), 2)})")
-                plt.ylim([11.0, 11.5])
-                plt.ylabel("Vmag")
-                plt.xlabel("Time (JD)")
-                plt.legend()
-                plt.savefig("Stellar_Variability.png")
-                plt.show()
-
->>>>>>> 630a8463
         else:
             goodTimes, goodFluxes, goodNormUnc, goodAirmasses = [], [], [], []
             bestCompStar, comp_coords = None, None
@@ -2388,7 +2301,7 @@
         fig = myfit.plot_triangle()
         fig.savefig(Path(exotic_infoDict['save']) / "temp" /
                     f"Triangle_{pDict['pName']}_{exotic_infoDict['date']}.png")
-        
+
         VSPoutput_files = VSPOutputFiles(myfit, pDict, exotic_infoDict, durs, vsp_params)
         output_files = OutputFiles(myfit, pDict, exotic_infoDict, durs)
         error_txt = "\n\tPlease report this issue on the Exoplanet Watch Slack Channel in #data-reductions."
