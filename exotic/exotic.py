--- conflicted
+++ resolved
@@ -1,4 +1,3 @@
-<<<<<<< HEAD
 # Copyright (c) 2019-2020, California Institute of Technology.
 # All rights reserved.  Based on Government Sponsored Research under contracts NNN12AA01C, NAS7-1407 and/or NAS7-03001.
 
@@ -21,11 +20,6 @@
 #     Aaron Tran, John Engelke, Sujay Nair, Jon Varghese, Michael Fitzgerald
 # Supplemental Code: Kyle Pearson, Gael Roudier, and Jason Eastman
 # ########################################################################### #
-=======
-# --IMPORTS -----------------------------------------------------------
-print("Importing Python Packages - please wait.")
-
->>>>>>> 91aac697
 # EXOTIC version number
 # Now adhering to the Semantic Versioning 2.0.0
 # Given a version number MAJOR.MINOR.PATCH, increment the:
@@ -98,6 +92,7 @@
 from astropy.wcs import WCS, FITSFixedWarning
 from astroquery.simbad import Simbad
 from astroquery.gaia import Gaia
+from astroscrappy import detect_cosmics
 # UTC to BJD converter import
 from barycorrpy import utc_tdb
 # julian conversion imports
@@ -121,7 +116,7 @@
 from photutils import aperture_photometry
 import requests
 # scipy imports
-from scipy.ndimage import binary_erosion, binary_dilation, binary_closing, label, median_filter, generic_filter
+from scipy.ndimage import median_filter, generic_filter
 from scipy.optimize import least_squares
 from scipy.stats import mode
 from scipy.signal import savgol_filter
@@ -141,7 +136,6 @@
     from .api.elca import lc_fitter, binner
 except ImportError:  # package import
     from api.elca import lc_fitter, binner
-<<<<<<< HEAD
 try:  # nonlinear limb darkening numerics
     from .api.gaelLDNL import createldgrid
 except ImportError:  # package import
@@ -150,29 +144,6 @@
     from .version import __version__
 except ImportError:  # package import
     from version import __version__
-=======
-
-# astropy imports
-import astropy.time
-import astropy.coordinates
-from astropy.io import fits
-import astropy.units as u
-from astropy.coordinates import SkyCoord, EarthLocation, AltAz
-from astropy.wcs import WCS, FITSFixedWarning
-from astroquery.simbad import Simbad
-from astroquery.gaia import Gaia
-
-from astroscrappy import detect_cosmics
-
-# Image alignment import
-import astroalign as aa
-
-# Nonlinear Limb Darkening Calculations import
-try:  # module import
-    from .api.gaelLDNL import LimbDarkening
-except ImportError:  # package import
-    from api.gaelLDNL import LimbDarkening
->>>>>>> 91aac697
 
 animate_toggle()  # CLOSE PRELOAD ANIMATION
 # -- IMPORTS END --------------------------------------------------------------
@@ -277,7 +248,6 @@
             return False
         else:
             return True
-         
 
     @retry(stop=stop_after_attempt(3),
            wait=wait_exponential(multiplier=1, min=17, max=1024),
@@ -1011,7 +981,6 @@
             log.debug("Enter the directory path where " + filename + " files are located: " + directory)
 
 
-<<<<<<< HEAD
 class LimbDarkening:
 
     def __init__(self, teff=None, teffpos=None, teffneg=None, met=None, metpos=None, metneg=None,
@@ -1157,22 +1126,6 @@
         log.debug(""+str(ld_params['LD'][1][0]) + " +/- " + str(ld_params['ERR'][1][0]))
         log.debug(""+str(ld_params['LD'][2][0]) + " +/- " + str(ld_params['ERR'][2][0]))
         log.debug(""+str(ld_params['LD'][3][0]) + " +/- " + str(ld_params['ERR'][3][0]))
-=======
-# Checks for corrupted FITS files
-def check_file_corruption(files):
-
-    with warnings.catch_warnings():
-        warnings.simplefilter('error', category=AstropyWarning)
-        for file in files:
-            try:
-                with fits.open(file, checksum=True, ignore_missing_end=True) as hdul:
-                    pass
-            except OSError as e:
-                print('Found corrupted file and removing from reduction: {}, ({})'.format(file,e))
-                writelogfile.write('\nFound corrupted file and removing from reduction: {}, ({})'.format(file,e))
-                files.remove(file)
-        return files
->>>>>>> 91aac697
 
 
 def check_wcs(fits_file, save_directory, plate_opt):
@@ -1507,13 +1460,8 @@
         imscalen = input("Please enter the size of your pixel (e.g., 5 arc-sec/pixel). ")
         imagescale = "Image scale: " + str(imscalen)
 
-<<<<<<< HEAD
         log.debug("Cannot find the pixel scale in the image header.")
         log.debug("Please enter the size of your pixel (e.g., 5 arc-sec/pixel). "+imscalen)
-=======
-        writelogfile.write("Cannot find the pixel scale in the image header.")
-        writelogfile.write("Please enter the size of your pixel (e.g., 5 arc-sec/pixel). "+str(imscalen))
->>>>>>> 91aac697
     return imagescale
 
 
@@ -1627,6 +1575,7 @@
 
     return float(phot_table['aperture_sum']), bgflux
 
+
 def skybg_phot(data, xc, yc, r=10, dr=5, ptol=85, debug=False):
     # create a crude annulus to mask out bright background pixels
     xv, yv = mesh_box([xc, yc], np.round(r+dr))
@@ -1647,23 +1596,23 @@
 
         fig, ax = plt_exotic.subplots(2, 2, figsize=(9, 9))
         im = ax[0, 0].imshow(data[yv, xv], vmin=minb, vmax=maxb, cmap='inferno')
-        ax[0,0].set_title("Original Data")
+        ax[0, 0].set_title("Original Data")
         from mpl_toolkits.axes_grid1 import make_axes_locatable
         divider = make_axes_locatable(ax[0, 0])
         cax = divider.append_axes('right', size='5%', pad=0.05)
-        fig.colorbar(im,cax=cax, orientation='vertical')
-
-        ax[1,0].hist(bgsky.flatten(),label='Sky Annulus ({:.1f}, {:.1f})'.format(np.nanmedian(bgsky), amode), alpha=0.5, bins=np.arange(minb, maxb))
-        ax[1,0].hist(dat.flatten(), label='Clipped ({:.1f}, {:.1f})'.format(np.nanmedian(dat), cmode), alpha=0.5, bins=np.arange(minb, maxb))
-        ax[1,0].legend(loc='best')
-        ax[1,0].set_title("Sky Background")
-        ax[1,0].set_xlabel("Pixel Value")
-
-        ax[1,1].imshow(dat, vmin=minb, vmax=maxb, cmap='inferno')
-        ax[1,1].set_title("Clipped Sky Background")
-
-        ax[0,1].imshow(bgsky, vmin=minb, vmax=maxb, cmap='inferno')
-        ax[0,1].set_title("Sky Annulus")
+        fig.colorbar(im, cax=cax, orientation='vertical')
+
+        ax[1, 0].hist(bgsky.flatten(), label='Sky Annulus ({:.1f}, {:.1f})'.format(np.nanmedian(bgsky), amode), alpha=0.5, bins=np.arange(minb, maxb))
+        ax[1, 0].hist(dat.flatten(), label='Clipped ({:.1f}, {:.1f})'.format(np.nanmedian(dat), cmode), alpha=0.5, bins=np.arange(minb, maxb))
+        ax[1, 0].legend(loc='best')
+        ax[1, 0].set_title("Sky Background")
+        ax[1, 0].set_xlabel("Pixel Value")
+
+        ax[1, 1].imshow(dat, vmin=minb, vmax=maxb, cmap='inferno')
+        ax[1, 1].set_title("Clipped Sky Background")
+
+        ax[0, 1].imshow(bgsky, vmin=minb, vmax=maxb, cmap='inferno')
+        ax[0, 1].set_title("Sky Annulus")
         plt_exotic.tight_layout()
         plt_exotic.show()
     return min(np.nanmedian(dat), mode(dat.flatten(), nan_policy='omit').mode[0])
@@ -1906,6 +1855,7 @@
     parser.add_argument("-i", "--init", help=help_, type=str, default="")
 
     return parser.parse_args()
+
 
 def main():
 
@@ -2427,42 +2377,22 @@
                 # TODO add option to inits file
                 cosmicrayfilter_bool = True
                 if cosmicrayfilter_bool:
-                    print("\nFiltering your data for cosmic rays.")
-<<<<<<< HEAD
-                    log.debug("Filtering your data for cosmic rays.")
+                    log.info("Filtering your data for cosmic rays.")
+                    targx, targy, targamplitude, targsigX, targsigY, targrot, targoff = fit_centroid(sortedallImageData[0], [exotic_UIprevTPX, exotic_UIprevTPY], box=10)
+                    psffwhm = 2.355*(targsigX+targsigY)/2
+                    log.debug("FWHM in 1st image: {:.2f} px".format(np.round(psffwhm, 2)))
+                    log.debug("STDEV before: {:.2f}".format(np.std(sortedallImageData, 0).mean()))
+
+                    # # -------COSMIC RAY FILTERING-----------------------------------------------------------------------
+
                     animate_toggle(True)
-                    # # -------COSMIC RAY FILTERING-----------------------------------------------------------------------
-                    # For now, this is a simple median filter...in the future, should use something more smart later
-                    for xi in np.arange(np.shape(sortedallImageData)[-2]):
-                        # print("Filtering for cosmic rays in image row: "+str(xi)+"/"+str(np.shape(sortedallImageData)[-2]))
-                        for yi in np.arange(np.shape(sortedallImageData)[-1]):
-                            # Simple median filter
-                            idx = np.abs(sortedallImageData[:, xi, yi]-np.nanmedian(sortedallImageData[:, xi, yi])) > 5*np.nanstd(sortedallImageData[:, xi, yi])
-                            sortedallImageData[idx, xi, yi] = np.nanmedian(sortedallImageData[:, xi, yi])
-                            # Filter iteratively until no more 5sigma outliers exist - not currently working, so keep commented out for now
-                            # while sum(idx) > 0:
-                            #     # sortedallImageData[idx,xi,yi] = np.nanmedian(sortedallImageData[:,xi,yi])
-                            #     idx = np.abs(sortedallImageData[:,xi,yi]-np.nanmedian(sortedallImageData[:,xi,yi])) >  5*np.nanstd(sortedallImageData[:,xi,yi])
-                    animate_toggle()
-=======
-                    writelogfile.write("\nFiltering your data for cosmic rays.")
-                    targx, targy, targamplitude, targsigX, targsigY, targrot, targoff = fit_centroid(sortedallImageData[0], [UIprevTPX, UIprevTPY], box=10)
-                    psffwhm = 2.355*(targsigX+targsigY)/2
-                    writelogfile.write(" FWHM in 1st image: {:.2f} px".format(np.round(psffwhm,2)))
-                    writelogfile.write(" STDEV before: {:.2f}".format(np.std(sortedallImageData,0).mean()))
-                    
-                    # # -------COSMIC RAY FILTERING-----------------------------------------------------------------------
-                    
-                    done = False
-                    t = threading.Thread(target=animate, daemon=True)
-                    t.start()
-                    
+
                     for ii in range(len(sortedallImageData)):
 
                         # remove nans                        
                         nanmask = np.isnan(sortedallImageData[ii])
                         if nanmask.sum() > 0:
-                            bg = generic_filter(sortedallImageData[ii],np.nanmedian,(3,3))
+                            bg = generic_filter(sortedallImageData[ii], np.nanmedian, (3, 3))
                             sortedallImageData[ii][nanmask] = bg[nanmask]
                         
                         mask, clean = detect_cosmics(sortedallImageData[ii], psfmodel='gauss',  psffwhm=psffwhm, psfsize=2*round(psffwhm)+1,  sepmed=False, sigclip = 4.25, niter=2, objlim=10, cleantype='idw', verbose=False)                        
@@ -2470,19 +2400,19 @@
                         
                         # TODO move to function
                         # if ii == 0:
-                        # f,ax = plt.subplots(1,3,figsize=(18,8))
+                        # f,ax = plt_exotic.subplots(1,3,figsize=(18,8))
                         # ax[0].imshow(np.log10(ogdata),vmin=np.percentile(np.log10(bg),5), vmax=np.percentile(np.log10(bg),99))
                         # ax[0].set_title("Original Data")
                         # ax[1].imshow(mask,cmap='binary_r')
                         # ax[1].set_title("Cosmic Ray Mask")
                         # ax[2].imshow(np.log10(sortedallImageData[ii]),vmin=np.percentile(np.log10(bg),5), vmax=np.percentile(np.log10(bg),99))
                         # ax[2].set_title("Corrected Image")
-                        # plt.tight_layout()
-                        # plt.show()
->>>>>>> 91aac697
-
-                    done = True
-                writelogfile.write(" STDEV after: {:.2f}".format(np.std(sortedallImageData,0).mean()))
+                        # plt_exotic.tight_layout()
+                        # plt_exotic.show()
+
+                    animate_toggle()
+
+                log.debug("STDEV after: {:.2f}".format(np.std(sortedallImageData, 0).mean()))
 
                 # -------OPTIMAL COMP STAR, APERTURE, AND ANNULUS CALCULATION----------------------------------------
 
@@ -2560,73 +2490,14 @@
                         break
                 else:
                     break
-<<<<<<< HEAD
-
-            # TODO move to a function
-            # remove hot pixels
-            for ii in range(len(sortedallImageData)):
-                # bg = median_filter(sortedallImageData[ii],(4,4))
-                # kernel = Gaussian2DKernel(x_stddev=1)
-                # bg2 = convolve(sortedallImageData[ii],kernel)
-                # res = sortedallImageData[ii] - bg2
-                # mask = np.abs(res) > 3*np.std(res)
-                # std = np.nanmedian([np.nanstd(np.random.choice(res.flatten(),1000)) for i in range(250)])
-                # smask = np.abs(res) > 3*std # removes portions of the psf
-
-                # computationally expensive
-                # std = generic_filter(sortedallImageData[ii], np.std, (5,5))
-                # mask = np.abs(sortedallImageData[ii] - bg) > 3*std
-                # bgimg = np.copy(sortedallImageData[ii])
-                # bgimg[mask] = bg[mask]
-
-                # diagnostic debug
-                # ogdata = np.copy(sortedallImageData[ii])
-
-                # remove nans
-                nanmask = np.isnan(sortedallImageData[ii])
-                if nanmask.sum() > 0:
-                    bg = generic_filter(sortedallImageData[ii],np.nanmedian,(4,4))
-                else:
-                    # faster
-                    bg = median_filter(sortedallImageData[ii],(4,4))
-                sortedallImageData[ii][nanmask] = bg[nanmask]
-
-                # find and remove all single pixel blocks brighter than 98th percentile
-                bmask = binary_closing(sortedallImageData[ii] > np.percentile(sortedallImageData[ii], 98))
-                bmask1 = binary_dilation(binary_erosion(binary_closing(bmask)))
-                hotmask = np.logical_xor(bmask,bmask1)
-                labels, nlabel = label(hotmask)
-                sortedallImageData[ii][hotmask] = bg[hotmask]
-
-                # kinda slow
-                # replace hot pixels with average of neighboring pixels
-                # for j in range(1,nlabel+1):
-                #     mmask = labels==j  # mini mask
-                #     smask = binary_dilation(mmask)  # dilated mask
-                #     bmask = np.logical_xor(smask,mmask)  # bounding pixels
-                #     sortedallImageData[ii][mmask] = np.mean(sortedallImageData[ii][bmask])  # replace
-
-                # TODO move to function
-                # f,ax = plt_exotic.subplots(1,3,figsize=(18,8))
-                # ax[0].imshow(np.log10(ogdata),vmin=np.percentile(np.log10(bg),5), vmax=np.percentile(np.log10(bg),99))
-                # ax[0].set_title("Original Data")
-                # ax[1].imshow(hotmask,cmap='binary_r')
-                # ax[1].set_title("Hot Mask")
-                # ax[2].imshow(np.log10(sortedallImageData[ii]),vmin=np.percentile(np.log10(bg),5), vmax=np.percentile(np.log10(bg),99))
-                # ax[2].set_title("Corrected Image")
-                # plt_exotic.tight_layout()
-                # plt_exotic.show()
-
-=======
-            
->>>>>>> 91aac697
+
             # Image Alignment
             sortedallImageData, boollist = image_alignment(sortedallImageData)
 
             timesListed = timesListed[boollist]
             airMassList = airMassList[boollist]
 
-            minAperture = max(1,int(2 * max(targsigX, targsigY)))
+            minAperture = max(1, int(2 * max(targsigX, targsigY)))
             maxAperture = int(5 * max(targsigX, targsigY) + 1)
             minAnnulus = 2
             maxAnnulus = 5
@@ -2670,13 +2541,13 @@
                 if aperture_min <= 1:
                     aperture_sizes = np.arange(1, 10, 2)
                 else:
-                    aperture_sizes = np.round(np.linspace(aperture_min, aperture_max, 10),2)
+                    aperture_sizes = np.round(np.linspace(aperture_min, aperture_max, 10), 2)
 
                 aperture_sizes = np.append(aperture_sizes, -1*aperture_sizes)  # no comparison star
                 aperture_sizes = np.append(aperture_sizes, 0)  # PSF fit
 
                 # single annulus size
-                annulus_sizes = [10,12,15]
+                annulus_sizes = [10, 12, 15]
 
                 target_fits = {}
                 ref_fits = {}
@@ -2956,14 +2827,14 @@
 
                         # -----LM LIGHTCURVE FIT--------------------------------------
                         prior = {
-                            'rprs':pDict['rprs'],    # Rp/Rs
-                            'ars':pDict['aRs'],      # a/Rs
-                            'per':pDict['pPer'],     # Period [day]
-                            'inc':pDict['inc'],      # Inclination [deg]
+                            'rprs': pDict['rprs'],    # Rp/Rs
+                            'ars': pDict['aRs'],      # a/Rs
+                            'per': pDict['pPer'],     # Period [day]
+                            'inc': pDict['inc'],      # Inclination [deg]
                             'u0': ld0[0], 'u1': ld1[0], 'u2': ld2[0], 'u3': ld3[0],  # limb darkening (nonlinear)
                             'ecc': pDict['ecc'],     # Eccentricity
-                            'omega':0,          # Arg of periastron
-                            'tmid':pDict['midT'],    # time of mid transit [day]
+                            'omega': 0,          # Arg of periastron
+                            'tmid': pDict['midT'],    # time of mid transit [day]
                             'a1': arrayFinalFlux.mean(),  # max() - arrayFinalFlux.min(), #mid Flux
                             'a2': 0,             # Flux lower bound
                         }
@@ -3406,20 +3277,20 @@
 
         try:
             mybounds = {
-                'rprs':[pDict['rprs']-3*pDict['rprsUnc'], pDict['rprs']+3*pDict['rprsUnc']],
-                'tmid':[max(lower,goodTimes.min()),min(goodTimes.max(),upper)],
-                'ars':[pDict['aRs']-5*pDict['aRsUnc'], pDict['aRs']+5*pDict['aRsUnc']],
-
-                'a1':[bestlmfit.parameters['a1']*0.75, bestlmfit.parameters['a1']*1.25],
-                'a2':[bestlmfit.parameters['a2']-0.25, bestlmfit.parameters['a2']+0.25],
+                'rprs': [pDict['rprs']-3*pDict['rprsUnc'], pDict['rprs']+3*pDict['rprsUnc']],
+                'tmid': [max(lower, goodTimes.min()), min(goodTimes.max(), upper)],
+                'ars': [pDict['aRs']-5*pDict['aRsUnc'], pDict['aRs']+5*pDict['aRsUnc']],
+
+                'a1': [bestlmfit.parameters['a1']*0.75, bestlmfit.parameters['a1']*1.25],
+                'a2': [bestlmfit.parameters['a2']-0.25, bestlmfit.parameters['a2']+0.25],
             }
         except:
             mybounds = {
-                'rprs':[pDict['rprs']-3*pDict['rprsUnc'], pDict['rprs']+3*pDict['rprsUnc']],
-                'tmid':[max(lower,goodTimes.min()),min(goodTimes.max(),upper)],
-                'ars':[pDict['aRs']-5*pDict['aRsUnc'], pDict['aRs']+5*pDict['aRsUnc']],
-                'a1':[0, 3*np.nanmax(goodFluxes)],
-                'a2':[-3,3],
+                'rprs': [pDict['rprs']-3*pDict['rprsUnc'], pDict['rprs']+3*pDict['rprsUnc']],
+                'tmid': [max(lower, goodTimes.min()), min(goodTimes.max(), upper)],
+                'ars': [pDict['aRs']-5*pDict['aRsUnc'], pDict['aRs']+5*pDict['aRsUnc']],
+                'a1': [0, 3*np.nanmax(goodFluxes)],
+                'a2': [-3, 3],
             }
 
         # fitting method in elca.py
@@ -3469,7 +3340,6 @@
         ax_lc.set_ylabel('Relative Flux')
         ax_lc.get_xaxis().set_visible(False)
 
-
         ax_res.errorbar(binner(myfit.phase, len(myfit.residuals) // 10), binner(myfit.residuals/np.median(myfit.data), len(myfit.residuals) // 10),
                         yerr=binner(myfit.residuals/np.median(myfit.data), len(myfit.residuals) // 10, myfit.detrendederr)[1],
                         fmt='s', ms=5, mfc='b', mec='None', ecolor='b', zorder=10)
@@ -3491,11 +3361,10 @@
         ###################################################################################
 
         # triangle plot
-        fig,axs = dynesty.plotting.cornerplot(myfit.results, labels=list(mybounds.keys()), quantiles_2d=[0.4, 0.85], smooth=0.015, show_titles=True, use_math_text=True, title_fmt='.2e', hist2d_kwargs={'alpha': 1, 'zorder': 2, 'fill_contours': False})
-        dynesty.plotting.cornerpoints(myfit.results, labels=list(mybounds.keys()), fig=[fig, axs[1:,:-1]], plot_kwargs={'alpha': 0.1,'zorder': 1,})
+        fig, axs = dynesty.plotting.cornerplot(myfit.results, labels=list(mybounds.keys()), quantiles_2d=[0.4, 0.85], smooth=0.015, show_titles=True, use_math_text=True, title_fmt='.2e', hist2d_kwargs={'alpha': 1, 'zorder': 2, 'fill_contours': False})
+        dynesty.plotting.cornerpoints(myfit.results, labels=list(mybounds.keys()), fig=[fig, axs[1:, :-1]], plot_kwargs={'alpha': 0.1, 'zorder': 1, })
         fig.savefig(exotic_infoDict['saveplot'] + 'temp/Triangle_{}_{}.png'.format(pDict['pName'], exotic_infoDict['date']))
         plt_exotic.close()
-
 
         # write output to text file
         outParamsFile = open(exotic_infoDict['saveplot'] + 'FinalLightCurve' + pDict['pName'] + exotic_infoDict['date'] + '.csv', 'w+')
