--- conflicted
+++ resolved
@@ -706,11 +706,7 @@
         self.info['exposure'] = user_input("Please enter your exposure time (seconds): ", type_=int)
 
     def pixel_scale(self):
-<<<<<<< HEAD
-        self.info['flatsdir'] = user_input("Please enter the size of your pixel (Ex: 5 arcsec/pixel): ", type_=str)
-=======
-        self.info['flatsdir'] = user_input("Please enter the size of your pixel (e.g., 5 arcsec/pixel):", type_=str)
->>>>>>> 19350856
+        self.info['flatsdir'] = user_input("Please enter the size of your pixel (e.g., 5 arcsec/pixel): ", type_=str)
 
     def planet(self):
         while True:
