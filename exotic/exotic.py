# Copyright (c) 2019-2020, California Institute of Technology.
# All rights reserved.  Based on Government Sponsored Research under contracts NNN12AA01C, NAS7-1407 and/or NAS7-03001.

# Redistribution and use in source and binary forms, with or without modification, are permitted provided that the following conditions are met:
#    1. Redistributions of source code must retain the above copyright notice, this list of conditions and the following disclaimer.
#    2. Redistributions in binary form must reproduce the above copyright notice, this list of conditions and the following disclaimer in the documentation and/or other materials provided with the distribution.
#    3. Neither the name of the California Institute of Technology (Caltech), its operating division the Jet Propulsion Laboratory (JPL), the National Aeronautics and Space Administration (NASA), nor the names of its contributors may be used to endorse or promote products derived from this software without specific prior written permission.

# THIS SOFTWARE IS PROVIDED BY THE COPYRIGHT HOLDERS AND CONTRIBUTORS "AS IS" AND ANY EXPRESS OR IMPLIED WARRANTIES, INCLUDING, BUT NOT LIMITED TO,
# THE IMPLIED WARRANTIES OF MERCHANTABILITY AND FITNESS FOR A PARTICULAR PURPOSE ARE DISCLAIMED.
# IN NO EVENT SHALL THE CALIFORNIA INSTITUTE OF TECHNOLOGY BE LIABLE FOR ANY DIRECT, INDIRECT, INCIDENTAL, SPECIAL, EXEMPLARY, OR CONSEQUENTIAL DAMAGES
# (INCLUDING, BUT NOT LIMITED TO, PROCUREMENT OF SUBSTITUTE GOODS OR SERVICES; LOSS OF USE, DATA, OR PROFITS; OR BUSINESS INTERRUPTION) HOWEVER CAUSED AND ON ANY THEORY OF LIABILITY,
# WHETHER IN CONTRACT, STRICT LIABILITY, OR TORT (INCLUDING NEGLIGENCE OR OTHERWISE) ARISING IN ANY WAY OUT OF THE USE OF THIS SOFTWARE,
# EVEN IF ADVISED OF THE POSSIBILITY OF SUCH DAMAGE.


####################################################################
# EXOplanet Transit Interpretation Code (EXOTIC)
#
# Authors: Ethan Blaser, Rob Zellem, Kyle Pearson, Tamim Fatahi, Marlee Smith, Aaron Tran, John Engelke, Sujay Nair, Jon Varghese, Michael Fitzgerald
# Supplemental Code: Kyle Pearson, Gael Roudier, and Jason Eastman
####################################################################

# --IMPORTS -----------------------------------------------------------
print("Importing Python Packages - please wait.")

# EXOTIC version number
# Now adhering to the Semantic Versioning 2.0.0
# Given a version number MAJOR.MINOR.PATCH, increment the:
# MAJOR version when you make incompatible API changes,
# MINOR version when you add functionality in a backwards compatible manner, and
# PATCH version when you make backwards compatible bug fixes.
# Additional labels for pre-release and build metadata are available as extensions to the MAJOR.MINOR.PATCH format.
# https://semver.org, e.g. __version__ = "0.14.4" from the version import
try:  # module import
    from .version import __version__
except ImportError:  # package import
    from version import __version__

import itertools
import threading
import time
import sys
import datetime

writelogfile = open("logfile.txt", "w")

writelogfile.write("*************************\nEXOTIC reduction log file\n*************************\n\n")
writelogfile.write(str(datetime.datetime.now()))

print('Python Version: %s' % sys.version)
writelogfile.write('\n\nPython Version: %s' % sys.version)

# To increase memory allocation for EXOTIC; allows for more fits files
# import resource
# resource.setrlimit(resource.RLIMIT_STACK, (resource.RLIM_INFINITY, resource.RLIM_INFINITY))

# here is the animation
def animate():
    for c in itertools.cycle(['|', '/', '-', '\\']):
        if done:
            break
        sys.stdout.write('\rThinking ' + c)
        sys.stdout.flush()
        time.sleep(0.1)
    # sys.stdout.write('\nDone!     \n')
    # print('\nDone!     \n')


done = False
t = threading.Thread(target=animate, daemon=True)
t.start()

import logging
import os
import json
import platform
import warnings
import argparse
import glob as g
from io import StringIO

# data processing
import pandas
import requests
import numpy as np

# julian conversion imports
import dateutil.parser as dup

# UTC to BJD converter import
from barycorrpy import utc_tdb

# scipy imports
from scipy.optimize import least_squares
from scipy.ndimage import binary_erosion, binary_dilation, binary_closing, label, median_filter, generic_filter
from scipy.stats import mode
from scipy.signal import savgol_filter

# Pyplot imports
import matplotlib.pyplot as plt
from astropy.visualization import astropy_mpl_style
from matplotlib.animation import FuncAnimation

plt.style.use(astropy_mpl_style)

# Nested Sampling imports
import dynesty
try:  # module import
    from .api.elca import lc_fitter, binner
except ImportError:  # package import
    from api.elca import lc_fitter, binner

# astropy imports
import astropy.time
import astropy.coordinates
from astropy.io import fits
import astropy.units as u
from astropy.coordinates import SkyCoord, EarthLocation, AltAz
from astropy.wcs import WCS, FITSFixedWarning
from astroquery.simbad import Simbad
from astroquery.gaia import Gaia
from astropy.utils.exceptions import AstropyWarning

# Image alignment import
import astroalign as aa

# Nonlinear Limb Darkening Calculations import
try:  # module import
    from .api.gaelLDNL import createldgrid
except ImportError:  # package import
    from api.gaelLDNL import createldgrid

# photometry
from photutils import CircularAperture
from photutils import aperture_photometry

# cross corrolation imports
from skimage.registration import phase_cross_correlation

# error handling for scraper
from tenacity import retry, retry_if_exception_type, retry_if_result, \
    stop_after_attempt, wait_exponential

# long process here
# time.sleep(10)
done = True

# ################### START PROPERTIES ########################################
# GLOBALS (set in main before method calls)
infoDict = dict()
UIprevTPX, UIprevTPY, UIprevRPX, UIprevRPY = 0, 0, 0, 0
distFC = 0
ax1 = plt.figure()  # placeholder
# ################### END PROPERTIES ##########################################

def sigma_clip(ogdata, sigma=3, dt=21):
    nanmask = np.isnan(ogdata)
    mdata = savgol_filter(ogdata[~nanmask], dt, 2)
    res = ogdata[~nanmask] - mdata
    std = np.nanmedian([np.nanstd(np.random.choice(res,50)) for i in range(100)])
    #std = np.nanstd(res) # biased from large outliers
    sigmask = np.abs(res) > sigma*std
    nanmask[~nanmask] = sigmask
    return nanmask

# ################### START ARCHIVE SCRAPER (PRIORS) ##########################
class NASAExoplanetArchive:

    def __init__(self, planet=None, candidate=False):
        self.planet = planet
        # self.candidate = candidate
        self.pl_dict = None

        # CONFIGURATIONS
        self.requests_timeout = 16, 512 # connection timeout, response timeout in secs.

        # SHARED CONSTANTS
        self.pi = 3.14159
        self.au = 1.496e11 # m
        self.rsun = 6.955e8 # m
        self.rjup = 7.1492e7 # m
        self.G = 0.00029591220828559104 # day, AU, Msun

        # SHARED LAMBDAS
        # keplerian semi-major axis (au)
        self.sa = lambda m, P: (self.G * m * P ** 2 / (4 * self.pi ** 2)) ** (1. / 3)

    def planet_info(self):
        print("\nLooking up {}- please wait.".format(self.planet))
        self.planet, candidate = self._new_scrape(filename="eaConf.json", target=self.planet)

        if not candidate:
            with open("eaConf.json", "r") as confirmed:
                data = json.load(confirmed)
                planets = [data[i]['pl_name'] for i in range(len(data))]
                idx = planets.index(self.planet)
                self._get_params(data[idx])
                print('\nSuccessfully found {} in the NASA Exoplanet Archive!'.format(self.planet))
                writelogfile.write('\n\nSuccessfully found {} in the NASA Exoplanet Archive!'.format(self.planet))
        return self.planet, candidate, self.pl_dict

    def _dataframe_to_jsonfile(self, dataframe, filename):
        jsondata = json.loads(dataframe.to_json(orient='table', index=False))
        with open(filename, "w") as f:
            f.write(json.dumps(jsondata['data'], indent=4))

    def _tap_query(self, base_url, query, dataframe=True):
        # table access protocol query

        # build url
        uri_full = base_url
        for k in query:
            if k != "format":
                uri_full += "{} {} ".format(k, query[k])

        uri_full = uri_full[:-1] + "&format={}".format(query.get("format", "csv"))
        uri_full = uri_full.replace(' ', '+')
        print(uri_full)

        response = requests.get(uri_full, timeout=self.requests_timeout)
        # TODO check status_code?

        if dataframe:
            return pandas.read_csv(StringIO(response.text))
        else:
            return response.text

    @retry(stop=stop_after_attempt(3),
           wait=wait_exponential(multiplier=1, min=17, max=1024),
           retry=(retry_if_exception_type(requests.exceptions.RequestException) |
                  retry_if_exception_type(ConnectionError)))
    def _new_scrape(self, filename="eaConf.json", target=None):

        # scrape_new()
        uri_ipac_base = "https://exoplanetarchive.ipac.caltech.edu/TAP/sync?query="
        uri_ipac_query = {
            # Table columns: https://exoplanetarchive.ipac.caltech.edu/docs/API_PS_columns.html
            "select": "pl_name,hostname,tran_flag,pl_massj,pl_radj,pl_radjerr1,"
                      "pl_ratdor,pl_ratdorerr1,pl_orbincl,pl_orbinclerr1,"
                      "pl_orbper,pl_orbpererr1,pl_orbeccen,"
                      "pl_orblper,pl_tranmid,pl_tranmiderr1,"
                      "pl_trandep,pl_trandeperr1,pl_trandeperr2,"
                      "pl_ratror,pl_ratrorerr1,pl_ratrorerr2,"
                      "st_teff,st_tefferr1,st_tefferr2,st_met,st_meterr1,st_meterr2,"
                      "st_logg,st_loggerr1,st_loggerr2,st_mass,st_rad,st_raderr1,ra,dec,pl_pubdate",
            "from": "ps",  # Table name
            "where": "tran_flag = 1 and default_flag = 1",
            "order by": "pl_pubdate desc",
            "format": "csv"
        }

        if target:
            uri_ipac_query["where"] += " and pl_name = '{}'".format(target)

        default = self._tap_query(uri_ipac_base, uri_ipac_query)

        # fill in missing columns
        uri_ipac_query['where'] = 'tran_flag=1'

        if target:
            uri_ipac_query["where"] += " and pl_name = '{}'".format(target)

        extra = self._tap_query(uri_ipac_base, uri_ipac_query)

        if len(default) == 0:
            target = input("Cannot find target ({}) in NASA Exoplanet Archive. Check case sensitivity and re-enter the"
                           "\nplanet's name or type candidate if this is a planet candidate: ".format(target))
            if target.strip().lower() == 'candidate':
                target = input("\nPlease enter candidate planet's name: ")
                writelogfile.write("\n\nCandidate Planet's Name: %s " % target)
                return target, True
            else:
                return self._new_scrape(filename="eaConf.json", target=target)
        else:
            # replaces NEA default with most recent publication
            default.iloc[0] = extra.iloc[0]

            # for each planet
            for i in default.pl_name:

                # extract rows for each planet
                ddata = default.loc[default.pl_name == i]
                edata = extra.loc[extra.pl_name == i]

                # for each nan column in default
                nans = ddata.isna()
                for k in ddata.keys():
                    if nans[k].bool():  # if col value is nan
                        if not edata[k].isna().all():  # if replacement data exists
                            # replace with first index
                            default.loc[default.pl_name == i, k] = edata[k][edata[k].notna()].values[0]
                            # TODO could use mean for some variables (not mid-transit)
                            # print(i,k,edata[k][edata[k].notna()].values[0])
                        else:
                            # permanent nans - require manual entry
                            if k == 'pl_orblper':  # omega
                                default.loc[default.pl_name == i, k] = 0
                            elif k == 'pl_ratdor':  # a/R*
                                # Kepler's 3rd law
                                semi = self.sa(ddata.st_mass.values[0], ddata.pl_orbper.values[0])
                                default.loc[default.pl_name == i, k] = semi * self.au / (
                                            ddata.st_rad.values[0] * self.rsun)
                            elif k == 'pl_orbincl':  # inclination
                                default.loc[default.pl_name == i, k] = 90
                            elif k == "pl_orbeccen":  # eccentricity
                                default.loc[default.pl_name == i, k] = 0
                            elif k == "st_met":  # [Fe/H]
                                default.loc[default.pl_name == i, k] = 0

            self._dataframe_to_jsonfile(default, filename)
            return target, False

    def _get_params(self, data):
        # translate data from Archive keys to Ethan Keys
        try:
            rprs = np.sqrt(data['pl_trandep'] / 100.)
            rprserr = np.sqrt(np.abs((data['pl_trandeperr1'] / 100.) * (data['pl_trandeperr2'] / 100.))) / (2. * rprs)
        except (KeyError, TypeError):
            try:
                rprs = data['pl_ratror']
                rprserr = np.sqrt(np.abs(data['pl_ratrorerr1'] * data['pl_ratrorerr2']))
            except (KeyError, TypeError):
                rp = data['pl_radj'] * self.rjup
                rperr = data['pl_radjerr1'] * self.rjup
                rs = data['st_rad'] * self.rsun
                rserr = data['st_raderr1'] * self.rsun
                rprserr = ((rperr / rs) ** 2 + (-rp * rserr / rs ** 2) ** 2) ** 0.5
                rprs = rp / rs
        self.pl_dict = {
            'ra': data['ra'],
            'dec': data['dec'],
            'pName': data['pl_name'],
            'sName': data['hostname'],
            'pPer': data['pl_orbper'],
            'pPerUnc': data['pl_orbpererr1'],

            'midT': data['pl_tranmid'],
            'midTUnc': data['pl_tranmiderr1'],
            'rprs': rprs,
            'rprsUnc': rprserr,
            'aRs': data['pl_ratdor'],
            'aRsUnc': data['pl_ratdorerr1'],
            'inc': data['pl_orbincl'],
            'incUnc': data['pl_orbinclerr1'],

            'ecc': data.get('pl_orbeccen', 0),
            'teff': data['st_teff'],
            'teffUncPos': data['st_tefferr1'],
            'teffUncNeg': data['st_tefferr2'],
            'met': data['st_met'],
            'metUncPos': data['st_meterr1'],
            'metUncNeg': data['st_meterr2'],
            'logg': data['st_logg'],
            'loggUncPos': data['st_loggerr1'],
            'loggUncNeg': data['st_loggerr2']
        }
# ################### END ARCHIVE SCRAPER (PRIORS) ############################


#Get Julian time, don't need to divide by 2 since assume mid-EXPOSURE
#Find separate funciton in code that does julian conversion to BJD_TDB

# Method that gets and returns the julian time of the observation
def getJulianTime(hdul):
    exptime_offset = 0
    imageheader = hdul[0].header

    exp = imageheader.get('EXPTIME')  #checking for variation in .fits header format
    if exp:
        exp = exp
    else:
        exp = imageheader.get('EXPOSURE')

    # Grab the BJD first
    if 'BJD_TDB' in hdul[0].header:
        julianTime = float(hdul[0].header['BJD_TDB'])
        # If the time is from the beginning of the observation, then need to calculate mid-exposure time
        if "start" in hdul[0].header.comments['BJD_TDB']:
            exptime_offset = exp / 2. / 60. / 60. / 24.  # assume exptime is in seconds for now
    elif 'BJD' in hdul[0].header:
        julianTime = float(hdul[0].header['BJD'])
        # If the time is from the beginning of the observation, then need to calculate mid-exposure time
        if "start" in hdul[0].header.comments['BJD']:
            exptime_offset = exp / 2. / 60. / 60. / 24.  # assume exptime is in seconds for now
    # then the DATE-OBS
    elif "UT-OBS" in hdul[0].header:
        gDateTime = hdul[0].header['UT-OBS']  # gets the gregorian date and time from the fits file header
        dt = dup.parse(gDateTime)
        time = astropy.time.Time(dt)
        julianTime = time.jd
        # If the time is from the beginning of the observation, then need to calculate mid-exposure time
        if "start" in hdul[0].header.comments['UT-OBS']:
            exptime_offset = exp / 2. / 60. / 60. / 24.  # assume exptime is in seconds for now
    # Then Julian Date
    elif 'JULIAN' in hdul[0].header:
        julianTime = float(hdul[0].header['JULIAN'])
        # If the time is from the beginning of the observation, then need to calculate mid-exposure time
        if "start" in hdul[0].header.comments['JULIAN']:
            exptime_offset = exp / 2. / 60. / 60. / 24.  # assume exptime is in seconds for now
    # Then MJD-OBS last, as in the MicroObservatory headers, it has less precision
    elif "MJD-OBS" in hdul[0].header:
        julianTime = float(hdul[0].header["MJD-OBS"]) + 2400000.5
        # If the time is from the beginning of the observation, then need to calculate mid-exposure time
        if "start" in hdul[0].header.comments['MJD-OBS']:
            exptime_offset = exp / 2. / 60. / 60. / 24.  # assume exptime is in seconds for now
    else:
        gDateTime = hdul[0].header['DATE-OBS']  # gets the gregorian date and time from the fits file header
        dt = dup.parse(gDateTime)
        time = astropy.time.Time(dt)
        julianTime = time.jd
        # If the time is from the beginning of the observation, then need to calculate mid-exposure time
        if "start" in hdul[0].header.comments['DATE-OBS']:
            exptime_offset = exp / 2. / 60. / 60. / 24.  # assume exptime is in seconds for now

    # If the mid-exposure time is given in the fits header, then no offset is needed to calculate the mid-exposure time
    return julianTime + exptime_offset


# Method that gets and returns the current phase of the target
def getPhase(curTime, pPeriod, tMid):
    phase = (curTime - tMid -0.5*pPeriod) / pPeriod % 1
    return phase - 0.5

# Method that gets and returns the airmass from the fits file (Really the Altitude)
def getAirMass(hdul, ra, dec, lati, longit, elevation):
    # Grab airmass from image header; if not listed, calculate it from TELALT; if that isn't listed, then calculate it the hard way
    if 'AIRMASS' in hdul[0].header:
        am = float(hdul[0].header['AIRMASS'])
    elif 'TELALT' in hdul[0].header:
        alt = float(hdul[0].header['TELALT'])  # gets the airmass from the fits file header in (sec(z)) (Secant of the zenith angle)
        cosam = np.cos((np.pi / 180) * (90.0 - alt))
        am = 1 / cosam
    else:
        # pointing = SkyCoord(str(astropy.coordinates.Angle(raStr+" hours").deg)+" "+str(astropy.coordinates.Angle(decStr+" degrees").deg ), unit=(u.deg, u.deg), frame='icrs')
        pointing = SkyCoord(str(ra)+" "+str(dec), unit=(u.deg, u.deg), frame='icrs')

        location = EarthLocation.from_geodetic(lat=lati*u.deg, lon=longit*u.deg, height=elevation)
        time = astropy.time.Time(getJulianTime(hdul), format='jd', scale='utc', location=location)
        pointingAltAz = pointing.transform_to(AltAz(obstime=time, location=location))
        am = float(pointingAltAz.secz)
    return am


# Validate user input
def user_input(prompt, type_, val1=None, val2=None, val3=None):
    while True:
        try:
            option = type_(input(prompt))
        except ValueError:
            print('Sorry, not a valid data type.')
            continue
        if type_ == str and val1 and val2:
            option = option.lower().replace(' ', '')
            if option not in (val1, val2):
                print("Sorry, your response was not valid.")
            else:
                return option
        elif type_ == int and val1 and val2 and val3:
            if option not in (val1, val2, val3):
                print("Sorry, your response was not valid.")
            else:
                return option
        elif type_ == int and val1 and val2:
            if option not in (val1, val2):
                print("Sorry, your response was not valid.")
            else:
                return option
        else:
            return option


def get_save_directory(save_directory):
    while True:
        try:
            if save_directory == 'new':
                save_directory = create_directory()
            else:
                save_directory = os.path.join(save_directory, '')
                if not os.path.isdir(save_directory):
                    raise OSError
            return save_directory
        except OSError:
            print('Error: the directory entered does not exist. Please try again. Make sure to follow this formatting (using whichever directory you choose): /sample-data/results')
            save_directory = input("Enter the directory to save the results and plots into or type new to create one: ")


# Create a save directory within the current working directory
def create_directory():
    while True:
        try:
            directory_name = input('Enter the name for your new directory: ')
            save_path = os.path.join(os.getcwd() + directory_name, '')
            os.mkdir(save_path)
        except OSError:
            print('Creation of the directory {} failed'.format(save_path))
        else:
            print('Successfully created the directory {}'.format(save_path))
            return save_path


# Check user's inits.json for user information and planetary parameters
def inits_file(inits_path, dict_info, dict_params):
    with open(inits_path) as json_file:
        data = json.load(json_file)

    comparison_info = {'fitsdir': 'Directory with FITS files',
                       'saveplot': 'Directory to Save Plots',
                       'flatsdir': 'Directory of Flats',
                       'darksdir': 'Directory of Darks',
                       'biasesdir': 'Directory of Biases',
                       'aavsonum': 'AAVSO Observer Code (N/A if none)',
                       'secondobs': 'Secondary Observer Codes (N/A if none)',
                       'date': 'Observation date',
                       'lat': 'Obs. Latitude',
                       'long': 'Obs. Longitude',
                       'elev': 'Obs. Elevation (meters)',
                       'ctype': 'Camera Type (CCD or DSLR)',
                       'pixelbin': 'Pixel Binning',
                       'filter': 'Filter Name (aavso.org/filters)',
                       'wl_min': 'Filter Minimum Wavelength (nm)',
                       'wl_max': 'Filter Maximum Wavelength (nm)',
                       'notes': 'Observing Notes',
                       'tarcoords': 'Target Star X & Y Pixel',
                       'compstars': 'Comparison Star(s) X & Y Pixel',
                       'plate_opt': 'Plate Solution? (y/n)',
                       'pixel_scale': 'Pixel Scale (Ex: 5.21 arcsecs/pixel)'}

    comparison_parameters = {'ra': 'Target Star RA (hh:mm:ss)',
                             'dec': 'Target Star Dec (+/-hh:mm:ss)',
                             'pName': "Planet's Name",
                             'sName': "Host Star's Name",
                             'pPer': 'Orbital Period (days)',
                             'pPerUnc': 'Orbital Period Uncertainty',
                             'midT': 'Published Mid-Transit Time (BJD-UTC)',
                             'midTUnc': 'Mid-Transit Time Uncertainty',
                             'rprs': 'Ratio of Planet to Stellar Radius (Rp/Rs)',
                             'rprsUnc': 'Ratio of Planet to Stellar Radius (Rp/Rs) Uncertainty',
                             'aRs': 'Ratio of Distance to Stellar Radius (a/Rs)',
                             'aRsUnc': 'Ratio of Distance to Stellar Radius (a/Rs) Uncertainty',
                             'inc': 'Orbital Inclination (deg)',
                             'incUnc': 'Orbital Inclination (deg) Uncertainity',
                             'ecc': 'Orbital Eccentricity (0 if null)',
                             'teff': 'Star Effective Temperature (K)',
                             'teffUncPos': 'Star Effective Temperature (+) Uncertainty',
                             'teffUncNeg': 'Star Effective Temperature (-) Uncertainty',
                             'met': 'Star Metallicity ([FE/H])',
                             'metUncPos': 'Star Metallicity (+) Uncertainty',
                             'metUncNeg': 'Star Metallicity (-) Uncertainty',
                             'logg': 'Star Surface Gravity (log(g))',
                             'loggUncPos': 'Star Surface Gravity (+) Uncertainty',
                             'loggUncNeg': 'Star Surface Gravity (-) Uncertainty'}

    dict_info = get_init_params(comparison_info, dict_info, data['user_info'])
    dict_info = get_init_params(comparison_info, dict_info, data['optional_info'])
    dict_params = get_init_params(comparison_parameters, dict_params, data['planetary_parameters'])

    return dict_info, dict_params


def get_init_params(comp, dict1, dict2):
    for key, value in comp.items():
        try:
            dict1[key] = dict2[value]
        except KeyError:
            pass
    return dict1


# Get inits.json file from user input
def get_initialization_file(infodict, userpdict):
    print("\nYour current working directory is: ", os.getcwd())
    print("\nPotential initialization files I've found in {} are: ".format(os.getcwd()))
    [print(i) for i in g.glob(os.getcwd() + "/*.json")]

    while True:
        try:
            initfilename = str(input("\nPlease enter the Directory and Filename of your Initialization File: "))
            if initfilename == 'ok':
                initfilename = "/Users/rzellem/Documents/EXOTIC/inits.json"
            return inits_file(initfilename, infodict, userpdict)
        except FileNotFoundError:
            print("Error: Initialization file not found. Please try again.")
        except IsADirectoryError:
            print('Error: Entered a directory. Please try again.')

    writelogfile.write("\n\nDirectory and Filename of your Initialization File: %s" % initfilename)


class InitializationFile:

    def __init__(self, info, planet_name=None):
        self.info = info
        self.planet_name = planet_name

    def get_info(self):
        if self.info['fitsdir'] is None:
            self.image_directory()
        if self.info['saveplot'] is None:
            self.save_directory()
        if self.info['aavsonum'] or self.info['secondobs'] or self.info['ctype'] or self.info['pixelbin'] \
                or self.info['filter'] or self.info['notes'] is None:
            self.initial()
        if self.planet_name is None:
            self.planet()
        if self.info['lat'] is None:
            self.latitude()
        if self.info['long'] is None:
            self.longitude()
        if self.info['elev'] is None:
            self.elevation()
        if self.info['tarcoords'] is None:
            self.target_star_coords()
        if self.info['compstars'] is None:
            self.comparison_star_coords()
        return self.info, self.planet_name

    def image_directory(self):
        self.info['fitsdir'] = input('Please enter the Directory of Imaging Files: ')

    def save_directory(self):
        self.info['saveplot'] = input('Please enter the directory to save the results and plots into or type new to create one: ')

    def initial(self):
        notes = ['Please enter your AAVSO Observer Account Number (type N/A if you do not currently have an account): ',
                 'Please enter your comma-separated secondary observer codes (type N/A if only 1 observer code): ',
                 'Please enter the camera type (CCD or DSLR): ',
                 'Please enter the pixel binning: ',
                 'Please enter the filter name: ',
                 'Please enter any observing notes (seeing, weather, etc.): ']
        i = 0

        for key, value in self.info.items():
            if key in ('aavsonum', 'secondobs', 'ctype', 'pixelbin', 'filter', 'notes') and value is None:
                self.info[key] = input(notes[i])
                i += 1

    def latitude(self):
        self.info['latitude'] = input("Please enter the longitude of where you observed (deg) "
                                      "(Don't forget the sign where East is '+' and West is '-'): ")

    def longitude(self):
        self.info['longitude'] = input("Please enter the longitude of where you observed (deg) "
                                       "(Don't forget the sign where East is '+' and West is '-'): ")

    def elevation(self):
        self.info['elev'] = user_input('Please enter the elevation (in meters) of where you observed: ', type_=float)

    def target_star_coords(self, pname):
        x_pix = user_input('\n{} X Pixel Coordinate: '.format(pname), type_=int)
        y_pix = user_input('\n{} Y Pixel Coordinate: '.format(pname), type_=int)
        self.info['tarcoords'] = [x_pix, y_pix]

    def comparison_star_coords(self):
        num_comp_stars = user_input('How many comparison stars would you like to use? (1-10) ', type_=int)
        comp_stars = []

        for num in range(num_comp_stars):
            x_pix = user_input('Comparison Star {} X Pixel Coordinate: '.format(num + 1), type_=int)
            y_pix = user_input('Comparison Star {} Y Pixel Coordinate: '.format(num + 1), type_=int)
            comp_stars.append((x_pix, y_pix))
        self.info['compstars'] = comp_stars

    def exposure(self):
        self.info['exposure'] = user_input('Please enter your exposure time (seconds): ', type_=int)

    def pixel_scale(self):
        self.info['flatsdir'] = input('Please enter the size of your pixel (Ex: 5 arcsec/pixel): ')

    def planet(self):
        self.planet_name = input('\nPlease enter the Planet Name. Make sure it matches the case sensitive name used on Exoplanet Archive (https://exoplanetarchive.ipac.caltech.edu/index.html): ')


#Convert time units to BJD_TDB if pre-reduced file not in proper units
def timeConvert(timeList, timeFormat, pDict, info_dict):
    #if timeFormat is already in BJD_TDB, just do nothing
    #Perform appropriate conversion for each time format if needed
    if timeFormat == "JD_UTC":
        convertedTimes = utc_tdb.JDUTC_to_BJDTDB(timeList, ra=pDict['ra'], dec=pDict['dec'], lat=info_dict['lat'], longi=info_dict['long'], alt=info_dict['elev'])
        timeList = convertedTimes[0]
    elif timeFormat == "MJD_UTC":
        convertedTimes = utc_tdb.JDUTC_to_BJDTDB(timeList + 2400000.5, ra=pDict['ra'], dec=pDict['dec'], lat=info_dict['lat'], longi=info_dict['long'], alt=info_dict['elev'])
        timeList = convertedTimes[0]
    return timeList

#Convert magnitude units to flux if pre-reduced file not in flux already
def fluxConvert(fluxList, errorList, fluxFormat):
    #If units already in flux, do nothing, perform appropriate conversions to flux otherwise
    if fluxFormat == "magnitude":
        convertedPositiveErrors = 10. ** ((-1. * (fluxList + errorList)) / 2.5)
        convertedNegativeErrors = 10. ** ((-1. * (fluxList - errorList)) / 2.5)
        fluxList = 10. ** ((-1. * fluxList) / 2.5)
    if fluxFormat == "millimagnitude":
        convertedPositiveErrors = 10. ** ((-1. * ((fluxList + errorList) / 1000.)) / 2.5)
        convertedNegativeErrors = 10. ** ((-1. * ((fluxList - errorList) / 1000.)) / 2.5)
        fluxList = 10. ** ((-1. * (fluxList / 1000.) / 2.5))
    #Use distance from mean of upper/lower error bounds to calculate new sigma values
    positiveErrorDistance = abs(convertedPositiveErrors - fluxList)
    negativeErrorDistance = abs(convertedNegativeErrors - fluxList)
    meanErrorList = (positiveErrorDistance * negativeErrorDistance) ** (0.5)
    return fluxList, meanErrorList


# Check for difference between NEA and initialization file
def check_parameters(init_parameters, parameters):
    different = False
    for key, value in parameters.items():
        if value != init_parameters[key]:
            different = True
            break

    if different:
        opt = user_input('\nDifference(s) found between initialization file parameters and those scraped by EXOTIC from the NASA Exoplanet Archive. '
                         '\n Would you like:\n  (1) EXOTIC to adopt of all of your defined parameters or\n  (2) to review the ones scraped from the Archive that differ? \n(please enter 1 or 2) ', type_=str, val1='1', val2='2')
        writelogfile.write(
        '\nDifference(s) found between initialization file parameters and those scraped by EXOTIC from the NASA Exoplanet Archive. '
        '\n Would you like:\n  (1) EXOTIC to adopt of all of your defined parameters or\n  (2) to review the ones scraped from the Archive that differ? \n(please enter 1 or 2) '+opt)

        if opt == '2':
            return True
        else:
            return False


# --------PLANETARY PARAMETERS UI------------------------------------------
# Get the user's confirmation of values that will later be used in lightcurve fit
def get_planetary_parameters(candplanetbool, userpdict, pdict=None):
    print('\n*******************************************')
    print("Planetary Parameters for Lightcurve Fitting\n")

    writelogfile.write('\n\n*******************************************')
    writelogfile.write("\nPlanetary Parameters for Lightcurve Fitting")

    # The order of planet_params list must match the pDict that is declared when scraping the NASA Exoplanet Archive
    planet_params = ["Target Star RA in the form: HH:MM:SS (ignore the decimal values)",
                     "Target Star DEC in form: <sign>DD:MM:SS (ignore the decimal values and don't forget the '+' or '-' sign!)",
                     "Planet's Name",
                     "Host Star's Name",
                     "Orbital Period (days)",
                     "Orbital Period Uncertainty (days) \n(Keep in mind that 1.2e-34 is the same as 1.2 x 10^-34)",
                     "Published Mid-Transit Time (BJD_UTC)",
                     "Mid-Transit Time Uncertainty (JD)",
                     "Ratio of Planet to Stellar Radius (Rp/Rs)",
                     "Ratio of Planet to Stellar Radius (Rp/Rs) Uncertainty",
                     "Ratio of Distance to Stellar Radius (a/Rs)",
                     "Ratio of Distance to Stellar Radius (a/Rs) Uncertainty",
                     "Orbital Inclination (deg)",
                     "Orbital Inclination (deg) Uncertainty",
                     "Orbital Eccentricity (0 if null)",
                     "Star Effective Temperature (K)",
                     "Star Effective Temperature Positive Uncertainty (K)",
                     "Star Effective Temperature Negative Uncertainty (K)",
                     "Star Metallicity ([FE/H])",
                     "Star Metallicity Positive Uncertainty ([FE/H])",
                     "Star Metallicity Negative Uncertainty ([FE/H])",
                     "Star Surface Gravity (log(g))",
                     "Star Surface Gravity Positive Uncertainty (log(g))",
                     "Star Surface Gravity Negative Uncertainty (log(g))"]

    # Conversion between hours to degrees if user entered ra and dec
    if userpdict['ra'] is None:
        userpdict['ra'] = input('\nEnter the %s: ' % planet_params[0])
    if userpdict['dec'] is None:
        userpdict['dec'] = input('\nEnter the %s: ' % planet_params[1])
    userpdict['ra'], userpdict['dec'] = radec_hours_to_degree(userpdict['ra'], userpdict['dec'])

    radeclist = ['ra', 'dec']
    if not candplanetbool:
        for idx, item in enumerate(radeclist):
            uncert = 20 / 3600
            if pdict[item] - uncert <= userpdict[item] <= pdict[item] + uncert:
                continue
            else:
                print("\n\n*** WARNING: %s initialization file's %s does not match the value scraped by EXOTIC from the NASA Exoplanet Archive. ***\n" % (pdict['pName'], planet_params[idx]))
                print("\tNASA Exoplanet Archive value: %s" % pdict[item])
                print("\tInitialization file value: %s" % userpdict[item])
                print("\nWould you like to:\n  (1) use NASA Exoplanet Archive value, \n  (2) use initialization file value, or \n  (3) enter in a new value.")
                option = user_input('Which option do you choose? (1/2/3): ', type_=int, val1=1, val2=2, val3=3)

                writelogfile.write("\n\n*** WARNING: %s initialization file's %s does not match the value scraped by EXOTIC from the NASA Exoplanet Archive. ***\n" % (pdict['pName'], planet_params[i]))
                writelogfile.write("\n\tNASA Exoplanet Archive value: %s" % pdict[key])
                writelogfile.write("\n\tInitialization file value: %s" % userpdict[key])
                writelogfile.write("\nWould you like to: \n  (1) use NASA Exoplanet Archive value, \n  (2) use initialization file value, or \n  (3) enter in a new value.")
                writelogfile.write('\nWhich option do you choose? (1/2/3): '+str(option))

                if option == 1:
                    userpdict[item] = pdict[item]
                elif option == 2:
                    continue
                else:
                    userpdict['ra'] = user_input('Enter the ' + planet_params[0] + ': ', type_=str)
                    userpdict['dec'] = user_input('Enter the ' + planet_params[1] + ': ', type_=str)
                    break

    if type(userpdict['ra']) and type(userpdict['dec']) is str:
        userpdict['ra'], userpdict['dec'] = radec_hours_to_degree(userpdict['ra'], userpdict['dec'])

    # Exoplanet confirmed in NASA Exoplanet Archive
    if not candplanetbool:
        print('\n\n*** Here are the values scraped from the NASA Exoplanet Archive for %s that were not set (or set to null) in your initialization file. ***' % pdict['pName'])
        writelogfile.write('\n\n*** Here are the values scraped from the NASA Exoplanet Archive for %s that were not set (or set to null) in your initialization file. ***' %
            pdict['pName'])
        # print('For each planetary parameter, enter "y" if you agree and "n" if you disagree.')
        # print('enter "1" to use NASA Exoplanet Archive value, "2" to use initialization file value, or "3" to enter a new value if you ')
        # print('decided to use an initialization file.')

        for i, key in enumerate(userpdict):
            if key in ('ra', 'dec'):
                continue
            if key in ('pName', 'sName'):
                userpdict[key] = pdict[key]
            # Initialization planetary parameters match NEA
            if pdict[key] == userpdict[key]:
                continue
            # Initialization planetary parameters don't match NASA Exoplanet Archive
            if userpdict[key] is not None:
                print("\n\n*** WARNING: %s initialization file's %s does not match the value scraped by EXOTIC from the NASA Exoplanet Archive. ***\n" % (pdict['pName'], planet_params[i]))
                print("\tNASA Exoplanet Archive value: %s" % pdict[key])
                print("\tInitialization file value: %s" % userpdict[key])
                print("\nWould you like to: \n  (1) use NASA Exoplanet Archive value, \n  (2) use initialization file value, or \n  (3) enter in a new value.")
                option = user_input('Which option do you choose? (1/2/3): ', type_=int, val1=1, val2=2, val3=3)

                writelogfile.write("\n\n*** WARNING: %s initialization file's %s does not match the value scraped by EXOTIC from the NASA Exoplanet Archive. ***\n" % (pdict['pName'], planet_params[i]))
                writelogfile.write("\n\tNASA Exoplanet Archive value: %s" % pdict[key])
                writelogfile.write("\n\tInitialization file value: %s" % userpdict[key])
                writelogfile.write("\nWould you like to: \n  (1) use NASA Exoplanet Archive value, \n  (2) use initialization file value, or \n  (3) enter in a new value.")
                writelogfile.write('\nWhich option do you choose? (1/2/3): '+str(option))
                if option == 1:
                    userpdict[key] = pdict[key]
                elif option == 2:
                    continue
                else:
                    userpdict[key] = user_input('Enter the ' + planet_params[i] + ': ', type_=type(userpdict[key]))
                    writelogfile.write('\nEnter the ' + planet_params[i] + ': ' + str(userpdict[key]))
            # Did not use initialization file or null
            else:
                print('\n' + pdict['pName'] + ' ' + planet_params[i] + ': ' + str(pdict[key]))
                agreement = user_input('Do you agree? (y/n): ', type_=str, val1='y', val2='n')
                writelogfile.write('\nDo you agree? (y/n): '+str(agreement))
                if agreement == 'y':
                    userpdict[key] = pdict[key]
                else:
                    userpdict[key] = user_input('Enter the ' + planet_params[i] + ': ', type_=type(pdict[key]))
                    writelogfile.write('\nEnter the ' + planet_params[i] + ': '+str(userpdict[key]))

    # Exoplanet not confirmed in NASA Exoplanet Archive
    else:
        for i, key in enumerate(userpdict):
            if key in ('ra', 'dec'):
                continue
            # Used initialization file and is not empty
            if userpdict[key] is not None:
                agreement = user_input('%s: %s \nDo you agree? (y/n): '
                                       % (planet_params[i], userpdict[key]), type_=str, val1='y', val2='n')
                writelogfile.write('\n%s: %s \nDo you agree? (y/n): '+agreement)
                if agreement == 'y':
                    continue
                else:
                    userpdict[key] = user_input('Enter the ' + planet_params[i] + ': ', type_=type(userpdict[key]))
                    writelogfile.write('\nEnter the ' + planet_params[i] + ': '+userpdict[key])
            # Did not use initialization file
            else:
                if key in ('pName', 'sName'):
                    userpdict[key] = input('\nEnter the ' + planet_params[i] + ': ')
                else:
                    userpdict[key] = user_input('Enter the ' + planet_params[i] + ': ', type_=float)
                writelogfile.write('\nEnter the ' + planet_params[i] + ': ' + str(userpdict[key]))
    return userpdict


# Conversion of Right Ascension and Declination: hours -> degrees
def radec_hours_to_degree(ra, dec):
    while True:
        try:
            ra = ra.replace(' ', '').replace(':', ' ')
            dec = dec.replace(' ', '').replace(':', ' ')
            c = SkyCoord(ra + ' ' + dec, unit=(u.hourangle, u.deg))
            return c.ra.degree, c.dec.degree
        except ValueError:
            print('Error: The format is not correct, please try again.')
            ra = input('Input the right ascension of target (HH:MM:SS): ')
            dec = input('Input the declination of target (<sign>DD:MM:SS): ')


def round_to_2(*args):
    x = args[0]
    if len(args) == 1:
        y = args[0]
    else:
        y = args[1]
    if np.floor(y) >= 1.:
        roundval = 2
    else:
        roundval = -int(np.floor(np.log10(abs(y))))+1
    return round(x, roundval)


# Check if user's directory contains imaging FITS files that are able to be reduced
def check_imaging_files(directory, filename):
    file_extensions = ['.fits', '.fit', '.fts']
    inputfiles = []

    while True:
        try:
            directory = os.path.join(directory, '')
            if os.path.isdir(directory):
                for exti in file_extensions:
                    for file in os.listdir(directory):
                        if file.lower().endswith(exti.lower()) and file[0:2] not in ('ref', 'wcs'):
                            inputfiles.append(os.path.join(directory, file))
                    if inputfiles:
                        return directory, inputfiles
                if not inputfiles:
                    raise FileNotFoundError
            else:
                raise OSError
        except FileNotFoundError:
            extaddoption = user_input("\nError: " + filename + " files not found with .fits, .fit or .fts extensions in " + directory +
                                      ".\nWould you like to enter in an alternate image extension in addition to .FITS? (y/n): ", type_=str, val1='y', val2='n')
            writelogfile.write("\nError: " + filename + " files not found with .fits, .fit or .fts extensions in " + directory +
                                      ".\nWould you like to enter in an alternate image extension in addition to .FITS? (y/n): "+extaddoption)
            if extaddoption == 'y':
                addit_extension = input('Please enter the extension you want to add (EX: .FITS): ')
                file_extensions.append(addit_extension)
                writelogfile.write('\nPlease enter the extension you want to add (EX: .FITS): '+addit_extension)
            else:
                directory = input("Enter the directory path where " + filename + " files are located: ")
                writelogfile.write("\nEnter the directory path where " + filename + " files are located: "+directory)
        except OSError:
            print("\nError: No such directory exists when searching for FITS files. Please try again.")
            directory = input("Enter the directory path where " + filename + " files are located: ")
            writelogfile.write("\nError: No such directory exists when searching for FITS files. Please try again.")
            writelogfile.write("\nEnter the directory path where " + filename + " files are located: " + directory)


class LimbDarkening:

    def __init__(self, teff=None, teffpos=None, teffneg=None, met=None, metpos=None, metneg=None,
                 logg=None, loggpos=None, loggneg=None, wl_min=None, wl_max=None, filter_type=None):
        self.priors = {'T*': teff, 'T*_uperr': teffpos, 'T*_lowerr': teffneg,
                       'FEH*': met, 'FEH*_uperr': metpos, 'FEH*_lowerr': metneg,
                       'LOGG*': logg, 'LOGG*_uperr': loggpos, 'LOGG*_lowerr': loggneg}
        self.filter_type = filter_type
        self.wl_min = wl_min
        self.wl_max = wl_max
        self.ld0 = self.ld1 = self.ld2 = self.ld3 = None

        # Source for FWHM band wavelengths (units: nm): https://www.aavso.org/filters
                     # Near-Infrared
        self.fwhm = {('J NIR 1.2micron', 'J'): (1040.00, 1360.00), ('H NIR 1.6micron', 'H'): (1420.00, 1780.00),
                     ('K NIR 2.2micron', 'K'): (2015.00, 2385.00),

                     # Sloan
                     ('Sloan u', 'SU'): (321.80, 386.80), ('Sloan g', 'SG'): (402.50, 551.50),
                     ('Sloan r', 'SR'): (553.10, 693.10), ('Sloan i', 'SI'): (697.50, 827.50),
                     ('Sloan z', 'SZ'): (841.20, 978.20),

                     # Stromgren
                     ('Stromgren b', 'STB'): (459.55, 478.05), ('Stromgren y', 'STY'): (536.70, 559.30),
                     ('Stromgren Hbw', 'STHBW'): (481.50, 496.50), ('Stromgren Hbn', 'STHBN'): (487.50, 484.50),

                     # Johnson
                     ('Johnson U', 'U'): (333.80, 398.80), ('Johnson B', 'B'): (391.60, 480.60),
                     ('Johnson V', 'V'): (502.80, 586.80), ('Johnson R', 'RJ'): (590.00, 810.00),
                     ('Johnson I', 'IJ'): (780.00, 1020.00),

                     # Cousins
                     ('Cousins R', 'R'): (561.70, 719.70), ('Cousins I', 'I'): (721.00, 875.00),

                     # MObs Clear Filter, Source: Martin Fowler
                     ('MObs CV', 'CV'): (350.00, 850.00),

                     # Astrodon CBB: George Silvis: https://astrodon.com/products/astrodon-exo-planet-filter/
                     ('Astrodon ExoPlanet-BB', 'CBB'): (500.00, 1000.00),

                     # LCO, Source: Kalee Tock & Michael Fitzgerald, https://lco.global/observatory/instruments/filters/
                     ('LCO Bessell B', 'N/A'): (391.60, 480.60), ('LCO Bessell V', 'N/A'): (502.80, 586.80),
                     ('LCO Pan-STARRS w', 'N/A'): (404.20, 845.80), ('LCO Pan-STARRS w', 'N/A'): (404.20, 845.80),
                     ('LCO Pan-STARRS zs', 'N/A'): (818.00, 922.00), ("LCO SDSS g'", 'N/A'): (402.00, 552.00),
                     ("LCO SDSS r'", 'N/A'): (552.00, 691.00), ("LCO SDSS i'", 'N/A'): (690.00, 819.00)}


    def nonlinear_ld(self):
        self._standard_list()

        if self.filter_type and not (self.wl_min or self.wl_max):
            self._standard()
        elif self.wl_min or self.wl_max:
            self._custom()
        else:
            option = user_input('\nWould you like EXOTIC to calculate your limb darkening parameters '
                                'with uncertainties? (y/n): ', type_=str, val1='y', val2='n')
            writelogfile.write('\nWould you like EXOTIC to calculate your limb darkening parameters '
                                'with uncertainties? (y/n): '+str(option))

            if option == 'y':
                opt = user_input('Please enter 1 to use a standard filter or 2 for a customized filter: ',
                                 type_=int, val1=1, val2=2)
                writelogfile.write('\nPlease enter 1 to use a standard filter or 2 for a customized filter: '+str(opt))
                if opt == 1:
                    self._standard()
                elif opt == 2:
                    self._custom()
            else:
                self._user_entered()
        return self.ld0, self.ld1, self.ld2, self.ld3, self.filter_type

    def _standard_list(self):
        print('\n\n***************************')
        print('Limb Darkening Coefficients')
        print('***************************')
        writelogfile.write('\n\n***************************'
                            '\nLimb Darkening Coefficients'
                            '\n***************************')
        print('\nStandard bands available to filter for limb darkening parameters (https://www.aavso.org/filters)'
              '\nas well as filters for MObs and LCO (0.4m telescope) datasets:\n')
        for key, value in self.fwhm.items():
            print('\t{}: {} - ({:.2f}-{:.2f}) nm'.format(key[1], key[0], value[0], value[1]))

    def _standard(self):
        while True:
            try:
                if not self.filter_type:
                    self.filter_type = input('\nPlease enter in the filter type (EX: Johnson V, V, STB, RJ): ')
                    writelogfile.write('\nPlease enter in the filter type (EX: Johnson V, V, STB, RJ): '+str(self.filter_type))
                for key, value in self.fwhm.items():
                    if self.filter_type in (key[0], key[1]) and self.filter_type != 'N/A':
                        self.filter_type = (key[0], key[1])
                        break
                else:
                    raise KeyError
                break
            except KeyError:
                print('\nError: The entered filter is not in the provided list of standard filters.')
                writelogfile.write('\nError: The entered filter is not in the provided list of standard filters.')
                self.filter_type = None

        self.wl_min = self.fwhm[self.filter_type][0]
        self.wl_max = self.fwhm[self.filter_type][1]
        self.filter_type = self.filter_type[1]
        self._calculate_ld()

    def _custom(self):
        self.filter_type = 'N/A'
        if not self.wl_min:
            self.wl_min = float(input('FWHM Minimum wavelength (nm): '))
            writelogfile.write('\nFWHM Minimum wavelength (nm): '+str(self.wl_min))
        if not self.wl_max:
            self.wl_max = float(input('FWHM Maximum wavelength (nm): '))
            writelogfile.write('\nFWHM Maximum wavelength (nm): ' + str(self.wl_max))
        self._calculate_ld()

    def _user_entered(self):
        self.filter_type = input('\nEnter in your filter name: ')
        ld_0 = user_input('\nEnter in your first nonlinear term: ', type_=float)
        ld0_unc = user_input('Enter in your first nonlinear term uncertainty: ', type_=float)
        ld_1 = user_input('\nEnter in your second nonlinear term: ', type_=float)
        ld1_unc = user_input('Enter in your second nonlinear term uncertainty: ', type_=float)
        ld_2 = user_input('\nEnter in your third nonlinear term: ', type_=float)
        ld2_unc = user_input('Enter in your third nonlinear term uncertainty: ', type_=float)
        ld_3 = user_input('\nEenter in your fourth nonlinear term: ', type_=float)
        ld3_unc = user_input('Enter in your fourth nonlinear term uncertainty: ', type_=float)
        self.ld0, self.ld1, self.ld2, self.ld3 = (ld_0, ld0_unc), (ld_1, ld1_unc), (ld_2, ld2_unc), (ld_3, ld3_unc)

        writelogfile.write('\nFilter name: ' + str(self.filter_type))
        writelogfile.write("\nUser-defined nonlinear limb-darkening coefficients: {}+/-{}, {}+/-{}, {}+/-{}, {}+/-{}",format(ld_0, ld0_unc, ld_1, ld1_unc, ld_2, ld2_unc, ld_3, ld3_unc))


    def _calculate_ld(self):
        self.wl_min = [self.wl_min / 1000]
        self.wl_max = [self.wl_max / 1000]
        ld_params = createldgrid(np.array(self.wl_min), np.array(self.wl_max), self.priors)
        self.ld0 = ld_params['LD'][0][0], ld_params['ERR'][0][0]
        self.ld1 = ld_params['LD'][1][0], ld_params['ERR'][1][0]
        self.ld2 = ld_params['LD'][2][0], ld_params['ERR'][2][0]
        self.ld3 = ld_params['LD'][3][0], ld_params['ERR'][3][0]

        writelogfile.write("\nEXOTIC-calculated nonlinear limb-darkening coefficients: ")
        writelogfile.write("\n"+str(ld_params['LD'][0][0]) + " +/- " + str(ld_params['ERR'][0][0]))
        writelogfile.write("\n"+str(ld_params['LD'][1][0]) + " +/- " + str(ld_params['ERR'][1][0]))
        writelogfile.write("\n"+str(ld_params['LD'][2][0]) + " +/- " + str(ld_params['ERR'][2][0]))
        writelogfile.write("\n"+str(ld_params['LD'][3][0]) + " +/- " + str(ld_params['ERR'][3][0]))

# Checks for corrupted FITS files
def check_file_corruption(files):

    with warnings.catch_warnings():
        warnings.simplefilter('error', category=AstropyWarning)
        for file in files:
            try:
                with fits.open(file, checksum=True, ignore_missing_end=True) as hdul:
                    pass
            except OSError as e:
                print('Found corrupted file and removing from reduction: {}, ({})'.format(file,e))
                writelogfile.write('\nFound corrupted file and removing from reduction: {}, ({})'.format(file,e))
                files.remove(file)
        return files


def check_wcs(fits_file, save_directory, plate_opt):
    with warnings.catch_warnings():
        warnings.simplefilter('ignore', category=FITSFixedWarning)
        hdulist = fits.open(name=fits_file, memmap=False, cache=False, lazy_load_hdus=False, ignore_missing_end=True)
        header = hdulist[0].header
        wcsheader = WCS(header)
        wcs_exists = wcsheader.is_celestial
        hdulist.close()
        del hdulist

    if plate_opt == 'y':
        return get_wcs(fits_file, save_directory)
    elif plate_opt == 'n':
        if wcs_exists:
            trust_wcs = user_input('The imaging data from your file has WCS information. Do you trust this? (y/n): ',
                                   type_=str, val1='y', val2='n')
            writelogfile.write('\nThe imaging data from your file has WCS information. Do you trust this? (y/n): '+trust_wcs)

            if trust_wcs == 'y':
                return fits_file
            else:
                return False
    else:
        if wcs_exists:
            trust_wcs = user_input('The imaging data from your file has WCS information. Do you trust this? (y/n): ',
                                   type_=str, val1='y', val2='n')
            writelogfile.write(
                '\nThe imaging data from your file has WCS information. Do you trust this? (y/n): ' + trust_wcs)
        else:
            trust_wcs = 'n'

        if trust_wcs == 'n':
            opt = user_input("\nWould you like to upload the your image for a plate solution?"
                             "\nDISCLAIMER: One of your imaging files will be publicly viewable on nova.astrometry.net."
                             " (y/n): ", type_=str, val1='y', val2='n')
            writelogfile.write("\nWould you like to upload the your image for a plate solution?"
                             "\nDISCLAIMER: One of your imaging files will be publicly viewable on nova.astrometry.net."
                             " (y/n): "+opt)
            if opt == 'y':
                return get_wcs(fits_file, save_directory)
            else:
                return False
        else:
            return fits_file


def get_wcs(file, directory):
    print("\nGetting the plate solution for your imaging file. Please wait.")
    global done
    done = False
    t = threading.Thread(target=animate, daemon=True)
    t.start()
    wcs_obj = PlateSolution(file=file, directory=directory)
    wcs_file = wcs_obj.plate_solution()
    done = True
    return wcs_file


def is_false(value):
    return value is False


def result_if_max_retry_count(retry_state):
    pass


def login_fail():
    print('\n\nWARNING: After multiple attempts, EXOTIC could not Login to nova.astrometry.net. '
          'EXOTIC will continue reducing data without a plate solution.')
    writelogfile.write('\n\nWARNING: After multiple attempts, EXOTIC could not Login to nova.astrometry.net. '
          'EXOTIC will continue reducing data without a plate solution.')
    return False


def upload_fail():
    print('\n\nWARNING: After multiple attempts, EXOTIC could not Upload to nova.astrometry.net. '
          'EXOTIC will continue reducing data without a plate solution.')
    writelogfile.write('\n\nWARNING: After multiple attempts, EXOTIC could not Upload to nova.astrometry.net. '
          'EXOTIC will continue reducing data without a plate solution.')
    return False


def sub_fail():
    print('\n\nWARNING: After multiple attempts, EXOTIC could did not receive a Submission ID from nova.astrometry.net. '
          'EXOTIC will continue reducing data without a plate solution.')
    writelogfile.write('\n\nWARNING: After multiple attempts, EXOTIC could did not receive a Submission ID from nova.astrometry.net. '
          'EXOTIC will continue reducing data without a plate solution.')
    return False


def job_fail():
    print('\n\nWARNING: After multiple attempts, EXOTIC could did not receive a Job Status from nova.astrometry.net. '
          'EXOTIC will continue reducing data without a plate solution.')
    writelogfile.write('\n\nWARNING: After multiple attempts, EXOTIC could did not receive a Job Status from nova.astrometry.net. '
          'EXOTIC will continue reducing data without a plate solution.')
    return False


class PlateSolution:
    default_url = 'http://nova.astrometry.net/api/'
    default_apikey = {'apikey': 'vfsyxlmdxfryhprq'}

    def __init__(self, apiurl=default_url, apikey=default_apikey, file=None, directory=None):
        self.apiurl = apiurl
        self.apikey = apikey
        self.file = file
        self.directory = directory

    def plate_solution(self):
        session = self._login()
        if not session:
            return login_fail()

        sub_id = self._upload(session)
        if not sub_id:
            return upload_fail()

        sub_url = self._get_url('submissions/%s' % sub_id)
        job_id = self._sub_status(sub_url)
        if not job_id:
            return sub_fail()

        job_url = self._get_url('jobs/%s' % job_id)
        download_url = self.apiurl.replace('/api/', '/new_fits_file/%s/' % job_id)
        wcs_file = os.path.join(self.directory, 'wcs_image.fits')
        wcs_file = self._job_status(job_url, wcs_file, download_url)
        if not wcs_file:
            return job_fail()
        else:
            print('\n\nSuccess. ')
            writelogfile.write("\nWCS file creation successful.")
            return wcs_file

    def _get_url(self, service):
        return self.apiurl + service

    @retry(stop=stop_after_attempt(3), wait=wait_exponential(multiplier=1, min=4, max=10),
           retry=(retry_if_result(is_false) | retry_if_exception_type(ConnectionError) |
                  retry_if_exception_type(requests.exceptions.RequestException)),
           retry_error_callback=result_if_max_retry_count)
    def _login(self):
        r = requests.post(self._get_url('login'), data={'request-json': json.dumps(self.apikey)})
        if r.json()['status'] == 'success':
            return r.json()['session']
        return False

    @retry(stop=stop_after_attempt(3), wait=wait_exponential(multiplier=1, min=4, max=10),
           retry=(retry_if_result(is_false) | retry_if_exception_type(ConnectionError) |
                  retry_if_exception_type(requests.exceptions.RequestException)),
           retry_error_callback=result_if_max_retry_count)
    def _upload(self, session):
        files = {'file': open(self.file, 'rb')}
        headers = {'request-json': json.dumps({"session": session}), 'allow_commercial_use': 'n',
                   'allow_modifications': 'n', 'publicly_visible': 'n'}

        r = requests.post(self.apiurl + 'upload', files=files, data=headers)

        if r.json()['status'] == 'success':
            return r.json()['subid']
        return False

    @retry(stop=stop_after_attempt(45), wait=wait_exponential(multiplier=1, min=4, max=10),
           retry=(retry_if_result(is_false) | retry_if_exception_type(ConnectionError) |
                  retry_if_exception_type(requests.exceptions.RequestException)),
           retry_error_callback=result_if_max_retry_count)
    def _sub_status(self, sub_url):
        r = requests.get(sub_url)
        if r.json()['job_calibrations']:
            return r.json()['jobs'][0]
        return False

    @retry(stop=stop_after_attempt(3), wait=wait_exponential(multiplier=1, min=4, max=10),
           retry=(retry_if_result(is_false) | retry_if_exception_type(ConnectionError) |
                  retry_if_exception_type(requests.exceptions.RequestException)),
           retry_error_callback=result_if_max_retry_count)
    def _job_status(self, job_url, wcs_file, download_url):
        r = requests.get(job_url)
        if r.json()['status'] == 'success':
            r = requests.get(download_url)
            with open(wcs_file, 'wb') as f:
                f.write(r.content)
            return wcs_file
        return False


# Getting the right ascension and declination for every pixel in imaging file if there is a plate solution
def get_radec(hdulWCSrd):
    wcsheader = WCS(hdulWCSrd[0].header)
    xaxis = np.arange(hdulWCSrd[0].header['NAXIS1'])
    yaxis = np.arange(hdulWCSrd[0].header['NAXIS2'])
    x, y = np.meshgrid(xaxis, yaxis)
    return wcsheader.all_pix2world(x, y, 0)


# Check the ra and dec against the plate solution to see if the user entered in the correct values
def check_targetpixelwcs(pixx, pixy, expra, expdec, ralist, declist):
    while True:
        try:
            uncert = 20 / 3600
            # Margins are within 20 arcseconds
            if expra - uncert >= ralist[pixy][pixx] or ralist[pixy][pixx] >= expra + uncert:
                print('\nError: The X Pixel Coordinate entered does not match the right ascension.')
                writelogfile.write('\nError: The X Pixel Coordinate entered does not match the right ascension.')
                raise ValueError
            if expdec - uncert >= declist[pixy][pixx] or declist[pixy][pixx] >= expdec + uncert:
                print('\nError: The Y Pixel Coordinate entered does not match the declination.')
                writelogfile.write('\nError: The Y Pixel Coordinate entered does not match the declination.')
                raise ValueError
            return pixx, pixy
        except ValueError:
            repixopt = user_input('Would you like to re-enter the pixel coordinates? (y/n): ', type_=str, val1='y', val2='n')
            writelogfile.write('\nWould you like to re-enter the pixel coordinates? (y/n): '+repixopt)

            # User wants to change their coordinates
            if repixopt == 'y':
                # Checks for the closest pixel location in ralist and declist for expected ra and dec
                dist = (ralist - expra) ** 2 + (declist - expdec) ** 2
                pixy, pixx = np.unravel_index(dist.argmin(), dist.shape)
                searchopt = user_input('Here are the suggested pixel coordinates: X Pixel: %s Y Pixel: %s'
                                       '\nWould you like to use these? (y/n): ' % (pixx, pixy), type_=str, val1='y', val2='n')
                writelogfile.write('Here are the suggested pixel coordinates: X Pixel: %s Y Pixel: %s'
                                       '\nWould you like to use these? (y/n): %s' % (pixx, pixy,searchopt))
                # Use the coordinates found by code
                if searchopt == 'y':
                    return pixx, pixy
                # User enters their own coordinates to be re-checked
                else:
                    pixx = user_input("Please re-enter the target star's X Pixel Coordinate: ", type_=int)
                    pixy = user_input("Please re-enter the target star's Y Pixel Coordinate: ", type_=int)

                    writelogfile.write("\nPlease re-enter the target star's X Pixel Coordinate: %s" % pixx)
                    writelogfile.write("\nPlease re-enter the target star's Y Pixel Coordinate: %s" % pixy)
            else:
                # User does not want to change coordinates even though they don't match the expected ra and dec
                return pixx, pixy


# Checks if comparison star is variable via querying SIMBAD
def variableStarCheck(refx, refy, hdulWCS):
    #Read in WCS data from plate solution file and convert comparison star coordinates from pixel to WCS
    w = WCS(hdulWCS[0].header)
    world = w.wcs_pix2world(np.array([[refx, refy]], dtype = np.float64), 1)
    ra = world[0][0]
    dec = world[0][1]
    sample = SkyCoord(ra*u.deg, dec*u.deg, frame='fk5')

    #Query GAIA first to check for variability using the phot_variable_flag trait
    radius = u.Quantity(20.0, u.arcsec)
    gaiaQuery = Gaia.cone_search_async(sample, radius)
    gaiaResult = gaiaQuery.get_results()

    #Individually go through the phot_variable_flag indicator for each star to see if variable or not
    variableFlagList = gaiaResult.columns["phot_variable_flag"]
    constantCounter = 0
    for currFlag in variableFlagList:
        if currFlag == "VARIABLE":
            return True
        elif currFlag == "NOT_AVAILABLE":
            continue
        elif currFlag == "CONSTANT":
            constantCounter += 1
    if constantCounter == len(variableFlagList):
        return False

    #query SIMBAD and search identifier result table to determine if comparison star is variable in any form
    #This is a secondary check if GAIA query returns inconclusive results
    simbad_result = Simbad.query_region(sample, radius=20*u.arcsec)
    try:
        starName = simbad_result['MAIN_ID'][0].decode("utf-8")
    except:
        print("Your star cannot be resolved in SIMBAD. Proceed with caution.")
        writelogfile.write("\nYour star cannot be resolved in SIMBAD. Proceed with caution.")
        return False
    identifiers = Simbad.query_objectids(starName)
    for currName in identifiers:
        if "V*" in currName[0]:
            return True
    return False


# Aligns imaging data from .fits file to easily track the host and comparison star's positions
def image_alignment(imagedata):
    print("\nAligning your images from FITS files. Please wait.")
    boollist = []
    notaligned = 0

    # Align images from .FITS files and catch exceptions if images can't be aligned.
    # boollist for discarded images to delete .FITS data from airmass and times.
    for i, image_file in enumerate(imagedata):
        try:
            sys.stdout.write('Aligning Image %s of %s\r' % (str(i+1), str(len(imagedata))))
            sys.stdout.flush()
            imagedata[i], footprint = aa.register(image_file, imagedata[0])
            boollist.append(True)
        except:
            print('Image %s of %s failed to align' % (str(i+1), str(len(imagedata))))
            notaligned += 1
            boollist.append(False)

    imagedata = imagedata[boollist]

    if notaligned > 0:
        print('\n\n*********************************************************************')
        print('WARNING: From the given imaging files: %s of %s were not aligned.'
              % (str(notaligned), str(len(imagedata) + notaligned)))
        print('*********************************************************************')

        writelogfile.write('\n\n*********************************************************************')
        writelogfile.write('\nWARNING: From the given imaging files: %s of %s were not aligned.'
              % (str(notaligned), str(len(imagedata) + notaligned)))
        writelogfile.write('\n*********************************************************************')
        time.sleep(5)

    return imagedata, boollist


def get_pixel_scale(hdul, file, header, pixel_init):
    if file:
        for i in range(len(hdul[0].header)):
            if hdul[0].header['COMMENT'][i].split(' ')[0] == 'scale:':
                imscalen = float(hdul[0].header['COMMENT'][i].split(' ')[1])
                break
        imagescale = 'Image scale in arc-secs/pixel: {:.2f}'.format(imscalen)
    elif "IM_SCALE" in header:
        imscalen = header['IM_SCALE']
        imscaleunits = header.comments['IM_SCALE']
        imagescale = imscaleunits + ": " + str(imscalen)
    elif "PIXSCALE" in header:
        imscalen = header['PIXSCALE']
        imscaleunits = header.comments['PIXSCALE']
        imagescale = imscaleunits + ": " + str(imscalen)
    elif pixel_init:
        imagescale = "Image scale: " + pixel_init
    else:
        print("Cannot find the pixel scale in the image header.")
        imscalen = input("Please enter the size of your pixel (e.g., 5 arc-sec/pixel). ")
        imagescale = "Image scale: " + imscalen

        writelogfile.write("Cannot find the pixel scale in the image header.")
        writelogfile.write("Please enter the size of your pixel (e.g., 5 arc-sec/pixel). "+imscalen)
    return imagescale


# defines the star point spread function as a 2D Gaussian
def star_psf(x, y, x0, y0, a, sigx, sigy, b):
    gaus = a * np.exp(-(x - x0) ** 2 / (2 * sigx ** 2)) * np.exp(-(y - y0) ** 2 / (2 * sigy ** 2)) + b
    return gaus


# Method uses the Full Width Half Max to estimate the standard deviation of the star's psf
def estimate_sigma(x, maxidx=-1):
    if maxidx == -1:
        maxidx = np.argmax(x)
    lower = np.abs(x - 0.5 * np.nanmax(x))[:maxidx].argmin()
    upper = np.abs(x - 0.5 * np.nanmax(x))[maxidx:].argmin() + maxidx
    FWHM = upper - lower
    return FWHM / (2 * np.sqrt(2 * np.log(2)))


def gaussian_psf(x,y,x0,y0,a,sigx,sigy,rot, b):
    rx = (x-x0)*np.cos(rot) - (y-y0)*np.sin(rot)
    ry = (x-x0)*np.sin(rot) + (y-y0)*np.cos(rot)
    gausx = np.exp(-(rx)**2 / (2*sigx**2) )
    gausy = np.exp(-(ry)**2 / (2*sigy**2) )
    return a*gausx*gausy + b


def fit_psf(data,pos,init,lo,up,psf_function=gaussian_psf,lossfn='linear',method='trf',box=15):
    xv,yv = mesh_box(pos, box)

    def fcn2min(pars):
        model = psf_function(xv,yv,*pars)
        return (data[yv,xv]-model).flatten()

    if method == 'trf':
        res = least_squares(fcn2min,x0=[*pos,*init],bounds=[lo,up],loss=lossfn,jac='3-point',method=method)
    else:
        res = least_squares(fcn2min,x0=[*pos,*init],loss=lossfn,jac='3-point',method=method)
    return res.x


def mesh_box(pos,box):
    pos = [int(np.round(pos[0])), int(np.round(pos[1]))]
    x = np.arange(pos[0]-box, pos[0]+box+1)
    y = np.arange(pos[1]-box, pos[1]+box+1)
    xv, yv = np.meshgrid(x, y)
    return xv.astype(int), yv.astype(int)


# Method fits a 2D gaussian function that matches the star_psf to the star image and returns its pixel coordinates
def fit_centroid(data, pos, init=None, box=10):

    # get sub field in image
    xv, yv = mesh_box(pos, box)
    wx, wy = pos # could take flux weighted centroid if not crowded

    if init:
        pass
    else:
        init = [np.nanmax(data[yv,xv])-np.nanmin(data[yv,xv]), 1, 1, 0, np.nanmin(data[yv,xv])]

    try:
        # fit gaussian PSF
        pars = fit_psf(
            data,
            [wx, wy], # position estimate
            init,    # initial guess: [amp, sigx, sigy, rotation, bg]
            [wx-5, wy-5, 0, 0, 0, -np.pi/4, np.nanmin(data)-1 ], # lower bound: [xc, yc, amp, sigx, sigy, rotation,  bg]
            [wx+5, wy+5, 1e7, 20, 20, np.pi/4, np.nanmax(data[yv,xv])+1 ], # upper bound
            psf_function=gaussian_psf, method='trf',
            box=box  # only fit a subregion +/- 5 px from centroid
        )
    except:
        print("WARNING trouble fitting Gaussian PSF to star at {},{}".format(wx,wy))
        print("  check location of comparison star in the first few images")
        print("  fitting parameters are out of bounds")
        print("  init:",init)
        print(" lower:",[wx-5, wy-5, 0, 0, 0, -np.pi/4, np.nanmin(data)-1 ] )
        print(" upper:",[wx+5, wy+5, 1e7, 20, 20, np.pi/4, np.nanmax(data[yv,xv])+1 ])

        writelogfile.write("\n\nWARNING trouble fitting Gaussian PSF to star at {},{}".format(wx,wy))
        writelogfile.write("\n  check location of comparison star in the first few images")
        writelogfile.write("\n  fitting parameters are out of bounds")
        writelogfile.write("\n  init:",init)
        writelogfile.write("\n lower:",[wx-5, wy-5, 0, 0, 0, -np.pi/4, np.nanmin(data)-1 ] )
        writelogfile.write("\n upper:",[wx+5, wy+5, 1e7, 20, 20, np.pi/4, np.nanmax(data[yv,xv])+1 ])

        # use LM in unbounded optimization
        pars = fit_psf(
            data, [wx, wy], init,
            [wx-5, wy-5, 0, 0, 0, -np.pi/4, np.nanmin(data)-1 ],
            [wx+5, wy+5, 1e7, 20, 20, np.pi/4, np.nanmax(data[yv,xv])+1 ],
            psf_function=gaussian_psf,
            box=box, method='lm'
        )
    return pars


# Method calculates the flux of the star (uses the skybg_phot method to do backgorund sub)
def getFlux(data, xc, yc, r=5, dr=5):

    if dr > 0:
        bgflux = skybg_phot(data, xc, yc, r+2, dr)
    else:
        bgflux = 0
    positions = [(xc, yc)]
    bdata = data-bgflux

    apertures = CircularAperture(positions, r=r)
    phot_table = aperture_photometry(bdata, apertures, method='exact')

    return float(phot_table['aperture_sum']), bgflux


def skybg_phot(data, xc, yc, r=10, dr=5, ptol=85, debug=False):
    # create a crude annulus to mask out bright background pixels
    xv, yv = mesh_box([xc, yc], np.round(r+dr))
    rv = ((xv-xc)**2 + (yv-yc)**2)**0.5
    mask = (rv > r) & (rv < (r+dr))
    cutoff = np.nanpercentile(data[yv, xv][mask], ptol)
    dat = np.array(data[yv,xv],dtype=float)
    dat[dat > cutoff] = np.nan # ignore pixels brighter than percentile

    if debug:
        minb = data[yv,xv][mask].min()
        maxb = data[yv,xv][mask].mean() + 3 * data[yv,xv][mask].std()
        nanmask = np.nan*np.zeros(mask.shape)
        nanmask[mask] = 1
        bgsky = data[yv,xv]*nanmask
        cmode = mode(dat.flatten(), nan_policy='omit').mode[0]
        amode = mode(bgsky.flatten(), nan_policy='omit').mode[0]

        fig,ax = plt.subplots(2,2,figsize=(9,9))
        im = ax[0,0].imshow(data[yv,xv],vmin=minb,vmax=maxb,cmap='inferno')
        ax[0,0].set_title("Original Data")
        divider = make_axes_locatable(ax[0,0])
        cax = divider.append_axes('right', size='5%', pad=0.05)
        fig.colorbar(im,cax=cax, orientation='vertical')

        ax[1,0].hist(bgsky.flatten(),label='Sky Annulus ({:.1f}, {:.1f})'.format(np.nanmedian(bgsky),amode),alpha=0.5,bins=np.arange(minb,maxb))
        ax[1,0].hist(dat.flatten(), label='Clipped ({:.1f}, {:.1f})'.format(np.nanmedian(dat),cmode), alpha=0.5,bins=np.arange(minb,maxb))
        ax[1,0].legend(loc='best')
        ax[1,0].set_title("Sky Background")
        ax[1,0].set_xlabel("Pixel Value")

        ax[1,1].imshow(dat,vmin=minb,vmax=maxb,cmap='inferno')
        ax[1,1].set_title("Clipped Sky Background")

        ax[0,1].imshow(bgsky,vmin=minb,vmax=maxb,cmap='inferno')
        ax[0,1].set_title("Sky Annulus")
        plt.tight_layout()
        plt.show()
    return min(np.nanmedian(dat), mode(dat.flatten(), nan_policy='omit').mode[0])


# Mid-Transit Time Prior Helper Functions
def numberOfTransitsAway(timeData, period, originalT):
    return int((np.nanmin(timeData) - originalT) / period) + 1


def nearestTransitTime(timeData, period, originalT):
    nearT = ((numberOfTransitsAway(timeData, period, originalT) * period) + originalT)
    return nearT


# make plots of the centroid positions as a function of time
def plotCentroids(xTarg, yTarg, xRef, yRef, times, targetname, date):
    times = np.array(times)
    # X TARGET
    plt.figure()
    plt.plot(times - np.nanmin(times), xTarg, '-bo')
    plt.xlabel('Time (JD-' + str(np.nanmin(times)) + ')')
    plt.ylabel('X Pixel Position')
    plt.title(targetname + ' X Centroid Position ' + date)
    plt.savefig(infoDict['saveplot'] + 'temp/XCentroidPosition' + targetname + date + '.png')
    plt.close()

    # Y TARGET
    plt.figure()
    plt.plot(times - np.nanmin(times), yTarg, '-bo')
    plt.xlabel('Time (JD-' + str(np.nanmin(times)) + ')')
    plt.ylabel('Y Pixel Position')
    plt.title(targetname + ' Y Centroid Position ' + date)
    plt.savefig(infoDict['saveplot'] + 'temp/YCentroidPos' + targetname + date + '.png')
    plt.close()

    # X COMP
    plt.figure()
    plt.plot(times - np.nanmin(times), xRef, '-ro')
    plt.xlabel('Time (JD-' + str(np.nanmin(times)) + ')')
    plt.ylabel('X Pixel Position')
    plt.title('Comp Star X Centroid Position ' + date)
    plt.savefig(infoDict['saveplot'] + 'temp/CompStarXCentroidPos' + date + '.png')
    plt.close()

    # Y COMP
    plt.figure()
    plt.plot(times - np.nanmin(times), yRef, '-ro')
    plt.xlabel('Time (JD-' + str(np.nanmin(times)) + ')')
    plt.ylabel('Y Pixel Position')
    plt.title('Comp Star Y Centroid Position ' + date)
    plt.savefig(infoDict['saveplot'] + 'temp/CompStarYCentroidPos' + date + '.png')
    plt.close()

    # X DISTANCE BETWEEN TARGET AND COMP
    plt.figure()
    plt.xlabel('Time (JD-' + str(np.nanmin(times)) + ')')
    plt.ylabel('X Pixel Distance')
    for e in range(0, len(xTarg)):
        plt.plot(times[e] - np.nanmin(times), abs(int(xTarg[e]) - int(xRef[e])), 'bo')
    plt.title('Distance between Target and Comparison X position')
    plt.savefig(infoDict['saveplot'] + 'temp/XCentroidDistance' + targetname + date + '.png')
    plt.close()

    # Y DISTANCE BETWEEN TARGET AND COMP
    plt.figure()
    plt.xlabel('Time (JD-' + str(np.nanmin(times)) + ')')
    plt.ylabel('Y Pixel Difference')
    d = 0
    for d in range(0, len(yTarg)):
        plt.plot(times[d] - np.nanmin(times), abs(int(yTarg[d]) - int(yRef[d])), 'bo')
    plt.title('Difference between Target and Comparison Y position')
    plt.savefig(infoDict['saveplot'] + 'temp/YCentroidDistance' + targetname + date + '.png')
    plt.close()


def realTimeReduce(i, target_name):
    targetFluxVals = []
    referenceFluxVals = []
    normalizedFluxVals = []
    fileNameList = []
    timeSortedNames = []
    timeList = []
    timesListed = []

    # -------TIME SORT THE FILES--------------------------------------------------------------------------------
    directoryP = ""
    directToWatch = str(input("Enter the Directory Path where .FITS or .FTS Image Files are located: "))
    # Add / to end of directory if user does not input it
    if directToWatch[-1] != "/":
        directToWatch += "/"
    directoryP = directToWatch

    while len(g.glob(directoryP)) == 0:
        print("Error: .FITS files not found in " + directoryP)
        directToWatch = str(input("Enter the Directory Path where FITS Image Files are located: "))
        # Add / to end of directory if user does not input it
        if directToWatch[-1] != "/":
            directToWatch += "/"
        directoryP = directToWatch

    fileNumber = 1
    for fileName in g.glob(directoryP):  # Loop through all the fits files and time sorts
        fitsHead = fits.open(name=fileName, memmap=False, cache=False, lazy_load_hdus=False, ignore_missing_end=True)
        # TIME
        timeVal = getJulianTime(fitsHead)  # gets the julian time registered in the fits header
        timeList.append(timeVal)  # adds to time value list
        fileNameList.append(fileName)
        fitsHead.close()  # close stream
        del fitsHead

    # Time sorts the file names based on the fits file header
    timeSortedNames = [x for _, x in sorted(zip(timeList, fileNameList))]

    # sorts the times for later plotting use
    # sortedTimeList = sorted(timeList)

    # hdul = fits.open(name=timeSortedNames[0], memmap=False, cache=False, lazy_load_hdus=False)  # opens the fits file
    # Extracts data from the image file and puts it in a 2D numpy array: firstImageData
    firstImageData = fits.getdata(timeSortedNames[0], ext=0)

    # fit first image
    targx, targy, targamplitude, targsigX, targsigY, targrot, targoff = fit_centroid(firstImageData, [UIprevTPX, UIprevTPY], box=10)
    refx, refy, refamplitude, refsigX, refsigY, refrot, refoff = fit_centroid(firstImageData, [UIprevRPX, UIprevRPY], box=10)

    # just use one aperture and annulus
    apertureR = 3 * max(targsigX, targsigY)
    annulusR = 10

    for imageFile in timeSortedNames:

        hdul = fits.open(name=imageFile, memmap=False, cache=False, lazy_load_hdus=False, ignore_missing_end=True)
        # Extracts data from the image file and puts it in a 2D numpy array: imageData
        currTime = getJulianTime(hdul)
        hdul[0].data.scale('float32')
        imageData = hdul['ext', 0].data  # fits.getdata(imageFile, ext=0)
        header = hdul[0].header  # fits.getheader(imageFile)

        hdul.close()  # close the stream
        del hdul

        # Find the target star in the image and get its pixel coordinates if it is the first file
        if fileNumber == 1:
            # Initializing the star location guess as the user inputted pixel coordinates
            prevTPX, prevTPY, prevRPX, prevRPY = UIprevTPX, UIprevTPY, UIprevRPX, UIprevRPY
            prevTSigX, prevTSigY, prevRSigX, prevRSigY = targsigX, targsigY, refsigX, refsigY

            prevImageData = imageData  # no shift should be registered

        # ---FLUX CALCULATION WITH BACKGROUND SUBTRACTION---------------------------------

        # corrects for any image shifts that result from a tracking slip
        shift, error, diffphase = phase_cross_correlation(prevImageData, imageData)
        xShift = shift[1]
        yShift = shift[0]

        prevTPX = prevTPX - xShift
        prevTPY = prevTPY - yShift
        prevRPX = prevRPX - xShift
        prevRPY = prevRPY - yShift

        # --------GAUSSIAN FIT AND CENTROIDING----------------------------------------------

        txmin = int(prevTPX) - distFC  # left
        txmax = int(prevTPX) + distFC  # right
        tymin = int(prevTPY) - distFC  # top
        tymax = int(prevTPY) + distFC  # bottom

        targSearchA = imageData[tymin:tymax, txmin:txmax]

        # Set reference search area
        rxmin = int(prevRPX) - distFC  # left
        rxmax = int(prevRPX) + distFC  # right
        rymin = int(prevRPY) - distFC  # top
        rymax = int(prevRPY) + distFC  # bottom

        refSearchA = imageData[rymin:rymax, rxmin:rxmax]

        # Guess at Gaussian Parameters and feed them in to help gaussian fitter

        tGuessAmp = targSearchA.max() - targSearchA.min()

        # Fits Centroid for Target
        myPriors = [tGuessAmp, prevTSigX, prevTSigY, 0, targSearchA.min()]
        tx, ty, tamplitude, tsigX, tsigY, trot, toff = fit_centroid(imageData, [prevTPX, prevTPY], init=myPriors, box=10)
        tpsfFlux = 2*np.pi*tamplitude*tsigX*tsigY
        currTPX = tx
        currTPY = ty

        # Fits Centroid for Reference
        rGuessAmp = refSearchA.max() - refSearchA.min()
        myRefPriors = [rGuessAmp, prevRSigX, prevRSigY, 0, refSearchA.min()]
        rx, ry, ramplitude, rsigX, rsigY, rrot, roff = fit_centroid(imageData, [prevRPX, prevRPY], init=myRefPriors, box=10)
        rpsfFlux = 2*np.pi*ramplitude*rsigX*rsigY
        currRPX = rx
        currRPY = ry

        # gets the flux value of the target star and
        tFluxVal, tTotCts = getFlux(imageData, currTPX, currTPY, apertureR, annulusR)
        targetFluxVals.append(tFluxVal)  # adds tFluxVal to the total list of flux values of target star

        # gets the flux value of the reference star and subracts the background light
        rFluxVal, rTotCts = getFlux(imageData, currRPX, currRPY, apertureR, annulusR)
        referenceFluxVals.append(rFluxVal)  # adds rFluxVal to the total list of flux values of reference star

        normalizedFluxVals.append((tFluxVal / rFluxVal))

        # TIME
        timesListed.append(currTime)

        # UPDATE PIXEL COORDINATES and SIGMAS
        # target
        prevTPX = currTPX
        prevTPY = currTPY
        prevTSigX = tsigX
        prevTSigY = tsigY
        # reference
        prevRPX = currRPX
        prevRPY = currRPY
        prevRSigX = rsigX
        prevTSigY = rsigY

        # UPDATE FILE COUNT
        prevImageData = imageData
        fileNumber = fileNumber + 1

    # EXIT THE FILE LOOP

    ax1.clear()
    ax1.set_title(target_name)
    ax1.set_ylabel('Normalized Flux')
    ax1.set_xlabel('Time (jd)')
    ax1.plot(timesListed, normalizedFluxVals, 'bo')


def parse_args():
    # TODO
    parser = argparse.ArgumentParser()

    help_ = "Choose a target to process"
    parser.add_argument("-t", "--target", help=help_, type=str, default="all")

    return parser.parse_args()


def main():
    # TODO use text based interface if no command line arguments

    print('\n')
    print('*************************************************************')
    print('Welcome to the EXOplanet Transit Interpretation Code (EXOTIC)')
    print("Version ", __version__)
    print('*************************************************************\n')

    writelogfile.write('\n\nEXOTIC Version: %s' % __version__)

    # ---INITIALIZATION-------------------------------------------------------
    global infoDict
    global UIprevTPX, UIprevTPY, UIprevRPX, UIprevRPY
    global distFC
    global ax1

    targetFluxVals, referenceFluxVals, normalizedFluxVals, targUncertanties, refUncertanties, timeList, phasesList, airMassList = (
        [] for l in range(8))

    fileNameList, timeSortedNames, xTargCent, yTargCent, xRefCent, yRefCent, finXTargCent, finYTargCent, finXRefCent, finYRefCent = (
        [] for m in range(10))

    timesListed = []  # sorted times of observation
    fileNumber = 1  # initializes file number to one
    minSTD = 100000  # sets the initial minimum standard deviation absurdly high so it can be replaced immediately
    minChi2 = 100000
    distFC = 10  # gaussian search area
    context = {}

    # ---USER INPUTS--------------------------------------------------------------------------

    realTimeAns = user_input('Enter "1" for Real Time Reduction or "2" for for Complete Reduction: ', type_=int, val1=1, val2=2)

    #############################
    # Real Time Reduction Routine
    #############################

    if realTimeAns == 1:
        print('\n**************************************************************')
        print('Real Time Reduction ("Control + C"  or close the plot to quit)')
        print('**************************************************************\n')

        writelogfile.write("\n\n*** Real Time Reduction ***\n\n")

        directToWatch = str(input("Enter the Directory Path of imaging files: "))
        writelogfile.write("Enter the Directory Path of imaging files: "+directToWatch)
        directoryP = ""
        directoryP = directToWatch
        directToWatch, inputfiles = check_imaging_files(directToWatch, 'imaging')

<<<<<<< HEAD
        targetName = str(input("Enter the Planet Name: "))
        writelogfile.write("Enter the Planet Name: "+targetName)
=======
        targetName = str(input("Enter the Planet Name. Make sure it matches the case sensitive name used on Exoplanet Archive (https://exoplanetarchive.ipac.caltech.edu/index.html): "))
>>>>>>> 4e69a9eb

        while True:
            try:
                carryOn = input('Type continue after the first image has been taken and saved: ')
                if carryOn != 'continue':
                    raise ValueError
                break
            except ValueError:
                continue

        UIprevTPX = user_input(targetName + " X Pixel Coordinate: ", type_=int)
        UIprevTPY = user_input(targetName + " Y Pixel Coordinate: ", type_=int)
        UIprevRPX = user_input("Comp Star X Pixel Coordinate: ", type_=int)
        UIprevRPY = user_input("Comp Star Y Pixel Coordinate: ", type_=int)

        writelogfile.write(targetName + " X Pixel Coordinate: "+str(UIprevTPX))
        writelogfile.write(targetName + " Y Pixel Coordinate: "+str(UIprevTPY))
        writelogfile.write("Comp Star X Pixel Coordinate: "+str(UIprevRPX))
        writelogfile.write("Comp Star Y Pixel Coordinate: "+str(UIprevRPY))

        print('Real Time Plotting ("Control + C" or close the plot to quit)')
        print('\nPlease be patient. It will take at least 15 seconds for the first image to get plotted.')

        fig = plt.figure()
        ax1 = fig.add_subplot(1, 1, 1)
        ax1.set_title(targetName)
        ax1.set_ylabel('Normalized Flux')
        ax1.set_xlabel('Time (jd)')

        anim = FuncAnimation(fig, realTimeReduce, fargs=(targetName), interval=15000)  # refresh every 15 seconds
        plt.show()

        writelogfile.close()
        print('Log File Saved')

    ###########################
    # Complete Reduction Routine
    ###########################

    # ----USER INPUTS----------------------------------------------------------
    else:
        print('\n**************************')
        print('Complete Reduction Routine')
        print('**************************\n')

        writelogfile.write("\n\n*** Complete Reduction ***\n\n")

        directoryP = ""
        compStarList = []

        infoDict = {'fitsdir': None, 'saveplot': None, 'flatsdir': None, 'darksdir': None, 'biasesdir': None,
                    'aavsonum': None, 'secondobs': None, 'date': None, 'lat': None, 'long': None, 'elev': None,
                    'ctype': None, 'pixelbin': None, 'filter': None, 'wl_min': None, 'wl_max': None, 'notes': None,
                    'tarcoords': None, 'compstars': None, 'plate_opt': None, 'pixel_scale': None}

        userpDict = {'ra': None, 'dec': None, 'pName': None, 'sName': None, 'pPer': None, 'pPerUnc': None,
                     'midT': None, 'midTUnc': None, 'rprs': None, 'rprsUnc': None, 'aRs': None, 'aRsUnc': None,
                     'inc': None, 'incUnc': None, 'ecc': None, 'teff': None,
                     'teffUncPos': None, 'teffUncNeg': None, 'met': None, 'metUncPos': None, 'metUncNeg': None,
                     'logg': None, 'loggUncPos': None, 'loggUncNeg': None}

        fitsortext = user_input('Enter "1" to perform aperture photometry on fits files or "2" to start '
                                'with pre-reduced data in a .txt format: ', type_=int, val1=1, val2=2)

        writelogfile.write('\nEnter "1" to perform aperture photometry on fits files or "2" to start '
                                '\nwith pre-reduced data in a .txt format: '+str(fitsortext))

        fileorcommandline = user_input('How would you like to input your initial parameters? '
                                       'Enter "1" to use the Command Line or "2" to use an input file: ',
                                       type_=int, val1=1, val2=2)

        writelogfile.write('\n\nHow would you like to input your initial parameters? '
                                       '\nEnter "1" to use the Command Line or "2" to use an input file: '+str(fileorcommandline))

        # os.path.join(os.path.split(os.getcwd())[0], '')

        # Read in input file rather than using the command line
        if fileorcommandline == 2:
            infoDict, userpDict = get_initialization_file(infoDict, userpDict)
            init_obj = InitializationFile(infoDict, userpDict['pName'])
            infoDict, userpDict['pName'] = init_obj.get_info()

            if infoDict['flatsdir'] is None:
                flatsBool = False
            else:
                flatsBool = True

            if infoDict['darksdir'] is None:
                darksBool = False
            else:
                darksBool = True

            if infoDict['biasesdir'] is None:
                biasesBool = False
            else:
                biasesBool = True

            if flatsBool + darksBool + biasesBool:
                cals = 'y'
            else:
                cals = 'n'

            # Initial position of target star
            UIprevTPX = infoDict['tarcoords'][0]
            UIprevTPY = infoDict['tarcoords'][1]

            # Read in locations of comp stars
            for i in infoDict['compstars']:
                compStarList.append((i[0], i[1]))

        if fitsortext == 1:
            # File directory name and initial guess at target and comp star locations on image.
            if fileorcommandline == 1:
<<<<<<< HEAD
                infoDict['fitsdir'] = str(input("\nEnter the Directory of imaging files: "))
                writelogfile.write("\nEnter the Directory of imaging files: "+str(infoDict['fitsdir']))
=======
                infoDict['fitsdir'] = str(input("\nEnter the directory path where imaging files are located. (Example using the sample data: 'sample-data/HatP32Dec202017'): "))
>>>>>>> 4e69a9eb

            infoDict['fitsdir'], inputfiles = check_imaging_files(infoDict['fitsdir'], 'imaging')
        else:
            datafile = str(input("Enter the path and filename of your data file: "))
            writelogfile.write("\nEnter the path and filename of your data file: "+str(datafile))
            if datafile == 'ok':
                datafile = "/Users/rzellem/Documents/EXOTIC/sample-data/NormalizedFluxHAT-P-32 bDecember 17, 2017.txt"
                writelogfile.write("\n\nHello, Rob.")
                # datafile = "/Users/rzellem/Downloads/fluxorama.csv
            try:
                initf = open(datafile, 'r')
            except FileNotFoundError:
                print("ERROR: Data file not found. Please try again.")
                writelogfile.write("\n\nERROR: Data file not found. Please try again.")
                sys.exit()

            infoDict['exposure'] = user_input("Please enter your image exposure time in seconds: ", type_=int)
            writelogfile.write("\nPlease enter your image exposure time in seconds: "+str(infoDict['exposure']))

            processeddata = initf.readlines()

        if fileorcommandline == 1:
<<<<<<< HEAD
            infoDict['saveplot'] = input("Enter the directory to save output into or type new to create one: ")
            writelogfile.write("\nEnter the directory to save output into or type new to create one: "+str(infoDict['saveplot']))
=======
            infoDict['saveplot'] = input("Enter the directory to save the results and plots into or type new to create one: ")
>>>>>>> 4e69a9eb

        infoDict['saveplot'] = get_save_directory(infoDict['saveplot'])

        # Make a temp directory of helpful files
        try:
            os.makedirs(infoDict['saveplot'] + "temp/")
        except FileExistsError:
            # directory already exists
            pass

        if fileorcommandline == 1:
<<<<<<< HEAD
            userpDict['pName'] = str(input("\nEnter the Planet Name: "))
            writelogfile.write("\nEnter the Planet Name: "+userpDict['pName'])
=======
            userpDict['pName'] = str(input("\nEnter the Planet Name. Make sure it matches the case sensitive name used on Exoplanet Archive (https://exoplanetarchive.ipac.caltech.edu/index.html): "))
>>>>>>> 4e69a9eb

        nea_obj = NASAExoplanetArchive(planet=userpDict['pName'])
        userpDict['pName'], CandidatePlanetBool, pDict = nea_obj.planet_info()

        # observation date
        if fileorcommandline == 1:
<<<<<<< HEAD
            infoDict['date'] = str(input("\nEnter the Observation Date: "))
            writelogfile.write("\nEnter the Observation Date: "+str(infoDict['date']))
=======
            infoDict['date'] = str(input("\nEnter the Observation Date (MM-DD-YYYY): "))
>>>>>>> 4e69a9eb

        # Using a / in your date can screw up the file paths- this will check user's date
        while "/" in infoDict['date']:
            print("Do not use / in your date. Please try again.")
<<<<<<< HEAD
            infoDict['date'] = str(input("\nEnter the Observation Date: "))
            writelogfile("\nDo not use / in your date. Please try again.")
            writelogfile.write("\nEnter the Observation Date: " + str(infoDict['date']))

        if fitsortext == 1:
            if fileorcommandline == 1:
                infoDict['lat'] = input("Enter the latitude of where you observed (deg) "
                                        "(Don't forget the sign where North is '+' and South is '-'): ")
                writelogfile.write("\nEnter the latitude of where you observed (deg) "+str(infoDict['lat']))

=======
            infoDict['date'] = str(input("\nEnter the Observation Date (MM-DD-YYYY): "))

        if fitsortext == 1:
            if fileorcommandline == 1:
                infoDict['lat'] = input("Enter the latitude (in degrees) of where you observed. "
                                        "Don't forget the sign where North is '+' and South is '-'! "
                                        "(Example: +50.4): ")
>>>>>>> 4e69a9eb
            # Latitude
            while True:
                try:
                    infoDict['lat'] = infoDict['lat'].replace(' ', '')
                    if infoDict['lat'][0] != '+' and infoDict['lat'][0] != '-':
                        raise ValueError("You forgot the sign for the latitude! North is '+' and South is '-'. Please try again.")
                    lati = float(infoDict['lat'])
                    if lati <= -90.00 or lati >= 90.00:
                        raise ValueError('Your latitude is out of range. Please enter a latitude between -90 and +90 (deg)')
                    break
                # check to make sure they have a sign
                except ValueError as err:
                    print(err.args)
<<<<<<< HEAD
                    infoDict['lat'] = input("Enter the latitude of where you observed (deg) "
                                            "(Don't forget the sign where North is '+' and South is '-'): ")
                    writelogfile.write("\nEnter the latitude of where you observed (deg) " + str(infoDict['lat']))

            if fileorcommandline == 1:
                infoDict['long'] = input("Enter the longitude of where you observed (deg) "
                                         "(Don't forget the sign where East is '+' and West is '-'): ")
                writelogfile.write("\nEnter the latitude of where you observed (deg) " + str(infoDict['lat']))
=======
                    infoDict['lat'] = input("Enter the latitude (in degrees) of where you observed. "
                                            "Don't forget the sign where North is '+' and South is '-'! "
                                            "(Example: +50.4): ")

            if fileorcommandline == 1:
                infoDict['long'] = input("Enter the longitude (in degrees) of where you observed. "
                                         "(Don't forget the sign where East is '+' and West is '-')! "
                                         "(Example: -32.12): ")
>>>>>>> 4e69a9eb
            # Longitude
            while True:
                try:
                    infoDict['long'] = infoDict['long'].replace(' ', '')
                    if infoDict['long'][0] != '+' and infoDict['long'][0] != '-':
                        raise ValueError("You forgot the sign for the longitude! East is '+' and West is '-'. Please try again.")
                    longit = float(infoDict['long'])
                    if longit <= -180.00 or longit >= 180.00:
                        raise ValueError('Your longitude is out of range. Please enter a longitude between -180 and +180 (deg)')
                    break
                # check to make sure they have a sign
                except ValueError as err:
                    print(err.args)
<<<<<<< HEAD
                    infoDict['long'] = input("Enter the longitude of where you observed (deg) "
                                             "(Don't forget the sign where East is '+' and West is '-'): ")
                    writelogfile.write("\nEnter the longitude of where you observed (deg) " + str(infoDict['long']))
=======
                    infoDict['long'] = input("Enter the longitude (in degrees) of where you observed. "
                                             "(Don't forget the sign where East is '+' and West is '-')! "
                                             "(Example: -32.12): ")
>>>>>>> 4e69a9eb

            if fileorcommandline == 1:
                infoDict['elev'] = user_input("Enter the elevation (in meters) of where you observed: ", type_=float)
                writelogfile.write("\nEnter the elevation (in meters) of where you observed (deg) " + str(infoDict['elev']))

            # TARGET STAR
            if fileorcommandline == 1:
                UIprevTPX = user_input('\n' + userpDict['pName'] + " X Pixel Coordinate: ", type_=int)
                UIprevTPY = user_input(userpDict['pName'] + " Y Pixel Coordinate: ", type_=int)
                numCompStars = user_input("How many comparison stars would you like to use? (1-10) ", type_=int)

                writelogfile.write('\n' + userpDict['pName'] + " X Pixel Coordinate: " + str(UIprevTPX))
                writelogfile.write('\n' + userpDict['pName'] + " Y Pixel Coordinate: " + str(UIprevTPY))
                writelogfile.write("\nHow many comparison stars would you like to use? (1-10) "+str(numCompStars))

                for num in range(numCompStars):
                    xpix = user_input("Comparison Star %s X Pixel Coordinate: " % str(num+1), type_=int)
                    ypix = user_input("Comparison Star %s Y Pixel Coordinate: " % str(num+1), type_=int)
                    writelogfile.write("Comparison Star %s X Pixel Coordinate: %s " % str(num+1,xpix))
                    writelogfile.write("Comparison Star %s Y Pixel Coordinate: %s " % str(num+1, ypix))
                    compStarList.append((xpix, ypix))

            # ---HANDLE CALIBRATION IMAGES------------------------------------------------
            if fileorcommandline == 1:
                cals = user_input('\nDo you have any calibration images (flats, darks or biases)? (y/n): ', type_=str, val1='y', val2='n')
                writelogfile.write('\nDo you have any calibration images (flats, darks or biases)? (y/n): '+cals)

            # if they have cals, handle them by calculating the median flat, dark or bias
            if cals == 'y':

                # flats
                # THIS DOES NOT ACCOUNT FOR CALIBRATING THE FLATS, WHICH COULD BE TAKEN AT A DIFFERENT EXPOSURE TIME
                if fileorcommandline == 1:
                    flats = user_input('\nDo you have flats? (y/n): ', type_=str, val1='y', val2='n')
                    writelogfile.write('\nDo you have flats? (y/n): '+flats)
                    if flats == 'y':
                        flatsBool = True
                        infoDict['flatsdir'] = str(input('Enter the directory path to your flats (must be in their own separate folder): '))  # +"/*.FITS"
                        writelogfile.write('\nEnter the directory path to your flats (must be in their own separate folder): '+infoDict['flatsdir'])
                    else:
                        flatsBool = False

                    if flatsBool:
                        infoDict['flatsdir'], inputflats = check_imaging_files(infoDict['flatsdir'], 'flats')
                        flatsImgList = []
                        for flatFile in inputflats:
                            flatData = fits.getdata(flatFile, ext=0)
                            flatsImgList.append(flatData)
                        notNormFlat = np.median(flatsImgList, axis=0)

                        # NORMALIZE
                        medi = np.median(notNormFlat)
                        generalFlat = notNormFlat / medi
                else:
                    flatsBool = False

                # darks
                if fileorcommandline == 1:
                    darks = user_input('\nDo you have darks? (y/n): ', type_=str, val1='y', val2='n')
                    writelogfile.write('\nDo you have darks? (y/n): '+darks)
                    if darks == 'y':
                        darksBool = True
                        infoDict['darksdir'] = str(input('Enter the directory path to your darks (must be in their own separate folder): '))  # +"/*.FITS"
                        writelogfile.write('\nEnter the directory path to your darks (must be in their own separate folder): '+infoDict['darksdir'])
                    else:
                        darksBool = False

                # Only do the dark correction if user selects this option
                if darksBool:
                    infoDict['darksdir'], inputdarks = check_imaging_files(infoDict['darksdir'], 'darks')
                    darksImgList = []
                    for darkFile in inputdarks:
                        darkData = fits.getdata(darkFile, ext=0)
                        darksImgList.append(darkData)
                    generalDark = np.median(darksImgList, axis=0)

                # biases
                if fileorcommandline == 1:
                    biases = user_input('\nDo you have biases? (y/n): ', type_=str, val1='y', val2='n')
                    writelogfile.write('\nDo you have biases? (y/n): '+biases)
                    if biases == 'y':
                        biasesBool = True
                        infoDict['biasesdir'] = str(input('Enter the directory path to your biases (must be in their own separate folder): '))  # +"/*.FITS"
                        writelogfile.write('\nEnter the directory path to your biases (must be in their own separate folder): '+infoDict['biasesdir'])
                    else:
                        biasesBool = False

                if biasesBool:
                    # Add / to end of directory if user does not input it
                    infoDict['biasesdir'], inputbiases = check_imaging_files(infoDict['biasesdir'], 'biases')
                    biasesImgList = []
                    for biasFile in inputbiases:
                        biasData = fits.getdata(biasFile, ext=0)
                        biasesImgList.append(biasData)
                    generalBias = np.median(biasesImgList, axis=0)
            else:
                flatsBool = False
                darksBool = False
                biasesBool = False

        print("\n***************************************")
        writelogfile.write("\n***************************************")

        # Handle AAVSO Formatting
        if fileorcommandline == 1:
            # userNameEmails = str(input('Please enter your name(s) and email address(es) in the format: Your Name (youremail@example.com), Next Name (nextemail@example.com), etc.  '))
            infoDict['aavsonum'] = str(input('Please enter your AAVSO Observer Account Number (type N/A if you do not currently have an account): '))
            infoDict['secondobs'] = str(input('Please enter your comma-separated secondary observer codes (or type N/A if only 1 observer code): '))
            infoDict['ctype'] = str(input("Please enter your camera type (CCD or DSLR): "))
            infoDict['pixelbin'] = str(input('Please enter your pixel binning: '))
            # infoDict['exposure'] = user_input('Please enter your exposure time (seconds): ', type_=int)
            infoDict['filter'] = str(input('Please enter your filter name from the options at '
                                           'http://astroutils.astronomy.ohio-state.edu/exofast/limbdark.shtml: '))
            infoDict['notes'] = str(input('Please enter any observing notes (seeing, weather, etc.): '))

            writelogfile.write('\nPlease enter your AAVSO Observer Account Number (type N/A if you do not currently have an account): '+infoDict['aavsonum'])
            writelogfile.write('\nPlease enter your comma-separated secondary observer codes (or type N/A if only 1 observer code): '+infoDict['secondobs'])
            writelogfile.write("\nPlease enter your camera type (CCD or DSLR): "+infoDict['ctype'])
            writelogfile.write('\nPlease enter your pixel binning: '+infoDict['pixelbin'])
            writelogfile.write('\nPlease enter your filter name from the options at '
                                           'http://astroutils.astronomy.ohio-state.edu/exofast/limbdark.shtml: '+infoDict['filter'])
            writelogfile.write('\nPlease enter any observing notes (seeing, weather, etc.): '+infoDict['notes'])

        if fileorcommandline == 2:
            diff = check_parameters(userpDict, pDict)
            if diff:
                pDict = get_planetary_parameters(CandidatePlanetBool, userpDict, pdict=pDict)
        else:
            pDict = get_planetary_parameters(CandidatePlanetBool, userpDict, pdict=pDict)

        ld_obj = LimbDarkening(teff=pDict['teff'], teffpos=pDict['teffUncPos'], teffneg=pDict['teffUncNeg'],
                               met=pDict['met'], metpos=pDict['metUncPos'], metneg=pDict['metUncNeg'],
                               logg=pDict['logg'], loggpos=pDict['loggUncPos'], loggneg=pDict['loggUncNeg'],
                               wl_min=infoDict['wl_min'], wl_max=infoDict['wl_max'], filter_type=infoDict['filter'])
        ld0, ld1, ld2, ld3, infoDict['filter'] = ld_obj.nonlinear_ld()

        # TODO: Fix File Corruption Check
        # If fits files are used, check that they are not corrupted
        # if fitsortext == 1:
        #     inputfiles = check_file_corruption(inputfiles)

        if fitsortext == 1:
            print('\n**************************')
            print('Starting Reduction Process')
            print('**************************')

            writelogfile.write('\n\n**************************'
                                '\nStarting Reduction Process'
                                '\n**************************')

            #########################################
            # FLUX DATA EXTRACTION AND MANIPULATION
            #########################################

            # Loop placed to check user-entered x and y target coordinates against WCS.
            while True:
                fileNumber = 1
                allImageData, timeList, fileNameList, timesListed, airMassList, fileNameStr, exptimes  = [], [], [], [], [], [], []

                # ----TIME SORT THE FILES-------------------------------------------------------------
                for fileName in inputfiles:  # Loop through all the fits files in the directory and executes data reduction

                    # fitsHead = fits.open(name=fileName, memmap=False, cache=False, lazy_load_hdus=False)  # opens the file

                    # FOR 61'' DATA ONLY: ONLY REDUCE DATA FROM B FILTER
                    # if fitsHead[0].header ['FILTER']== 'Harris-B':
                    #     #TIME
                    #     timeVal = getJulianTime(fitsHead) #gets the julian time registered in the fits header
                    #     timeList.append(timeVal) #adds to time value list
                    #     fileNameList.append (fileName)
                    # fitsHead.close()  # close stream
                    # del fitsHead

                    # Keeps a list of file names
                    fileNameStr.append(fileName)

                    hdul = fits.open(name=fileName, memmap=False, cache=False, lazy_load_hdus=False, ignore_missing_end=True)
                    imageheader = hdul[0].header
                    # TIME
                    timeVal = getJulianTime(hdul)  # gets the julian time registered in the fits header
                    timeList.append(timeVal)  # adds to time value list
                    fileNameList.append(fileName)

                    # TIME
                    currTime = getJulianTime(hdul)
                    timesListed.append(currTime)

                    # AIRMASS
                    airMass = getAirMass(hdul, pDict['ra'], pDict['dec'], lati, longit, infoDict['elev'])  # gets the airmass at the time the image was taken
                    airMassList.append(airMass)  # adds that airmass value to the list of airmasses

                    # IMAGES
                    hdul[0].scale('float32')
                    allImageData.append(hdul[0].data)

                    # EXPOSURE_TIME
                    exp = imageheader.get('EXPTIME')  #checking for variation in .fits header format
                    if exp:
                        exptimes.append(imageheader['EXPTIME'])
                    else:
                        exptimes.append(imageheader['EXPOSURE'])

                    hdul.close()  # closes the file to avoid using up all of computer's resources
                    del hdul

                consistent_et = False
                if len(exptimes) > 0:
                    consistent_et = all(elem == exptimes[0] for elem in exptimes)

                exptimes = np.array(exptimes)

                if consistent_et :
                    #print("All Elements in List are Equal")
                    infoDict['exposure'] = exptimes[0]
                else:
                    #print("All Elements in List are Not Equal")
                    infoDict['exposure'] = np.median(exptimes)
                    #print(infoDict['exposure'])

                # Recast list as numpy arrays
                allImageData = np.array(allImageData)
                timesListed = np.array(timesListed)
                airMassList = np.array(airMassList)

                # TODO: Is this dead code? The vars pointing and location are undefined.
                # TODO: comment out conditional block?
                # If all of the airmasses == 1, then you need to calculate the airmass for the user
                if set(airMassList) == 1:
                    pointingAltAz = pointing.transform_to(AltAz(obstime=t, location=location))

                # # Time sorts the file names based on the fits file header
                # timeSortedNames = [x for _, x in sorted(zip(timeList, fileNameList))]
                # tsnCopy = timeSortedNames

                # sorts the times for later plotting use
                sortedallImageData = allImageData[np.argsort(timeList)]
                timesListed = timesListed[np.argsort(timeList)]
                airMassList = airMassList[np.argsort(timeList)]
                # sortedTimeList = sorted(timeList)

                # print("\nEXOTIC now has the option to filter the raw images for cosmic rays. Typically, images do not need this filter. However, if you run into an error while running EXOTIC, give this a try. As a heads up, this can take a few minutes.")
                # cosmicrayfilter = user_input("\nDo you want to filter the raw images for cosmic rays? (y/n): ")
                # if cosmicrayfilter.lower() == "yes" or cosmicrayfilter.lower() == "y":
                #     cosmicrayfilter_bool = True
                # else:
                #     cosmicrayfilter_bool = False

                # The cosmic ray filter isn't really working for now...so let's just turn it off
                cosmicrayfilter_bool = False
                if cosmicrayfilter_bool:
                    print("\nFiltering your data for cosmic rays.")
                    writelogfile.write("\nFiltering your data for cosmic rays.")
                    done = False
                    t = threading.Thread(target=animate, daemon=True)
                    t.start()
                    # # -------COSMIC RAY FILTERING-----------------------------------------------------------------------
                    # For now, this is a simple median filter...in the future, should use something more smart later
                    for xi in np.arange(np.shape(sortedallImageData)[-2]):
                        # print("Filtering for cosmic rays in image row: "+str(xi)+"/"+str(np.shape(sortedallImageData)[-2]))
                        for yi in np.arange(np.shape(sortedallImageData)[-1]):
                            # Simple median filter
                            idx = np.abs(sortedallImageData[:, xi, yi]-np.nanmedian(sortedallImageData[:, xi, yi])) > 5*np.nanstd(sortedallImageData[:, xi, yi])
                            sortedallImageData[idx, xi, yi] = np.nanmedian(sortedallImageData[:, xi, yi])
                            # Filter iteratively until no more 5sigma outliers exist - not currently working, so keep commented out for now
                            # while sum(idx) > 0:
                            #     # sortedallImageData[idx,xi,yi] = np.nanmedian(sortedallImageData[:,xi,yi])
                            #     idx = np.abs(sortedallImageData[:,xi,yi]-np.nanmedian(sortedallImageData[:,xi,yi])) >  5*np.nanstd(sortedallImageData[:,xi,yi])
                    done = True

                # if len(sortedTimeList) == 0:
                #     print("Error: .FITS files not found in " + directoryP)
                #     sys.exit()

                # -------OPTIMAL COMP STAR, APERTURE, AND ANNULUS CALCULATION----------------------------------------

                # Loops through all of the possible aperture and annulus radius
                # guess at optimal aperture by doing a gaussian fit and going out 3 sigma as an estimate

                # hdul = fits.open(name=timeSortedNames[0], memmap=False, cache=False, lazy_load_hdus=False)  # opens the fits file
                # firstImageData = hdul['ext', 0].data  # fits.getdata(timeSortedNames[0], ext=0)
                firstimagecounter = 0
                firstImageData = sortedallImageData[firstimagecounter]

                # Sometimes the first image is a bad one...in that case, we iterate until we do not fail
                while True:
                    # fit Target in the first image and use it to determine aperture and annulus range
                    try:
                        targx, targy, targamplitude, targsigX, targsigY, targrot, targoff = fit_centroid(firstImageData, [UIprevTPX, UIprevTPY],
                                                                                                box=10)
                        break
                    # If the first image is a bad one, then move on to the next image
                    except Exception:
                        firstimagecounter += 1
                        firstImageData = sortedallImageData[firstimagecounter]

                # Filter the other data as well
                sortedallImageData = sortedallImageData[firstimagecounter:]
                timesListed = timesListed[firstimagecounter:]
                airMassList = airMassList[firstimagecounter:]
                # sortedTimeList = sortedTimeList[firstimagecounter:]

                # apply cals correction if applicable
                if darksBool:
                    print("Dark subtracting images.")
                    writelogfile.write("\nDark subtracting images.")
                    sortedallImageData = sortedallImageData - generalDark
                elif biasesBool:
                    print("Bias-correcting images.")
                    writelogfile.write("\nBias-correcting images.")
                    sortedallImageData = sortedallImageData - generalBias
                else:
                    pass

                if flatsBool:
                    print("Flattening images.")
                    writelogfile.write("\nFlattening images.")
                    sortedallImageData = sortedallImageData / generalFlat

                # Reference File
                refFile = os.path.join(infoDict['saveplot'], 'ref_file_%s_%s'
                                       % (firstimagecounter, os.path.split(fileNameStr[firstimagecounter])[-1]))

                # Removes existing file of reference file
                try:
                    os.remove(refFile)
                except OSError:
                    pass
                convertToFITS = fits.PrimaryHDU(data=sortedallImageData[0])
                convertToFITS.writeto(refFile)
                print('\nHere is the path to the reference imaging file used by EXOTIC: \n' + refFile)
                writelogfile.write('\nHere is the path to the reference imaging file used by EXOTIC: \n' + refFile)
                wcsFile = check_wcs(refFile, infoDict['saveplot'], infoDict['plate_opt'])
                hdulWCS = None

                # Check pixel coordinates by converting to WCS. If not correct, loop over again
                if wcsFile:
                    print('Here is the path to your plate solution: \n' + wcsFile)
                    writelogfile.write('\nHere is the path to your plate solution: \n' + wcsFile)
                    hdulWCS = fits.open(name=wcsFile, memmap=False, cache=False, lazy_load_hdus=False, ignore_missing_end=True)
                    rafile, decfile = get_radec(hdulWCS)

                    # Save previously entered x and y pixel coordinates before checking against plate solution
                    saveUIprevTPX, saveUIprevTPY = UIprevTPX, UIprevTPY
                    UIprevTPX, UIprevTPY = check_targetpixelwcs(UIprevTPX, UIprevTPY, pDict['ra'],
                                                                pDict['dec'], rafile, decfile)
                    # If the coordinates were not changed, do not loop over again
                    if UIprevTPX == saveUIprevTPX and UIprevTPY == saveUIprevTPY:
                        break
                else:
                    break

            # TODO move to a function
            # remove hot pixels
            for ii in range(len(sortedallImageData)):
                # bg = median_filter(sortedallImageData[ii],(4,4))
                # kernel = Gaussian2DKernel(x_stddev=1)
                # bg2 = convolve(sortedallImageData[ii],kernel)
                # res = sortedallImageData[ii] - bg2
                # mask = np.abs(res) > 3*np.std(res)
                # std = np.nanmedian([np.nanstd(np.random.choice(res.flatten(),1000)) for i in range(250)])
                # smask = np.abs(res) > 3*std # removes portions of the psf

                # computationally expensive
                # std = generic_filter(sortedallImageData[ii], np.std, (5,5))
                # mask = np.abs(sortedallImageData[ii] - bg) > 3*std
                # bgimg = np.copy(sortedallImageData[ii])
                # bgimg[mask] = bg[mask]

                # diagnostic debug
                # ogdata = np.copy(sortedallImageData[ii])

                # remove nans
                nanmask = np.isnan(sortedallImageData[ii])
                if nanmask.sum() > 0:
                    bg = generic_filter(sortedallImageData[ii],np.nanmedian,(4,4))
                else:
                    # faster
                    bg = median_filter(sortedallImageData[ii],(4,4))
                sortedallImageData[ii][nanmask] = bg[nanmask]

                # find and remove all single pixel blocks brighter than 98th percentile
                bmask = binary_closing(sortedallImageData[ii] > np.percentile(sortedallImageData[ii], 98))
                bmask1 = binary_dilation(binary_erosion(binary_closing(bmask)))
                hotmask = np.logical_xor(bmask,bmask1)
                labels, nlabel = label(hotmask)
                sortedallImageData[ii][hotmask] = bg[hotmask]

                # kinda slow
                # replace hot pixels with average of neighboring pixels
                # for j in range(1,nlabel+1):
                #     mmask = labels==j  # mini mask
                #     smask = binary_dilation(mmask)  # dilated mask
                #     bmask = np.logical_xor(smask,mmask)  # bounding pixels
                #     sortedallImageData[ii][mmask] = np.mean(sortedallImageData[ii][bmask])  # replace

                # TODO move to function
                # f,ax = plt.subplots(1,3,figsize=(18,8))
                # ax[0].imshow(np.log10(ogdata),vmin=np.percentile(np.log10(bg),5), vmax=np.percentile(np.log10(bg),99))
                # ax[0].set_title("Original Data")
                # ax[1].imshow(hotmask,cmap='binary_r')
                # ax[1].set_title("Hot Mask")
                # ax[2].imshow(np.log10(sortedallImageData[ii]),vmin=np.percentile(np.log10(bg),5), vmax=np.percentile(np.log10(bg),99))
                # ax[2].set_title("Corrected Image")
                # plt.tight_layout()
                # plt.show()

            # Image Alignment
            sortedallImageData, boollist = image_alignment(sortedallImageData)

            timesListed = timesListed[boollist]
            airMassList = airMassList[boollist]

            minAperture = max(1,int(2 * max(targsigX, targsigY)))
            maxAperture = int(5 * max(targsigX, targsigY) + 1)
            minAnnulus = 2
            maxAnnulus = 5
            # exit()
            # fit centroids for first image to determine priors to be used later
            for compCounter in range(0, len(compStarList)):
                print('\n\n***************************************************************')
                print('Determining Optimal Aperture and Annulus Size for Comp Star #' + str(compCounter + 1))
                print('***************************************************************')

                writelogfile.write('\n\n***************************************************************')
                writelogfile.write('\nDetermining Optimal Aperture and Annulus Size for Comp Star #' + str(compCounter + 1))
                writelogfile.write('\n***************************************************************\n')

                # #just in case comp star drifted off and timeSortedNames had to be altered, reset it for the new comp star
                # timeSortedNames = tsnCopy

                UIprevRPX, UIprevRPY = compStarList[compCounter]
                print('Target X: ' + str(round(targx)) + ' Target Y: ' + str(round(targy)))
                writelogfile.write('\nTarget X: ' + str(round(targx)) + ' Target Y: ' + str(round(targy)))
                refx, refy, refamplitude, refsigX, refsigY, retrot, refoff = fit_centroid(firstImageData, [UIprevRPX, UIprevRPY],
                                                                                box=10)
                print('Comparison X: ' + str(round(refx)) + ' Comparison Y: ' + str(round(refy)) + '\n')
                writelogfile.write('\nComparison X: ' + str(round(refx)) + ' Comparison Y: ' + str(round(refy)) + '\n')

                #If plate solution was generated, use it to check if the comparison stars selected are variable
                #If yes, skip determining optimal aperture and annulus for that comparison star
                if wcsFile:
                    print("Checking for variability in current comparison star... ")
                    writelogfile.write("\nChecking for variability in current comparison star... ")
                    if variableStarCheck(refx, refy, hdulWCS):
                        print("Current comparison star is variable, proceeding to next star.")
                        writelogfile.write("\nCurrent comparison star is variable, proceeding to next star.")
                        continue

                # determines the aperture and annulus combinations to iterate through based on the sigmas of the LM fit
                aperture_min = int(3 * np.nanmax([targsigX, targsigY]))
                aperture_max = int(5 * np.nanmax([targsigX, targsigY]))

                # run through apertures based on PSF shape
                if aperture_min <= 1:
                    aperture_sizes = np.arange(1, 10, 2)
                else:
                    aperture_sizes = np.round(np.linspace(aperture_min, aperture_max, 10),2)

                aperture_sizes = np.append(aperture_sizes, -1*aperture_sizes) # no comparison star
                aperture_sizes = np.append(aperture_sizes, 0) # PSF fit

                # single annulus size
                annulus_sizes = [10,12,15]

                target_fits = {}
                ref_fits = {}
                reg_trans = {}

                for apertureR in aperture_sizes:  # aperture loop
                    for annulusR in annulus_sizes:  # annulus loop # no need
                        # don't reprocess
                        if apertureR < 0 and compCounter > 0:
                            continue

                        # only do PSF fit in first annulus for loop
                        if apertureR == 0 and annulusR != annulus_sizes[0]:
                            continue

                        if apertureR == 0:
                            print('Testing Comparison Star #' + str(compCounter+1) + ' with a PSF photometry.')
                            writelogfile.write('\nTesting Comparison Star #' + str(compCounter + 1) + ' with a PSF photometry.')
                        elif apertureR < 0 and compCounter == 0:
                            print('Testing NO Comparison Star with a '+str(abs(apertureR))+' pixel aperture and a '+str(abs(annulusR))+' pixel annulus.')
                            writelogfile.write('\nTesting NO Comparison Star with a ' + str(
                                abs(apertureR)) + ' pixel aperture and a ' + str(abs(annulusR)) + ' pixel annulus.')
                        else:
                            print('Testing Comparison Star #' + str(compCounter+1) + ' with a '+str(apertureR)+' pixel aperture and a '+str(annulusR)+' pixel annulus.')
                            writelogfile.write('\nTesting Comparison Star #' + str(compCounter + 1) + ' with a ' + str(
                                apertureR) + ' pixel aperture and a ' + str(annulusR) + ' pixel annulus.')

                        for fileNumber, imageData in enumerate(sortedallImageData):
                            if apertureR == 0: # psf fit
                                continue

                            # Find the target star in the image and get its pixel coordinates if it is the first file
                            if fileNumber == 0:
                                # Initializing the star location guess as the user inputted pixel coordinates
                                prevTPX, prevTPY, prevRPX, prevRPY = UIprevTPX, UIprevTPY, UIprevRPX, UIprevRPY  # 398, 275, 419, 203
                                prevTSigX, prevTSigY, prevRSigX, prevRSigY = targsigX, targsigY, refsigX, refsigY
                                prevImageData = imageData  # no shift should be registered

                            # ------ CENTROID FITTING ----------------------------------------

                            # corrects for any image shifts that result from a tracking slip
                            # shift, error, diffphase = phase_cross_correlation(prevImageData, imageData)
                            if fileNumber in reg_trans.keys():
                                shift, error, diffphase = reg_trans[fileNumber]
                            else:
                                shift, error, diffphase = phase_cross_correlation(prevImageData, imageData)
                                reg_trans[fileNumber] = [shift, error, diffphase]

                            xShift = shift[1]
                            yShift = shift[0]

                            prevTPX = prevTPX - xShift
                            prevTPY = prevTPY - yShift
                            prevRPX = prevRPX - xShift
                            prevRPY = prevRPY - yShift

                            # set target search area
                            txmin = int(prevTPX) - distFC  # left
                            txmax = int(prevTPX) + distFC  # right
                            tymin = int(prevTPY) - distFC  # top
                            tymax = int(prevTPY) + distFC  # bottom

                            # boolean that represents if either the target or comp star gets too close to the detector
                            driftBool = False

                            #check if your target star is too close to the edge of the detector
                            if txmin <= 0 or tymin <= 0 or txmax >= len(imageData) or tymax >= len(imageData[0]):
                                print('*************************************************************************************')
                                print('WARNING: In image '+str(fileNumber)+', your target star has drifted too close to the edge of the detector.')
                                #tooClose = int(input('Enter "1" to pick a new comparison star or enter "2" to continue using the same comp star, with the images with all the remaining images ignored \n'))
                                print('All the remaining images after image #'+str(fileNumber-1)+' will be ignored')

                                writelogfile.write('\n\n*************************************************************************************'
                                        '\nWARNING: In image '+str(fileNumber)+', your target star has drifted too close to the edge of the detector.'
                                        '\nAll the remaining images after image #'+str(fileNumber-1)+' will be ignored\n')

                                driftBool = True

                                # mask off the rest of timeSortedNames and then ignore the rest of the procedure until

                            # Set reference search area
                            rxmin = int(prevRPX) - distFC  # left
                            rxmax = int(prevRPX) + distFC  # right
                            rymin = int(prevRPY) - distFC  # top
                            rymax = int(prevRPY) + distFC  # bottom

                            # check if the reference is too close to the edge of the detector
                            if (rxmin <= 0 or rymin <= 0 or rxmax >= len(imageData[0]) or rymax >= len(imageData)):
                                print('*************************************************************************************')
                                print('WARNING: In image '+str(fileNumber)+', your reference star has drifted too close to the edge of the detector.')
                                #tooClose = int(input('Enter "1" to pick a new comparison star or enter "2" to continue using the same comp star, with the images with all the remaining images ignored \n'))
                                print('All the remaining images after image #'+str(fileNumber-1)+' will be ignored for this comparison star')
                                print('*************************************************************************************')

                                writelogfile.write('\n\n*************************************************************************************'
                                        '\nWARNING: In image '+str(fileNumber)+', your target star has drifted too close to the edge of the detector.'
                                        '\nAll the remaining images after image #'+str(fileNumber-1)+' will be ignored for this comparison star\n')

                                driftBool = True

                            # if the star isn't too close, then proceed as normal
                            if not driftBool:
                                targSearchA = imageData[tymin:tymax, txmin:txmax]
                                refSearchA = imageData[rymin:rymax, rxmin:rxmax]

                                targPos = [prevTPX, prevTPY]

                                # get minimum background value bigger than 0
                                targImFlat = np.sort(np.array(targSearchA).ravel())

                                # Initialize the variable
                                tGuessBkg = 0
                                for el in targImFlat:
                                    if el > 0:
                                        tGuessBkg = el
                                        break

                                refImFlat = np.sort(np.array(refSearchA).ravel())
                                for rel in refImFlat:
                                    if rel > 0:
                                        rGuessBkg = rel
                                        break

                                # Guess at Gaussian Parameters and feed them in to help gaussian fitter

                                tGuessAmp = targSearchA.max() - tGuessBkg
                                if tGuessAmp < 0:
                                    print('ERROR: the Darks have a higher pixel counts than the image itself')
                                    writelogfile.write('\n\nERROR: the Darks have a higher pixel counts than the image itself')
                                myPriors = [tGuessAmp, prevTSigX, prevTSigY, 0, tGuessBkg]

                                # tx, ty, tamplitude, tsigX, tsigY, toff = fit_centroid(imageData, targPos,
                                #                                                     init=myPriors, box=distFC)
                                if fileNumber in target_fits.keys():
                                    tx, ty, tamplitude, tsigX, tsigY, toff = target_fits[fileNumber]
                                else:
                                    tx, ty, tamplitude, tsigX, tsigY, trot, toff = fit_centroid(imageData, targPos,
                                                                                          init=myPriors, box=distFC)
                                    target_fits[fileNumber] = [tx, ty, tamplitude, tsigX, tsigY, toff]

                                currTPX = tx
                                currTPY = ty

                                # append to list of target centroid positions for later plotting
                                xTargCent.append(currTPX)
                                yTargCent.append(currTPY)

                                rGuessAmp = refSearchA.max() - rGuessBkg
                                myRefPriors = [rGuessAmp, prevRSigX, prevRSigY, 0, rGuessBkg]
                                # rx, ry, ramplitude, rsigX, rsigY, roff = fit_centroid(imageData, [prevRPX, prevRPY],
                                # init=myRefPriors, box=distFC)
                                if fileNumber in ref_fits.keys():
                                    rx, ry, ramplitude, rsigX, rsigY, roff = ref_fits[fileNumber]
                                else:
                                    rx, ry, ramplitude, rsigX, rsigY, rrot, roff = fit_centroid(imageData, [prevRPX, prevRPY],
                                                                                          init=myRefPriors, box=distFC)
                                    ref_fits[fileNumber] = [rx, ry, ramplitude, rsigX, rsigY, roff]
                                currRPX = rx
                                currRPY = ry

                                # append to list of reference centroid positions for later plotting
                                xRefCent.append(currRPX)
                                yRefCent.append(currRPY)

                                if tamplitude < 0 or tsigX < 0 or tsigY < 0:  # gets rid of negative amplitude values that indicate it couldn't fit gaussian
                                    print('Could not fit 2D gaussian to Target for File Number' + str(fileNumber))
                                    writelogfile.write('\nCould not fit 2D gaussian to Target for File Number' + str(fileNumber))

                                elif ramplitude < 0 or rsigX < 0 or rsigY < 0:  # gets rid of negative amplitude values that indicate it couldn't fit gaussian
                                    print('Could not fit 2D gaussian to Comparison Star for File Number' + str(fileNumber))
                                    writelogfile.write('\nCould not fit 2D gaussian to Comparison Star for File Number' + str(
                                        fileNumber))

                                else:
                                    # ------FLUX CALCULATION WITH BACKGROUND SUBTRACTION----------------------------------

                                    # gets the flux value of the target star and subtracts the background light
                                    tFluxVal, tTotCts = getFlux(imageData, currTPX, currTPY, abs(apertureR), annulusR)
                                    targetFluxVals.append(tFluxVal)  # adds tFluxVal to the total list of flux values of target star
                                    targUncertanties.append(np.sqrt(tFluxVal))  # uncertanty on each point is the sqrt of the total counts

                                    # gets the flux value of the reference star and subracts the background light
                                    rFluxVal, rTotCts = getFlux(imageData, currRPX, currRPY, abs(apertureR), annulusR)
                                    referenceFluxVals.append(rFluxVal)  # adds rFluxVal to the total list of flux values of reference star
                                    refUncertanties.append(np.sqrt(rFluxVal))

                                    # # TIME
                                    # currTime = getJulianTime(hDul)
                                    # timesListed.append(currTime)

                                    # ORBITAL PHASE
                                    currentPhase = getPhase(currTime, pDict['pPer'], pDict['midT'])
                                    phasesList.append(currentPhase)  # adds to list of phases

                                    # # AIRMASS
                                    # airMass = getAirMass(hDul)  # gets the airmass at the time the image was taken
                                    # airMassList.append(airMass)  # adds that airmass value to the list of airmasses

                                    # UPDATE PIXEL COORDINATES and SIGMAS
                                    # target
                                    prevTPX = currTPX
                                    prevTPY = currTPY
                                    prevTSigX = tsigX
                                    prevTSigY = tsigY
                                    # reference
                                    prevRPX = currRPX
                                    prevRPY = currRPY
                                    prevRSigX = rsigX
                                    prevTSigY = rsigY

                                # UPDATE FILE COUNT
                                prevImageData = imageData
                                # fileNumber = fileNumber + 1
                                # hDul.close()  # close the stream

                            # otherwise, mask off the rest of the files from time sorted names including the current one
                            else:
                                print("\nFiltering data to account for drifting target.")
                                writelogfile.write("\n\nFiltering data to account for drifting target.")
                                # timeSortedNames = timeSortedNames[:fileNumber]

                                # TIME
                                timesListed = timesListed[:fileNumber]

                                # AIRMASS
                                airMassList = airMassList[:fileNumber]

                                # ALL IMAGES
                                sortedallImageData = sortedallImageData[:fileNumber]

                                # boollist = boollist[:fileNumber]

                                break

                        # EXIT THE FILE LOOP

                        # Convert Everything to numpy Arrays
                        arrayTimes = np.array(timesListed)
                        arrayPhases = np.array(phasesList)
                        arrayAirmass = np.array(airMassList)

                        if apertureR == 0: # psf fit
                            tpsfflux = []
                            rpsfflux = []
                            for k in target_fits.keys():
                                xc,yc,amp,sigx,sigy,off = target_fits[k]
                                tpsfflux.append(2*np.pi*sigx*sigy*amp)
                                xc,yc,amp,sigx,sigy,off = ref_fits[k]
                                rpsfflux.append(2*np.pi*sigx*sigy*amp)
                            arrayReferences = np.array(rpsfflux)
                            arrayTUnc = arrayFinalFlux**0.5
                            arrayRUnc = arrayReferences**0.5

                            arrayFinalFlux = np.array(tpsfflux) / arrayReferences
                            arrayNormUnc = arrayTUnc / arrayReferences
                        elif apertureR < 0: # no comp star
                            arrayReferences = np.array(referenceFluxVals)
                            arrayTUnc = np.array(targUncertanties)
                            arrayRUnc = np.array(refUncertanties)

                            arrayFinalFlux = np.array(targetFluxVals)
                            arrayNormUnc = np.array(targUncertanties)
                        else:
                             # aperture phot
                            arrayReferences = np.array(referenceFluxVals)
                            arrayTUnc = np.array(targUncertanties)
                            arrayRUnc = np.array(refUncertanties)

                            arrayFinalFlux = np.array(targetFluxVals) / arrayReferences
                            arrayNormUnc = arrayTUnc / arrayReferences

                        # Execute sigma_clip
                        try:
                            filtered_data = sigma_clip(arrayFinalFlux, sigma=3)
                        except TypeError:
                            filtered_data = sigma_clip(arrayFinalFlux, sigma=3)

                        # -----LM LIGHTCURVE FIT--------------------------------------
                        prior = {
                            'rprs':pDict['rprs'],    # Rp/Rs
                            'ars':pDict['aRs'],      # a/Rs
                            'per':pDict['pPer'],     # Period [day]
                            'inc':pDict['inc'],      # Inclination [deg]
                            'u0': ld0[0], 'u1': ld1[0], 'u2': ld2[0], 'u3': ld3[0],  # limb darkening (nonlinear)
                            'ecc': pDict['ecc'],     # Eccentricity
                            'omega':0,          # Arg of periastron
                            'tmid':pDict['midT'],    # time of mid transit [day]
                            'a1': arrayFinalFlux.mean(), #max() - arrayFinalFlux.min(), #mid Flux
                            'a2': 0,             #Flux lower bound
                        }

                        phase = (arrayTimes[~filtered_data]-pDict['midT'])/prior['per']
                        prior['tmid'] = pDict['midT'] + np.floor(phase).max()*prior['per']
                        upper = prior['tmid'] + np.abs(25*pDict['midTUnc'] + np.floor(phase).max()*25*pDict['pPerUnc'])
                        lower = prior['tmid'] - np.abs(25*pDict['midTUnc'] + np.floor(phase).max()*25*pDict['pPerUnc'])

                        if np.floor(phase).max()-np.floor(phase).min() == 0:
                            print("WARNING!")
                            print(" Estimated mid-transit time is not within the observations")
                            print(" Check Period & Mid-transit time in inits.json. Make sure the uncertainties are not 0 or Nan.")
                            print('  obs start:', arrayTimes[~filtered_data].min())
                            print('    obs end:', arrayTimes[~filtered_data].max())
                            print(' tmid prior:', prior['tmid'])

                            writelogfile.write("\n\nWARNING!")
                            writelogfile.write("\n Estimated mid-transit time is not within the observations")
                            writelogfile.write("\n Check Period & Mid-transit time in inits.json. Make sure the uncertainties are not 0 or Nan.")
                            writelogfile.write('\n  obs start:', arrayTimes[~filtered_data].min())
                            writelogfile.write('\n    obs end:', arrayTimes[~filtered_data].max())
                            writelogfile.write('\n tmid prior:', prior['tmid'])

                        # check for Nans + Zeros
                        for k in pDict:
                            if "Unc" in k:
                                if not pDict[k]:
                                    print(" WARNING! {} uncertainty is 0. Please use a non-zero value in inits.json".format(k))
                                    writelogfile.write(
                                        "\n WARNING! {} uncertainty is 0. Please use a non-zero value in inits.json".format(
                                            k))
                                    pDict[k] = 1
                                elif pDict[k] == 0 or np.isnan(pDict[k]):
                                    print(" WARNING! {} uncertainty is 0. Please use a non-zero value in inits.json".format(k))
                                    writelogfile.write(
                                        "\n WARNING! {} uncertainty is 0. Please use a non-zero value in inits.json".format(
                                            k))
                                    pDict[k] = 1
                            elif pDict[k] == None:
                                print(" WARNING! {} is None. Please use a numeric value in inits.json".format(k))
                                writelogfile.write("\n WARNING! {} is None. Please use a numeric value in inits.json".format(k))
                                pDict[k] = 0

                        mybounds = {
                            'rprs':[0, pDict['rprs']+3*pDict['rprsUnc']],
                            'tmid':[max(lower,arrayTimes[~filtered_data].min()),min(arrayTimes[~filtered_data].max(),upper)],
                            'ars':[pDict['aRs']-5*pDict['aRsUnc'], pDict['aRs']+5*pDict['aRsUnc']],

                            'a1':[0, 3*max(arrayFinalFlux[~filtered_data])],
                            'a2':[-3,3],
                            # 'a3':[0, max(arrayFinalFlux[~filtered_data])]
                        }

                        myfit = lc_fitter(
                            arrayTimes[~filtered_data],
                            arrayFinalFlux[~filtered_data],
                            arrayNormUnc[~filtered_data],
                            arrayAirmass[~filtered_data],
                            prior,
                            mybounds,
                            mode='lm'
                        )

                        for k in myfit.bounds.keys():
                            print("  {}: {:.6f}".format(k, myfit.parameters[k])) #, myfit.errors[k]))

                        print('The Residual Standard Deviation is: ' + str(round(100*myfit.residuals.std()/np.median(myfit.data), 6))+"%")
                        print('The Mean Squared Error is: ' + str(round( np.sum(myfit.residuals**2), 6)) + '\n')

                        writelogfile.write('\nThe Residual Standard Deviation is: ' + str(round(100*myfit.residuals.std()/np.median(myfit.data), 6))+"%")
                        writelogfile.write('\nThe Mean Squared Error is: ' + str(round( np.sum(myfit.residuals**2), 6)) + '\n')

                        resstd = myfit.residuals.std()/np.median(myfit.data)
                        if minSTD > resstd:  # If the standard deviation is less than the previous min
                            bestCompStar = compCounter + 1
                            minSTD = resstd  # set the minimum standard deviation to that

                            arrayNormUnc = arrayNormUnc * np.sqrt(myfit.chi2 / myfit.data.shape[0])  # scale errorbars by sqrt(rchi2)
                            minAnnulus = annulusR  # then set min aperature and annulus to those values
                            minAperture = apertureR

                            if len(xTargCent) > 0:
                                # gets the centroid trace plots to ensure tracking is working
                                finXTargCentArray = np.array(xTargCent)
                                finYTargCentArray = np.array(yTargCent)
                                finXRefCentArray = np.array(xRefCent)
                                finYRefCentArray = np.array(yRefCent)
                            else:
                                # PSF fit usually
                                finXTargCentArray = np.array([target_fits[k][0] for k in target_fits])
                                finYTargCentArray = np.array([target_fits[k][1] for k in target_fits])
                                finYRefCentArray = np.array([ref_fits[k][1] for k in ref_fits])
                                finXRefCentArray = np.array([ref_fits[k][0] for k in ref_fits])
                                arrayPhases = getPhase(arrayTimes, pDict['pPer'], myfit.parameters['tmid'])

                            # APPLY DATA FILTER
                            # apply data filter sets the lists we want to print to correspond to the optimal aperature
                            finXTargCent = finXTargCentArray[~filtered_data]
                            finYTargCent = finYTargCentArray[~filtered_data]
                            finXRefCent = finXRefCentArray[~filtered_data]
                            finYRefCent = finYRefCentArray[~filtered_data]

                            # sets the lists we want to print to correspond to the optimal aperature
                            goodFluxes = arrayFinalFlux[~filtered_data]
                            nonBJDTimes = arrayTimes[~filtered_data]
                            nonBJDPhases = arrayPhases[~filtered_data]
                            goodAirmasses = arrayAirmass[~filtered_data]
                            goodTargets = arrayFinalFlux[~filtered_data]
                            goodReferences = arrayReferences[~filtered_data]
                            goodTUnc = arrayTUnc[~filtered_data]
                            goodRUnc = arrayRUnc[~filtered_data]
                            goodNormUnc = arrayNormUnc[~filtered_data]
                            goodResids = myfit.residuals
                            bestlmfit = myfit

                        # Reinitialize the the arrays to be empty
                        # airMassList = []
                        phasesList = []
                        # timesListed = []
                        targetFluxVals = []
                        referenceFluxVals = []
                        targUncertanties = []
                        refUncertanties = []
                        normUncertainties = []
                        xTargCent = []
                        yTargCent = []
                        xRefCent = []
                        yRefCent = []

                    # Exit aperture loop
                # Exit annulus loop
            # Exit the Comp Stars Loop

            if minAperture == 0: # psf
                print('\n*********************************************')
                print('Best Comparison Star: #' + str(bestCompStar))
                print('Minimum Residual Scatter: ' + str(round(minSTD * 100, 4)) + '%')
                print('Optimal Method: PSF photometry')
                print('********************************************\n')

                writelogfile.write('\n\n*********************************************')
                writelogfile.write('\nBest Comparison Star: #' + str(bestCompStar))
                writelogfile.write('\nMinimum Residual Scatter: ' + str(round(minSTD * 100, 4)) + '%')
                writelogfile.write('\nOptimal Method: PSF photometry')
                writelogfile.write('\n********************************************\n')

            elif minAperture < 0: # no comp star
                print('\n*********************************************')
                print('Best Comparison Star: None')
                print('Minimum Residual Scatter: ' + str(round(minSTD * 100, 4)) + '%')
                print('Optimal Aperture: ' + str(abs(minAperture)))
                print('Optimal Annulus: ' + str(minAnnulus))
                print('********************************************\n')

                writelogfile.write('\n\n*********************************************')
                writelogfile.write('\nBest Comparison Star: None')
                writelogfile.write('\nMinimum Residual Scatter: ' + str(round(minSTD * 100, 4)) + '%')
                writelogfile.write('\nOptimal Aperture: ' + str(abs(minAperture)))
                writelogfile.write('\nOptimal Annulus: ' + str(minAnnulus))
                writelogfile.write('\n********************************************\n')

            else:
                print('\n*********************************************')
                print('Best Comparison Star: #' + str(bestCompStar))
                print('Minimum Residual Scatter: ' + str(round(minSTD * 100, 4)) + '%')
                print('Optimal Aperture: ' + str(minAperture))
                print('Optimal Annulus: ' + str(minAnnulus))
                print('********************************************\n')

                writelogfile.write('\n\n*********************************************')
                writelogfile.write('\nBest Comparison Star: #' + str(bestCompStar))
                writelogfile.write('\nMinimum Residual Scatter: ' + str(round(minSTD * 100, 4)) + '%')
                writelogfile.write('\nOptimal Aperture: ' + str(minAperture))
                writelogfile.write('\nOptimal Annulus: ' + str(minAnnulus))
                writelogfile.write('\n********************************************\n')

            # # %%%%%%%%%%%%%%%%%%%%%%%%%%%%%%%%%%%%%%%%%%%%%%%%%%%%%%%%%%%%%%%%%%%%
            # # Save a text file of the RA and DEC of the target and comp
            # # %%%%%%%%%%%%%%%%%%%%%%%%%%%%%%%%%%%%%%%%%%%%%%%%%%%%%%%%%%%%%%%%%%%%
            # outParamsFile = open(saveDirectory + targetName + date + '.radec', 'w+')
            # outParamsFile.write('#RA, Dec, Target = 0 / Ref Star = 1, Centroid [pix]\n')
            # outParamsFile.write(raStr+","+decStr+",0,"+str(minAperture)+"\n")
            # outParamsFile.close()

            # %%%%%%%%%%%%%%%%%%%%%%%%%%%%%%%%%%%%%%%%%%%%%%%%%%%%%%%%%%%%%%%%%%%%
            # Save an image of the FOV
            # (for now, take the first image; later will sum all of the images up)
            # %%%%%%%%%%%%%%%%%%%%%%%%%%%%%%%%%%%%%%%%%%%%%%%%%%%%%%%%%%%%%%%%%%%%
            imscale = get_pixel_scale(hdulWCS, wcsFile, imageheader, infoDict['pixel_scale'])
            if hdulWCS:
                hdulWCS.close()  # close stream
                del hdulWCS
            imwidth = np.shape(sortedallImageData[0])[1]
            imheight = np.shape(sortedallImageData[0])[0]
            picframe = 10*(minAperture+minAnnulus)
            pltx = [min([finXTargCent[0], finXRefCent[0]])-picframe, max([finXTargCent[0], finXRefCent[0]])+picframe]
            FORwidth = pltx[1]-pltx[0]
            plty = [min([finYTargCent[0], finYRefCent[0]])-picframe, max([finYTargCent[0], finYRefCent[0]])+picframe]
            FORheight = plty[1]-plty[0]
            fig, ax = plt.subplots()
            target_circle = plt.Circle((finXTargCent[0], finYTargCent[0]), minAperture, color='lime', fill=False, ls='-', label='Target')
            target_circle_sky = plt.Circle((finXTargCent[0], finYTargCent[0]), minAperture+minAnnulus, color='lime', fill=False, ls='--', lw=.5)
            if minAperture >= 0:
                ref_circle = plt.Circle((finXRefCent[0], finYRefCent[0]), minAperture, color='r', fill=False, ls='-.', label='Comp')
                ref_circle_sky = plt.Circle((finXRefCent[0], finYRefCent[0]), minAperture+minAnnulus, color='r', fill=False, ls='--', lw=.5)

            med_img = median_filter(sortedallImageData[0],(4,4))
            plt.imshow(np.log10(sortedallImageData[0]), origin='lower', cmap='Greys_r', interpolation=None, vmin=np.percentile(np.log10(med_img),5), vmax=np.percentile(np.log10(med_img),99))
            plt.plot(finXTargCent[0], finYTargCent[0], marker='+', color='lime')
            ax.add_artist(target_circle)
            ax.add_artist(target_circle_sky)
            if minAperture >= 0:
                ax.add_artist(ref_circle)
                ax.add_artist(ref_circle_sky)
                plt.plot(finXRefCent[0], finYRefCent[0], '+r')
            plt.xlabel("x-axis [pixel]")
            plt.ylabel("y-axis [pixel]")
            plt.title("FOV for " + pDict['pName'] + "\n(" + imscale + ")")
            plt.xlim(pltx[0], pltx[1])
            plt.ylim(plty[0], plty[1])
            ax.grid(False)
            plt.plot(0, 0, color='lime', ls='-', label='Target')
            if minAperture >= 0:
                plt.plot(0, 0, color='r', ls='-.', label='Comp')
            l = plt.legend(frameon=None, framealpha=0)
            for text in l.get_texts():
                text.set_color("white")
            plt.savefig(infoDict['saveplot'] + "FOV" + pDict['pName'] + infoDict['date'] + ".pdf", bbox_inches='tight')
            plt.close()

            print("\nFOV file saved as: "+infoDict['saveplot'] + "FOV" + pDict['pName'] + infoDict['date'] + ".pdf\n")
            writelogfile.write("\n\nFOV file saved as: " + infoDict['saveplot'] + "FOV" + pDict['pName'] + infoDict['date'] + ".pdf\n")

            # Take the BJD times from the image headers
            if "BJD_TDB" in imageheader:
                goodTimes = nonBJDTimes
            # If not in there, then convert all the final times into BJD - using astropy alone
            else:
                print("No BJDs in Image Headers. Converting all JDs to BJD_TDBs.")
                print("Please be patient- this step can take a few minutes.")

                writelogfile.write("\n\nNo BJDs in Image Headers. Converting all JDs to BJD_TDBs.")
                # targetloc = astropy.coordinates.SkyCoord(raStr, decStr, unit=(astropy.units.deg,astropy.units.deg), frame='icrs')
                # obsloc = astropy.coordinates.EarthLocation(lat=lati, lon=longit)
                # timesToConvert = astropy.time.Time(nonBJDTimes, format='jd', scale='utc', location=obsloc)
                # ltt_bary = timesToConvert.light_travel_time(targetloc)
                # time_barycentre = timesToConvert.tdb + ltt_bary
                # resultos = time_barycentre.value
                # goodTimes = resultos
                done = False
                t = threading.Thread(target=animate, daemon=True)
                t.start()
                resultos = utc_tdb.JDUTC_to_BJDTDB(nonBJDTimes, ra=pDict['ra'], dec=pDict['dec'], lat=lati, longi=longit, alt=infoDict['elev'])
                goodTimes = resultos[0]
                done = True

            # Centroid position plots
            plotCentroids(finXTargCent, finYTargCent, finXRefCent, finYRefCent, goodTimes, pDict['pName'], infoDict['date'])

            # TODO: convert the exoplanet archive mid transit time to bjd - need to take into account observatory location listed in Exoplanet Archive
            # tMidtoC = astropy.time.Time(timeMidTransit, format='jd', scale='utc')
            # forPhaseResult = utc_tdb.JDUTC_to_BJDTDB(tMidtoC, ra=raDeg, dec=decDeg, lat=lati, longi=longit, alt=2000)
            # bjdMidTOld = float(forPhaseResult[0])
            bjdMidTOld = pDict['midT']


            goodPhasesList = []
            # convert all the phases based on the updated bjd times
            for convertedTime in goodTimes:
                bjdPhase = getPhase(float(convertedTime), pDict['pPer'], bjdMidTOld)
                goodPhasesList.append(bjdPhase)
            goodPhases = np.array(goodPhasesList)

            # another 3 sigma clip based on residuals of the best LM fit
            try:
                interFilter = sigma_clip(goodResids, sigma=3)
            except TypeError:
                interFilter = sigma_clip(goodResids, sigma=3)

            goodFluxes = goodFluxes[~interFilter]
            goodTimes = goodTimes[~interFilter]
            goodPhases = goodPhases[~interFilter]
            goodAirmasses = goodAirmasses[~interFilter]
            goodTargets = goodTargets[~interFilter]
            goodReferences = goodReferences[~interFilter]
            goodTUnc = goodTUnc[~interFilter]
            goodRUnc = goodRUnc[~interFilter]
            goodNormUnc = goodNormUnc[~interFilter]

            # Calculate the standard deviation of the normalized flux values
            standardDev1 = np.std(goodFluxes)

            ######################################
            # PLOTS ROUND 1
            ####################################
            # Make plots of raw target and reference values
            plt.figure()
            plt.errorbar(goodTimes, goodTargets, yerr=goodTUnc, linestyle='None', fmt='-o')
            plt.xlabel('Time (BJD)')
            plt.ylabel('Total Flux')
            # plt.rc('grid', linestyle="-", color='black')
            # plt.grid(True)
            plt.title(pDict['pName'] + ' Raw Flux Values ' + infoDict['date'])
            plt.savefig(infoDict['saveplot'] + 'temp/TargetRawFlux' + pDict['pName'] + infoDict['date'] + '.png')
            plt.close()

            plt.figure()
            plt.errorbar(goodTimes, goodReferences, yerr=goodRUnc, linestyle='None', fmt='-o')
            plt.xlabel('Time (BJD)')
            plt.ylabel('Total Flux')
            # plt.rc('grid', linestyle="-", color='black')
            # plt.grid(True)
            plt.title('Comparison Star Raw Flux Values ' + infoDict['date'])
            plt.savefig(infoDict['saveplot'] + 'temp/CompRawFlux' + pDict['pName'] + infoDict['date'] + '.png')
            plt.close()

            # Plots final reduced light curve (after the 3 sigma clip)
            plt.figure()
            plt.errorbar(goodTimes, goodFluxes, yerr=goodNormUnc, linestyle='None', fmt='-bo')
            plt.xlabel('Time (BJD)')
            plt.ylabel('Normalized Flux')
            # plt.rc('grid', linestyle="-", color='black')
            # plt.grid(True)
            plt.title(pDict['pName'] + ' Normalized Flux vs. Time ' + infoDict['date'])
            plt.savefig(infoDict['saveplot'] + 'NormalizedFluxTime' + pDict['pName'] + infoDict['date'] + '.png')
            plt.close()

            # Save normalized flux to text file prior to MCMC
            outParamsFile = open(infoDict['saveplot'] + 'NormalizedFlux' + pDict['pName'] + infoDict['date'] + '.txt', 'w+')
            outParamsFile.write(str("BJD") + ',' + str("Norm Flux") + ',' + str("Norm Err") + ',' + str("AM") + '\n')
            for ti, fi, erri, ami in zip(goodTimes, goodFluxes, goodNormUnc, goodAirmasses):
                outParamsFile.write(str(round(ti, 8)) + ',' + str(round(fi, 7)) + ',' + str(round(erri, 6)) + ',' + str(round(ami, 2)) + '\n')
            # CODE YIELDED DATA IN PREV LINE FORMAT
            outParamsFile.close()
            print('\nOutput File Saved')
            writelogfile.write('\n\nOutput File Saved')
        else:
            goodTimes, goodFluxes, goodNormUnc, goodAirmasses = [], [], [], []
            for i in processeddata:
                try:
                    goodTimes.append(float(i.split(",")[0]))
                    goodFluxes.append(float(i.split(",")[1]))
                    goodNormUnc.append(float(i.split(",")[2]))
                    goodAirmasses.append(float(i.split(",")[3]))
                except ValueError:
                    continue

            goodTimes = np.array(goodTimes)
            goodFluxes = np.array(goodFluxes)
            goodNormUnc = np.array(goodNormUnc)
            goodAirmasses = np.array(goodAirmasses)

            #Ask user for time format and convert it if not in BJD_TDB
            validTimeFormats = ['BJD_TDB', "MJD_UTC", "JD_UTC"]
            formatEntered = False
            print("\nNOTE: If your file is not in one of the following formats, please re-reduce your data into one of the time formats recognized by EXOTIC.")
            writelogfile.write("\n\nNOTE: If your file is not in one of the following formats, please re-reduce your data into one of the time formats recognized by EXOTIC.")
            while not formatEntered:
                print("Which of the following time formats is your data file stored in? (Type q to quit)")
                timeFormat = str(input("BJD_TDB / JD_UTC / MJD_UTC: "))
                writelogfile.write("\nWhich of the following time formats is your data file stored in? (Type q to quit) "+timeFormat)
                if (timeFormat.upper()).strip() == 'Q':
                    sys.exit()
                elif (timeFormat.upper()).strip() not in validTimeFormats:
                    print("\nInvalid entry; please try again.")
                    writelogfile.write("\nInvalid entry; please try again.")
                else:
                    formatEntered = True
            timeFormat = (timeFormat.upper()).strip()
            goodTimes = timeConvert(goodTimes, timeFormat, pDict, infoDict)

            #Ask user for flux units and convert to flux if in magnitude/millimagnitude
            validFluxFormats = ['flux', "magnitude", "millimagnitude"]
            formatEntered = False
            print("\nNOTE: If your file is not in one of the following formats, please rereduce your data into one of the time formats recognized by EXOTIC.")
            writelogfile.write("\n\nNOTE: If your file is not in one of the following formats, please re-reduce your data into one of the time formats recognized by EXOTIC.")
            while not formatEntered:
                print("Which of the following units of flux is your data file stored in? (Type q to quit)")
                fluxFormat = str(input("flux / magnitude / millimagnitude: "))
                writelogfile.write("\nWhich of the following units of flux is your data file stored in? (Type q to quit)"+fluxFormat)
                if (fluxFormat.upper()).strip() == 'Q':
                    sys.exit()
                elif (fluxFormat.lower()).strip() not in validFluxFormats:
                    print("\nInvalid entry; please try again.")
                    writelogfile.write("\nInvalid entry; please try again.")
                else:
                    formatEntered = True
            fluxFormat = (fluxFormat.lower()).strip()
            if fluxFormat != "flux":
                goodFluxes, goodNormUnc = fluxConvert(goodFluxes, goodNormUnc, fluxFormat)

            bjdMidTOld = goodTimes[0]
            standardDev1 = np.std(goodFluxes)

        print('\n****************************************')
        print('Fitting a Light Curve Model to Your Data')
        print('****************************************\n')

        writelogfile.write('\n\n****************************************')
        writelogfile.write('\nFitting a Light Curve Model to Your Data')
        writelogfile.write('\n****************************************\n')


        ##########################
        # NESTED SAMPLING FITTING
        ##########################

        try:
            prior = {
                'rprs':pDict['rprs'],    # Rp/Rs
                'ars':pDict['aRs'],      # a/Rs
                'per':pDict['pPer'],     # Period [day]
                'inc':pDict['inc'],      # Inclination [deg]
                'u0': ld0[0], 'u1': ld1[0], 'u2': ld2[0], 'u3': ld3[0],  # limb darkening (nonlinear)
                'ecc': pDict['ecc'],     # Eccentricity
                'omega':0,          # Arg of periastron
                'tmid':pDict['midT'],    # time of mid transit [day]
                'a1': bestlmfit.parameters['a1'], #mid Flux
                'a2': bestlmfit.parameters['a2'], #Flux lower bound
            }
        except:
            prior = {
                'rprs':pDict['rprs'],    # Rp/Rs
                'ars':pDict['aRs'],      # a/Rs
                'per':pDict['pPer'],     # Period [day]
                'inc':pDict['inc'],      # Inclination [deg]
                'u0': ld0[0], 'u1': ld1[0], 'u2': ld2[0], 'u3': ld3[0],  # limb darkening (nonlinear)
                'ecc': pDict['ecc'],     # Eccentricity
                'omega':0,          # Arg of periastron
                'tmid':pDict['midT'],    # time of mid transit [day]
                'a1': goodFluxes.mean(), #max() - arrayFinalFlux.min(), #mid Flux
                'a2': 0,             #Flux lower bound
            }


        phase = (goodTimes-prior['tmid'])/prior['per']
        prior['tmid'] = pDict['midT'] + np.floor(phase).max()*prior['per']
        upper = pDict['midT']+ 25*pDict['midTUnc'] + np.floor(phase).max()*(pDict['pPer']+25*pDict['pPerUnc'])
        lower = pDict['midT']- 25*pDict['midTUnc'] + np.floor(phase).max()*(pDict['pPer']-25*pDict['pPerUnc'])

        if np.floor(phase).max()-np.floor(phase).min() == 0:
            print('ERROR: Estimated mid-transit not in observation range (check priors or observation time)')
            print('start:', goodTimes.min())
            print('  end:', goodTimes.max())
            print('prior:', prior['tmid'])

            writelogfile.write('\n\nERROR: Estimated mid-transit not in observation range (check priors or observation time)')
            writelogfile.write('\nstart:', goodTimes.min())
            writelogfile.write('\n  end:', goodTimes.max())
            writelogfile.write('\nprior:', prior['tmid'])

        try:
            mybounds = {
                'rprs':[pDict['rprs']-3*pDict['rprsUnc'], pDict['rprs']+3*pDict['rprsUnc']],
                'tmid':[max(lower,goodTimes.min()),min(goodTimes.max(),upper)],
                'ars':[pDict['aRs']-5*pDict['aRsUnc'], pDict['aRs']+5*pDict['aRsUnc']],

                'a1':[bestlmfit.parameters['a1']*0.75, bestlmfit.parameters['a1']*1.25],
                'a2':[bestlmfit.parameters['a2']-0.25, bestlmfit.parameters['a2']+0.25],
            }
        except:
            mybounds = {
                'rprs':[pDict['rprs']-3*pDict['rprsUnc'], pDict['rprs']+3*pDict['rprsUnc']],
                'tmid':[max(lower,goodTimes.min()),min(goodTimes.max(),upper)],
                'ars':[pDict['aRs']-5*pDict['aRsUnc'], pDict['aRs']+5*pDict['aRsUnc']],
                'a1':[0, 3*np.nanmax(goodFluxes)],
                'a2':[-3,3],
            }

        # fitting method in elca.py
        myfit = lc_fitter(goodTimes, goodFluxes, goodNormUnc, goodAirmasses, prior, mybounds, mode='ns')

        # for k in myfit.bounds.keys():
        #     print("{:.6f} +- {}".format( myfit.parameters[k], myfit.errors[k]))

        ########################
        # PLOT FINAL LIGHT CURVE
        ########################
        f, (ax_lc, ax_res) = plt.subplots(2, 1, gridspec_kw={'height_ratios': [3, 1]})

        ax_lc.set_title(pDict['pName'])
        ax_res.set_xlabel('Phase')

        # clip plot to get rid of white space
        ax_res.set_xlim([min(myfit.phase), max(myfit.phase)])
        ax_lc.set_xlim([min(myfit.phase), max(myfit.phase)])

        # making borders and tick labels black
        ax_lc.spines['bottom'].set_color('black')
        ax_lc.spines['top'].set_color('black')
        ax_lc.spines['right'].set_color('black')
        ax_lc.spines['left'].set_color('black')
        ax_lc.tick_params(axis='x', colors='black')
        ax_lc.tick_params(axis='y', colors='black')

        ax_res.spines['bottom'].set_color('black')
        ax_res.spines['top'].set_color('black')
        ax_res.spines['right'].set_color('black')
        ax_res.spines['left'].set_color('black')
        ax_res.tick_params(axis='x', colors='black')
        ax_res.tick_params(axis='y', colors='black')

        # residual plot
        ax_res.errorbar(myfit.phase, myfit.residuals/np.median(myfit.data), yerr=myfit.detrendederr ,color='gray', marker='o', markersize=5, linestyle='None', mec='None', alpha=0.75)
        ax_res.plot(myfit.phase, np.zeros(len(myfit.phase)), 'r-', lw=2, alpha=1, zorder=100)
        ax_res.set_ylabel('Residuals')
        ax_res.set_ylim([-3 * np.nanstd(myfit.residuals/np.median(myfit.data)), 3 * np.nanstd(myfit.residuals/np.median(myfit.data))])

        correctedSTD = np.std(myfit.residuals/np.median(myfit.data))
        ax_lc.errorbar(myfit.phase, myfit.detrended, yerr=myfit.detrendederr, ls='none',
                       marker='o', color='gray', markersize=5, mec='None', alpha=0.75)
        ax_lc.plot(myfit.phase, myfit.transit, 'r', zorder=1000, lw=2)

        ax_lc.set_ylabel('Relative Flux')
        ax_lc.get_xaxis().set_visible(False)


        ax_res.errorbar(binner(myfit.phase, len(myfit.residuals) // 10), binner(myfit.residuals/np.median(myfit.data), len(myfit.residuals) // 10),
                        yerr=binner(myfit.residuals/np.median(myfit.data), len(myfit.residuals) // 10, myfit.detrendederr)[1],
                        fmt='s', ms=5, mfc='b', mec='None', ecolor='b', zorder=10)
        ax_lc.errorbar(binner(myfit.phase, len(myfit.phase) // 10),
                        binner(myfit.detrended, len(myfit.detrended) // 10),
                        yerr=binner(myfit.residuals/np.median(myfit.data), len(myfit.residuals) // 10, myfit.detrendederr)[1],
                        fmt='s', ms=5, mfc='b', mec='None', ecolor='b', zorder=10)

        # remove vertical whitespace
        f.subplots_adjust(hspace=0)

        # For some reason, saving as a pdf crashed on Rob's laptop...so adding in a try statement to save it as a pdf if it can, otherwise, png
        try:
            f.savefig(infoDict['saveplot'] + 'FinalLightCurve' + pDict['pName'] + infoDict['date'] + ".pdf", bbox_inches="tight")
        except AttributeError:
            f.savefig(infoDict['saveplot'] + 'FinalLightCurve' + pDict['pName'] + infoDict['date'] + ".png", bbox_inches="tight")
        plt.close()

        ###################################################################################

        # triangle plot
        fig,axs = dynesty.plotting.cornerplot(myfit.results, labels=list(mybounds.keys()), quantiles_2d=[0.4,0.85], smooth=0.015, show_titles=True,use_math_text=True, title_fmt='.2e',hist2d_kwargs={'alpha':1,'zorder':2,'fill_contours':False})
        dynesty.plotting.cornerpoints(myfit.results, labels=list(mybounds.keys()), fig=[fig,axs[1:,:-1]],plot_kwargs={'alpha':0.1,'zorder':1,} )
        fig.savefig(infoDict['saveplot'] + 'temp/Triangle_{}_{}.png'.format(pDict['pName'], infoDict['date']))
        plt.close()


        # write output to text file
        outParamsFile = open(infoDict['saveplot'] + 'FinalLightCurve' + pDict['pName'] + infoDict['date'] + '.csv', 'w+')
        outParamsFile.write('# FINAL TIMESERIES OF ' + pDict['pName'] + '\n')
        outParamsFile.write('# BJD_TDB,Orbital Phase,Flux,Uncertainty,Model,Airmass\n')

        phase = getPhase(myfit.time, pDict['pPer'], myfit.parameters['tmid'])

        for bjdi, phasei, fluxi, fluxerri, modeli, ami in zip( myfit.time, phase, myfit.detrended, myfit.dataerr/myfit.airmass_model, myfit.transit, myfit.airmass_model):

            outParamsFile.write("{}, {}, {}, {}, {}, {}\n".format(bjdi, phasei, fluxi, fluxerri, modeli, ami))

        outParamsFile.close()

        #######################################################################
        # print final extracted planetary parameters
        #######################################################################

        print('*********************************************************')
        print('FINAL PLANETARY PARAMETERS\n')
        print('              Mid-Transit Time [BJD]: {} +- {} '.format(round_to_2(myfit.parameters['tmid'],myfit.errors['tmid']), round_to_2(myfit.errors['tmid'])))
        print('  Radius Ratio (Planet/Star) [Rp/Rs]: {} +- {} '.format(round_to_2(myfit.parameters['rprs'],myfit.errors['rprs']), round_to_2(myfit.errors['rprs'])))
        print(' Semi Major Axis/ Star Radius [a/Rs]: {} +- {} '.format(round_to_2(myfit.parameters['ars'],myfit.errors['ars']), round_to_2(myfit.errors['ars'])))
        print('               Airmass coefficient 1: {} +- {} '.format(round_to_2(myfit.parameters['a1'],myfit.errors['a1']), round_to_2(myfit.errors['a1'])))
        print('               Airmass coefficient 2: {} +- {} '.format(round_to_2(myfit.parameters['a2'],myfit.errors['a2']), round_to_2(myfit.errors['a2'])))
        print('The scatter in the residuals of the lightcurve fit is: {} %'.format(round_to_2(100. * np.std(myfit.residuals/np.median(myfit.data)))))
        print('\n*********************************************************')

        writelogfile.write('\n\n*********************************************************')
        writelogfile.write('\nFINAL PLANETARY PARAMETERS\n')
        writelogfile.write(
            '\n              Mid-Transit Time [BJD]: {} +- {} '.format(round_to_2(myfit.parameters['tmid'], myfit.errors['tmid']),
                                                                     round_to_2(myfit.errors['tmid'])))
        writelogfile.write(
            '\n  Radius Ratio (Planet/Star) [Rp/Rs]: {} +- {} '.format(round_to_2(myfit.parameters['rprs'], myfit.errors['rprs']),
                                                                     round_to_2(myfit.errors['rprs'])))
        writelogfile.write('\n Semi Major Axis/ Star Radius [a/Rs]: {} +- {} '.format(round_to_2(myfit.parameters['ars'], myfit.errors['ars']),
                                                                       round_to_2(myfit.errors['ars'])))
        writelogfile.write('\n               Airmass coefficient 1: {} +- {} '.format(round_to_2(myfit.parameters['a1'], myfit.errors['a1']),
                                                                       round_to_2(myfit.errors['a1'])))
        writelogfile.write('\n               Airmass coefficient 2: {} +- {} '.format(round_to_2(myfit.parameters['a2'], myfit.errors['a2']),
                                                                       round_to_2(myfit.errors['a2'])))
        writelogfile.write('\nThe scatter in the residuals of the lightcurve fit is: {} %'.format(
            round_to_2(100. * np.std(myfit.residuals / np.median(myfit.data)))))
        writelogfile.write('\n\n*********************************************************')

        ##########
        # SAVE DATA
        ##########

        # TODO write as json
        # write output to text file
        outParamsFile = open(infoDict['saveplot'] + 'FinalParams' + pDict['pName'] + infoDict['date'] + '.txt', 'w+')
        outParamsFile.write('FINAL PLANETARY PARAMETERS\n')
        outParamsFile.write('')
        outParamsFile.write(' Mid-Transit Time: ' + str(round_to_2(myfit.parameters['tmid'],myfit.errors['tmid'])) + ' +/- ' + str(round_to_2(myfit.errors['tmid'])) + ' (BJD)\n')
        outParamsFile.write(' Ratio of Planet to Stellar Radius: ' + str(round_to_2(myfit.parameters['rprs'],myfit.errors['rprs'])) + ' +/- ' + str(
            round_to_2(myfit.errors['rprs'])) + ' (Rp/Rs)\n')
        outParamsFile.write(' transit depth uncertainty: ' + str(round_to_2(100. * 2. * myfit.parameters['rprs'] * myfit.errors['rprs'])) + ' (%)\n')
        outParamsFile.write(' airmass coefficient 1: ' + str(round_to_2(myfit.parameters['a1'],myfit.errors['a1'])) + ' +/- ' + str(round_to_2(myfit.errors['a1'])) + '\n')
        outParamsFile.write(' airmass coefficient 2: ' + str(round_to_2(myfit.parameters['a2'],myfit.errors['a2'])) + ' +/- ' + str(round_to_2(myfit.errors['a2'])) + '\n')
        outParamsFile.write(' scatter in the residuals of the lightcurve fit is: ' + str( round_to_2(100. * np.std(myfit.residuals/np.median(myfit.data)))) + '%\n')
        outParamsFile.close()
        print('\nFinal Planetary Parameters have been saved in ' + infoDict['saveplot'] + ' as '
              + pDict['pName'] + infoDict['date'] + '.txt' + '\n')

        # AAVSO Format
        userCode = infoDict['aavsonum']
        secuserCode = infoDict['secondobs']
        # else:
        outParamsFile = open(infoDict['saveplot'] + 'AAVSO' + pDict['pName'] + infoDict['date'] + '.txt', 'w+')
        outParamsFile.write('#TYPE=EXOPLANET\n')  # fixed
        outParamsFile.write('#OBSCODE=' + infoDict['aavsonum'] + '\n')  # UI
        outParamsFile.write('#SECONDARY_OBSCODE=' + infoDict['secondobs'] + '\n')  # UI
        outParamsFile.write('#SOFTWARE=EXOTIC v' + __version__ + '\n')  # fixed
        outParamsFile.write('#DELIM=,\n')  # fixed
        outParamsFile.write('#DATE_TYPE=BJD_TDB\n')  # fixed
        outParamsFile.write('#OBSTYPE=' + infoDict['ctype'] + '\n')
        outParamsFile.write('#STAR_NAME=' + pDict['sName'] + '\n')  # code yields
        outParamsFile.write('#EXOPLANET_NAME=' + pDict['pName'] + '\n')  # code yields
        outParamsFile.write('#BINNING=' + infoDict['pixelbin'] + '\n')  # user input
        outParamsFile.write('#EXPOSURE_TIME=' + str(infoDict['exposure']) + '\n')  # UI
        outParamsFile.write('#FILTER=' + infoDict['filter'] + '\n')
        outParamsFile.write('#NOTES=' + infoDict['notes'] + '\n')
        outParamsFile.write('#DETREND_PARAMETERS=AIRMASS, AIRMASS CORRECTION FUNCTION\n')  # fixed
        outParamsFile.write('#MEASUREMENT_TYPE=Rnflux\n')  # fixed
        # outParamsFile.write('#PRIORS=Period=' + str(planetPeriod) + ' +/- ' + str(ogPeriodErr) + ',a/R*=' + str(
        #     semi) + ',Tc=' + str(round(bjdMidTranCur, 8)) + ' +/- ' + str(round(propMidTUnct, 8)) + ',T0=' + str(
        #     round(bjdMidTOld, 8)) + ' +/- ' + str(round(ogMidTErr, 8)) + ',inc=' + str(inc) + ',ecc=' + str(
        #     eccent) + ',u1=' + str(linearLimb) + ',u2=' + str(quadLimb) + '\n')  # code yields
        outParamsFile.write('#PRIORS=Period=' + str(pDict['pPer']) + ' +/- ' + str(pDict['pPerUnc']) + ',a/R*='
                            + str(pDict['aRs']) + ',inc=' + str(pDict['inc']) + ',ecc=' + str(pDict['ecc']) + ',u0='
                            + str(ld0[0]) + ' +/- ' + str(ld0[1]) + ',u1=' + str(ld1[0]) + ' +/- ' + str(ld1[1])
                            + ',u2=' + str(ld2[0]) + ' +/- ' + str(ld2[1]) + ',u3=' + str(ld3[0]) + ' +/- '
                            + str(ld3[1]) + '\n')
        # code yields
        outParamsFile.write(
            '#RESULTS=Tc=' + str(round(myfit.parameters['tmid'], 8)) + ' +/- ' + str(round(myfit.errors['tmid'], 8)) + ',Rp/R*=' + str(
                round(myfit.parameters['rprs'], 6)) + ' +/- ' + str(round(myfit.errors['rprs'], 6)) + ',Am1=' + str(
                round(myfit.parameters['a1'], 5)) + ' +/- ' + str(round(myfit.errors['a1'], 5)) + ',Am2=' + str(
                round(myfit.parameters['a2'], 5)) + ' +/- ' + str(round(myfit.errors['a2'], 5)) + '\n')  # code yields
        # outParamsFile.write('#NOTES= ' + userNameEmails + '\n')
        outParamsFile.write('#DATE,FLUX,MERR,DETREND_1,DETREND_2\n')
        for aavsoC in range(0, len(myfit.time)):
            outParamsFile.write(
                str(round(myfit.time[aavsoC], 8)) + ',' + str(round(myfit.data[aavsoC], 7)) + ',' + str(
                    round(myfit.dataerr[aavsoC], 7)) + ',' + str(round(goodAirmasses[aavsoC], 7)) + ',' + str(
                    round(myfit.airmass_model[aavsoC], 7)) + '\n')

        # CODE YIELDED DATA IN PREV LINE FORMAT
        outParamsFile.close()
        print('Output File Saved')



        print('\n************************')
        print('End of Reduction Process')
        print('************************')

        writelogfile.write('\n\n************************')
        writelogfile.write('\nEnd of Reduction Process')
        writelogfile.write('\n************************')

        # close log file
        writelogfile.close()
        print("Log File Saved")


if __name__ == "__main__":
    main()<|MERGE_RESOLUTION|>--- conflicted
+++ resolved
@@ -1883,12 +1883,8 @@
         directoryP = directToWatch
         directToWatch, inputfiles = check_imaging_files(directToWatch, 'imaging')
 
-<<<<<<< HEAD
-        targetName = str(input("Enter the Planet Name: "))
-        writelogfile.write("Enter the Planet Name: "+targetName)
-=======
         targetName = str(input("Enter the Planet Name. Make sure it matches the case sensitive name used on Exoplanet Archive (https://exoplanetarchive.ipac.caltech.edu/index.html): "))
->>>>>>> 4e69a9eb
+        writelogfile.write("Enter the Planet Name. Make sure it matches the case sensitive name used on Exoplanet Archive (https://exoplanetarchive.ipac.caltech.edu/index.html): "+targetName)
 
         while True:
             try:
@@ -2002,12 +1998,8 @@
         if fitsortext == 1:
             # File directory name and initial guess at target and comp star locations on image.
             if fileorcommandline == 1:
-<<<<<<< HEAD
-                infoDict['fitsdir'] = str(input("\nEnter the Directory of imaging files: "))
-                writelogfile.write("\nEnter the Directory of imaging files: "+str(infoDict['fitsdir']))
-=======
                 infoDict['fitsdir'] = str(input("\nEnter the directory path where imaging files are located. (Example using the sample data: 'sample-data/HatP32Dec202017'): "))
->>>>>>> 4e69a9eb
+                writelogfile.write("\n\nEnter the directory path where imaging files are located. (Example using the sample data: 'sample-data/HatP32Dec202017'): "+str(infoDict['fitsdir']))
 
             infoDict['fitsdir'], inputfiles = check_imaging_files(infoDict['fitsdir'], 'imaging')
         else:
@@ -2030,12 +2022,8 @@
             processeddata = initf.readlines()
 
         if fileorcommandline == 1:
-<<<<<<< HEAD
-            infoDict['saveplot'] = input("Enter the directory to save output into or type new to create one: ")
-            writelogfile.write("\nEnter the directory to save output into or type new to create one: "+str(infoDict['saveplot']))
-=======
             infoDict['saveplot'] = input("Enter the directory to save the results and plots into or type new to create one: ")
->>>>>>> 4e69a9eb
+            writelogfile.write("\nEnter the directory to save the results and plots into or type new to create one: "+str(infoDict['saveplot']))
 
         infoDict['saveplot'] = get_save_directory(infoDict['saveplot'])
 
@@ -2047,48 +2035,30 @@
             pass
 
         if fileorcommandline == 1:
-<<<<<<< HEAD
-            userpDict['pName'] = str(input("\nEnter the Planet Name: "))
-            writelogfile.write("\nEnter the Planet Name: "+userpDict['pName'])
-=======
             userpDict['pName'] = str(input("\nEnter the Planet Name. Make sure it matches the case sensitive name used on Exoplanet Archive (https://exoplanetarchive.ipac.caltech.edu/index.html): "))
->>>>>>> 4e69a9eb
+            writelogfile.write("\nEnter the Planet Name. Make sure it matches the case sensitive name used on Exoplanet Archive (https://exoplanetarchive.ipac.caltech.edu/index.html): "+userpDict['pName'])
 
         nea_obj = NASAExoplanetArchive(planet=userpDict['pName'])
         userpDict['pName'], CandidatePlanetBool, pDict = nea_obj.planet_info()
 
         # observation date
         if fileorcommandline == 1:
-<<<<<<< HEAD
-            infoDict['date'] = str(input("\nEnter the Observation Date: "))
-            writelogfile.write("\nEnter the Observation Date: "+str(infoDict['date']))
-=======
             infoDict['date'] = str(input("\nEnter the Observation Date (MM-DD-YYYY): "))
->>>>>>> 4e69a9eb
+            writelogfile.write("\nEnter the Observation Date (MM-DD-YYYY): "+str(infoDict['date']))
 
         # Using a / in your date can screw up the file paths- this will check user's date
         while "/" in infoDict['date']:
             print("Do not use / in your date. Please try again.")
-<<<<<<< HEAD
-            infoDict['date'] = str(input("\nEnter the Observation Date: "))
+            infoDict['date'] = str(input("\nEnter the Observation Date (MM-DD-YYYY): "))
             writelogfile("\nDo not use / in your date. Please try again.")
-            writelogfile.write("\nEnter the Observation Date: " + str(infoDict['date']))
-
-        if fitsortext == 1:
-            if fileorcommandline == 1:
-                infoDict['lat'] = input("Enter the latitude of where you observed (deg) "
-                                        "(Don't forget the sign where North is '+' and South is '-'): ")
-                writelogfile.write("\nEnter the latitude of where you observed (deg) "+str(infoDict['lat']))
-
-=======
-            infoDict['date'] = str(input("\nEnter the Observation Date (MM-DD-YYYY): "))
+            writelogfile.write("\nEnter the Observation Date (MM-DD-YYYY): " + str(infoDict['date']))
 
         if fitsortext == 1:
             if fileorcommandline == 1:
                 infoDict['lat'] = input("Enter the latitude (in degrees) of where you observed. "
                                         "Don't forget the sign where North is '+' and South is '-'! "
                                         "(Example: +50.4): ")
->>>>>>> 4e69a9eb
+                writelogfile.write("\nEnter the latitude of where you observed (deg) " + str(infoDict['lat']))
             # Latitude
             while True:
                 try:
@@ -2102,25 +2072,16 @@
                 # check to make sure they have a sign
                 except ValueError as err:
                     print(err.args)
-<<<<<<< HEAD
-                    infoDict['lat'] = input("Enter the latitude of where you observed (deg) "
-                                            "(Don't forget the sign where North is '+' and South is '-'): ")
-                    writelogfile.write("\nEnter the latitude of where you observed (deg) " + str(infoDict['lat']))
-
-            if fileorcommandline == 1:
-                infoDict['long'] = input("Enter the longitude of where you observed (deg) "
-                                         "(Don't forget the sign where East is '+' and West is '-'): ")
-                writelogfile.write("\nEnter the latitude of where you observed (deg) " + str(infoDict['lat']))
-=======
                     infoDict['lat'] = input("Enter the latitude (in degrees) of where you observed. "
                                             "Don't forget the sign where North is '+' and South is '-'! "
                                             "(Example: +50.4): ")
+                    writelogfile.write("\nEnter the latitude (in degrees) of where you observed. " + str(infoDict['lat']))
 
             if fileorcommandline == 1:
                 infoDict['long'] = input("Enter the longitude (in degrees) of where you observed. "
                                          "(Don't forget the sign where East is '+' and West is '-')! "
                                          "(Example: -32.12): ")
->>>>>>> 4e69a9eb
+                writelogfile.write("\nEnter the longitude (in degrees) of where you observed. " + str(infoDict['lat']))
             # Longitude
             while True:
                 try:
@@ -2134,15 +2095,10 @@
                 # check to make sure they have a sign
                 except ValueError as err:
                     print(err.args)
-<<<<<<< HEAD
-                    infoDict['long'] = input("Enter the longitude of where you observed (deg) "
-                                             "(Don't forget the sign where East is '+' and West is '-'): ")
-                    writelogfile.write("\nEnter the longitude of where you observed (deg) " + str(infoDict['long']))
-=======
                     infoDict['long'] = input("Enter the longitude (in degrees) of where you observed. "
                                              "(Don't forget the sign where East is '+' and West is '-')! "
                                              "(Example: -32.12): ")
->>>>>>> 4e69a9eb
+                    writelogfile.write("\nEnter the longitude (in degrees) of where you observed. " + str(infoDict['long']))
 
             if fileorcommandline == 1:
                 infoDict['elev'] = user_input("Enter the elevation (in meters) of where you observed: ", type_=float)
