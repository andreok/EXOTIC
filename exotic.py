# Copyright (c) 2002-2019, California Institute of Technology.
# All rights reserved.  Based on Government Sponsored Research under contracts NNN12AA01C, NAS7-1407 and/or NAS7-03001.

# Redistribution and use in source and binary forms, with or without modification, are permitted provided that the following conditions are met:
#    1. Redistributions of source code must retain the above copyright notice, this list of conditions and the following disclaimer.
#    2. Redistributions in binary form must reproduce the above copyright notice, this list of conditions and the following disclaimer in the documentation and/or other materials provided with the distribution.
#    3. Neither the name of the California Institute of Technology (Caltech), its operating division the Jet Propulsion Laboratory (JPL), the National Aeronautics and Space Administration (NASA), nor the names of its contributors may be used to endorse or promote products derived from this software without specific prior written permission.

# THIS SOFTWARE IS PROVIDED BY THE COPYRIGHT HOLDERS AND CONTRIBUTORS "AS IS" AND ANY EXPRESS OR IMPLIED WARRANTIES, INCLUDING, BUT NOT LIMITED TO,
# THE IMPLIED WARRANTIES OF MERCHANTABILITY AND FITNESS FOR A PARTICULAR PURPOSE ARE DISCLAIMED.
# IN NO EVENT SHALL THE CALIFORNIA INSTITUTE OF TECHNOLOGY BE LIABLE FOR ANY DIRECT, INDIRECT, INCIDENTAL, SPECIAL, EXEMPLARY, OR CONSEQUENTIAL DAMAGES
# (INCLUDING, BUT NOT LIMITED TO, PROCUREMENT OF SUBSTITUTE GOODS OR SERVICES; LOSS OF USE, DATA, OR PROFITS; OR BUSINESS INTERRUPTION) HOWEVER CAUSED AND ON ANY THEORY OF LIABILITY,
# WHETHER IN CONTRACT, STRICT LIABILITY, OR TORT (INCLUDING NEGLIGENCE OR OTHERWISE) ARISING IN ANY WAY OUT OF THE USE OF THIS SOFTWARE,
# EVEN IF ADVISED OF THE POSSIBILITY OF SUCH DAMAGE.


####################################################################
# EXOplanet Transit Interpretation Code (EXOTIC)
#
# Authors: Ethan Blaser, Rob Zellem, Kyle Pearson, Tamim Fatahi, Marlee Smith, Aaron Tran, John Engelke, Sujay Nair, Jon Varghese, Michael Fitzgerald
# Supplemental Code: Kyle Pearson, Gael Roudier, and Jason Eastman
####################################################################

# EXOTIC version number
# Now adhering to the Semantic Versioning 2.0.0
# Given a version number MAJOR.MINOR.PATCH, increment the:
# MAJOR version when you make incompatible API changes,
# MINOR version when you add functionality in a backwards compatible manner, and
# PATCH version when you make backwards compatible bug fixes.
# Additional labels for pre-release and build metadata are available as extensions to the MAJOR.MINOR.PATCH format.
# https://semver.org
versionid = "0.11.3"


# --IMPORTS -----------------------------------------------------------
print("Importing Python Packages - please wait.")

import itertools
import threading
import time
import sys

print('Python Version: %s' % sys.version)

# To increase memory allocation for EXOTIC; allows for more fits files
# import resource
# resource.setrlimit(resource.RLIMIT_STACK, (resource.RLIM_INFINITY, resource.RLIM_INFINITY))

# here is the animation
def animate():
    for c in itertools.cycle(['|', '/', '-', '\\']):
        if done:
            break
        sys.stdout.write('\rThinking ' + c)
        sys.stdout.flush()
        time.sleep(0.1)
    # sys.stdout.write('\nDone!     \n')
    # print('\nDone!     \n')


done = False
t = threading.Thread(target=animate, daemon=True)
t.start()

import os
import json
import logging
import platform
import argparse
import glob as g
from io import StringIO

# data processing
import pandas
import requests
import numpy as np

# julian conversion imports
import dateutil.parser as dup

# UTC to BJD converter import
from barycorrpy import utc_tdb

# Curve fitting imports
from scipy.optimize import least_squares

# Pyplot imports
import matplotlib.pyplot as plt
from astropy.visualization import astropy_mpl_style
from matplotlib.animation import FuncAnimation

plt.style.use(astropy_mpl_style)

# MCMC imports
import pymc3 as pm
import theano.compile.ops as tco
import theano.tensor as tt

# astropy imports
import astropy.time
import astropy.coordinates
from astropy.io import fits
from astropy.stats import sigma_clip
import astropy.units as u
from astropy.coordinates import SkyCoord, EarthLocation, AltAz
from astropy.wcs import WCS

# Image alignment import
import astroalign as aa

# photometry
from photutils import CircularAperture
from photutils import aperture_photometry

# cross corrolation imports
from skimage.registration import phase_cross_correlation

# Lightcurve imports
# TODO fix conflicts
from gaelLCFuncs import *
from occultquad import *

# long process here
# time.sleep(10)
done = True

# ################### START PROPERTIES ########################################
# CONFIGURATIONS
requests_timeout = 16, 512  # connection timeout, response timeout in secs.

# SHARED CONSTANTS
pi = 3.14159
au = 1.496e11  # m
rsun = 6.955e8  # m
rjup = 7.1492e7  # m
G = 0.00029591220828559104  # day, AU, Msun

# SHARED LAMBDAS
# keplerian semi-major axis (au)
sa = lambda m, P: (G*m*P**2/(4*pi**2))**(1./3)
# ################### END PROPERTIES ##########################################


# ---HELPER FUNCTIONS----------------------------------------------------------------------
# Function that bins an array
def binner(arr, n, err=''):
    if len(err) == 0:
        ecks = np.pad(arr.astype(float), (0, ((n - arr.size % n) % n)), mode='constant', constant_values=np.NaN).reshape(-1, n)
        arr = np.nanmean(ecks, axis=1)
        return arr
    else:
        ecks = np.pad(arr.astype(float), (0, ((n - arr.size % n) % n)), mode='constant', constant_values=np.NaN).reshape(-1, n)
        why = np.pad(err.astype(float), (0, ((n - err.size % n) % n)), mode='constant', constant_values=np.NaN).reshape(-1, n)
        weights = 1./(why**2.)
        # Calculate the weighted average
        arr = np.nansum(ecks * weights, axis=1) / np.nansum(weights, axis=1)
        err = np.array([np.sqrt(1. / np.nansum(1. / (np.array(i) ** 2.))) for i in why])
        return arr, err


# ################### START ARCHIVE SCRAPER (PRIORS) ##########################
def dataframe_to_jsonfile(dataframe, filename):
    jsondata = json.loads(dataframe.to_json(orient='table', index=False))
    with open(filename, "w") as f:
        f.write(json.dumps(jsondata['data'], indent=4))


def tap_query(base_url, query, dataframe=True):
    # table access protocol query

    # build url
    uri_full = base_url
    for k in query:
        if k != "format":
            uri_full += "{} {} ".format(k, query[k])

    uri_full = uri_full[:-1] + "&format={}".format(query.get("format", "csv"))
    uri_full = uri_full.replace(' ', '+')
    print(uri_full)

    response = requests.get(uri_full, timeout=requests_timeout)
    # TODO check status_code?

    if dataframe:
        return pandas.read_csv(StringIO(response.text))
    else:
        return response.text


def new_scrape(filename="eaConf.json"):

    # scrape_new()
    uri_ipac_base = "https://exoplanetarchive.ipac.caltech.edu/TAP/sync?query="
    uri_ipac_query = {
        # Table columns: https://exoplanetarchive.ipac.caltech.edu/docs/API_PS_columns.html
        "select"   : "pl_name,hostname,tran_flag,pl_massj,pl_radj,pl_ratdor,"
                     "pl_orbper,pl_orbpererr1,pl_orbpererr2,pl_orbeccen,"
                     "pl_orbincl,pl_orblper,pl_tranmid,pl_tranmiderr1,pl_tranmiderr2,"
                     "st_teff,st_tefferr1,st_tefferr2,st_met,st_meterr1,st_meterr2,"
                     "st_logg,st_loggerr1,st_loggerr2,st_mass,st_rad,ra,dec",
        "from"     : "ps",  # Table name
        "where"    : "tran_flag = 1 and default_flag = 1",
        "order by" : "pl_name",
        "format"   : "csv"
    }

    default = tap_query(uri_ipac_base, uri_ipac_query)

    # fill in missing columns
    uri_ipac_query['where'] = 'tran_flag=1'
    extra = tap_query(uri_ipac_base, uri_ipac_query)

    # for each planet
    for i in default.pl_name:

        # extract rows for each planet
        ddata = default.loc[default.pl_name == i]
        edata = extra.loc[extra.pl_name == i]

        # for each nan column in default
        nans = ddata.isna()
        for k in ddata.keys():
            if nans[k].bool():  # if col value is nan
                if not edata[k].isna().all():  # if replacement data exists
                    # replace with first index
                    default.loc[default.pl_name == i, k] = edata[k][edata[k].notna()].values[0]
                    # TODO could use mean for some variables (not mid-transit)
                    # print(i,k,edata[k][edata[k].notna()].values[0])
                else:
                    # permanent nans - require manual entry
                    if k == 'pl_orblper':  # omega
                        default.loc[default.pl_name == i, k] = 0
                    elif k == 'pl_ratdor':  # a/R*
                        # Kepler's 3rd law
                        semi = sa(ddata.st_mass.values[0], ddata.pl_orbper.values[0])
                        default.loc[default.pl_name == i, k] = semi*au / (ddata.st_rad.values[0]*rsun)
                    elif k == 'pl_orbincl':  # inclination
                        default.loc[default.pl_name == i, k] = 90
                    elif k == "pl_orbeccen":  # eccentricity
                        default.loc[default.pl_name == i, k] = 0
                    elif k == "st_met":  # [Fe/H]
                        default.loc[default.pl_name == i, k] = 0

    dataframe_to_jsonfile(default, filename)


def new_getParams(data):
    # translate data from Archive keys to Ethan Keys

    planetDictionary = {
        'ra': data['ra'],
        'dec': data['dec'],
        'pName': data['pl_name'],
        'sName': data['hostname'],
        'pPer': data['pl_orbper'],
        'pPerUnc': data['pl_orbpererr1'],
        'midT': data['pl_tranmid'],
        'midTUnc': data['pl_tranmiderr1'],
        'rprs': data['pl_radj']*rjup/(data['st_rad']*rsun),
        'aRs': data['pl_ratdor'],
        'inc': data['pl_orbincl'],
        'ecc': data.get('pl_orbeccen', 0),
        'teff': data['st_teff'],
        'teffUncPos': data['st_tefferr1'],
        'teffUncNeg': data['st_tefferr2'],
        'met': data['st_met'],
        'metUncPos': data['st_meterr1'],
        'metUncNeg': data['st_meterr2'],
        'logg': data['st_logg'],
        'loggUncPos': data['st_loggerr1'],
        'loggUncNeg': data['st_loggerr2'],
        'flag': data['tran_flag']
    }

    return planetDictionary
# ################### END ARCHIVE SCRAPER (PRIORS) ############################


# Method that gets and returns the julian time of the observation
def getJulianTime(hdul):
    exptime_offset = 0
    # Grab the BJD first
    if 'BJD_TDB' in hdul[0].header:
        julianTime = float(hdul[0].header['BJD_TDB'])
        # If the time is from the beginning of the observation, then need to calculate mid-exposure time
        if "start" in hdul[0].header.comments['BJD_TDB']:
            exptime_offset = hdul[0].header['EXPTIME'] / 2. / 60. / 60. / 24.  # assume exptime is in seconds for now
    elif 'BJD' in hdul[0].header:
        julianTime = float(hdul[0].header['BJD'])
        # If the time is from the beginning of the observation, then need to calculate mid-exposure time
        if "start" in hdul[0].header.comments['BJD']:
            exptime_offset = hdul[0].header['EXPTIME'] / 2. / 60. / 60. / 24.  # assume exptime is in seconds for now
    # then the DATE-OBS
    elif "UT-OBS" in hdul[0].header:
        gDateTime = hdul[0].header['UT-OBS']  # gets the gregorian date and time from the fits file header
        dt = dup.parse(gDateTime)
        time = astropy.time.Time(dt)
        julianTime = time.jd
        # If the time is from the beginning of the observation, then need to calculate mid-exposure time
        if "start" in hdul[0].header.comments['UT-OBS']:
            exptime_offset = hdul[0].header['EXPTIME'] / 2. / 60. / 60. / 24.  # assume exptime is in seconds for now
    # Then Julian Date
    elif 'JULIAN' in hdul[0].header:
        julianTime = float(hdul[0].header['JULIAN'])
        # If the time is from the beginning of the observation, then need to calculate mid-exposure time
        if "start" in hdul[0].header.comments['JULIAN']:
            exptime_offset = hdul[0].header['EXPTIME'] / 2. / 60. / 60. / 24.  # assume exptime is in seconds for now
    # Then MJD-OBS last, as in the MicroObservatory headers, it has less precision
    elif "MJD-OBS" in hdul[0].header:
        julianTime = float(hdul[0].header["MJD-OBS"]) + 2400000.5
        # If the time is from the beginning of the observation, then need to calculate mid-exposure time
        if "start" in hdul[0].header.comments['MJD-OBS']:
            exptime_offset = hdul[0].header['EXPTIME'] / 2. / 60. / 60. / 24.  # assume exptime is in seconds for now
    else:
        gDateTime = hdul[0].header['DATE-OBS']  # gets the gregorian date and time from the fits file header
        dt = dup.parse(gDateTime)
        time = astropy.time.Time(dt)
        julianTime = time.jd
        # If the time is from the beginning of the observation, then need to calculate mid-exposure time
        if "start" in hdul[0].header.comments['DATE-OBS']:
            exptime_offset = hdul[0].header['EXPTIME'] / 2. / 60. / 60. / 24.  # assume exptime is in seconds for now

    # If the mid-exposure time is given in the fits header, then no offset is needed to calculate the mid-exposure time
    return julianTime + exptime_offset


# Method that gets and returns the current phase of the target
def getPhase(curTime, pPeriod, tMid):
    phase = ((curTime - tMid) / pPeriod) % 1
    if phase >= .5:
        return -1 * (1 - phase)
    else:
        return phase


# Method that gets and returns the airmass from the fits file (Really the Altitude)
def getAirMass(hdul, ra, dec, lati, longit, elevation):
    # Grab airmass from image header; if not listed, calculate it from TELALT; if that isn't listed, then calculate it the hard way
    if 'AIRMASS' in hdul[0].header:
        am = float(hdul[0].header['AIRMASS'])
    elif 'TELALT' in hdul[0].header:
        alt = float(hdul[0].header['TELALT'])  # gets the airmass from the fits file header in (sec(z)) (Secant of the zenith angle)
        cosam = np.cos((np.pi / 180) * (90.0 - alt))
        am = 1 / cosam
    else:
        # pointing = SkyCoord(str(astropy.coordinates.Angle(raStr+" hours").deg)+" "+str(astropy.coordinates.Angle(decStr+" degrees").deg ), unit=(u.deg, u.deg), frame='icrs')
        pointing = SkyCoord(str(ra)+" "+str(dec), unit=(u.deg, u.deg), frame='icrs')

        location = EarthLocation.from_geodetic(lat=lati*u.deg, lon=longit*u.deg, height=elevation)
        time = astropy.time.Time(getJulianTime(hdul), format='jd', scale='utc', location=location)
        pointingAltAz = pointing.transform_to(AltAz(obstime=time, location=location))
        am = float(pointingAltAz.secz)
    return am


# Validate user input
def user_input(prompt, type_, val1=None, val2=None, val3=None):
    while True:
        try:
            option = type_(input(prompt))
        except ValueError:
            print('Sorry, not a valid data type.')
            continue
        if type_ == str and val1 and val2:
            option = option.lower()
            if option not in (val1, val2):
                print("Sorry, your response was not valid.")
            else:
                return option
        elif type_ == int and val1 and val2 and val3:
            if option not in (val1, val2, val3):
                print("Sorry, your response was not valid.")
            else:
                return option
        elif type_ == int and val1 and val2:
            if option not in (val1, val2):
                print("Sorry, your response was not valid.")
            else:
                return option
        elif type_ == int or type_ == float or type_ == str:
            return option


# Create a save directory within the current working directory
def create_directory():
    while True:
        try:
            directoryname = input('Enter the name for your new directory: ')
            newdirectoryPath = os.getcwd()
            savedirectory = newdirectoryPath + '/' + directoryname + '/'
            os.mkdir(savedirectory)
        except OSError:
            print("Creation of the directory %s failed" % savedirectory)
        else:
            print("Successfully created the directory %s " % savedirectory)
            return savedirectory


# Check user's inits.json for user information and planetary parameters
def inits_file(initspath, dictinfo, dictplanet):
    with open(initspath) as json_file:
        data = json.load(json_file)

    initdictinfo = data['user_info']
    initdictplanet = data['planetary_parameters']

    for key, key2 in zip(dictinfo, initdictinfo[0]):
        dictinfo[key] = initdictinfo[0][key2]

    for key, key2 in zip(dictplanet, initdictplanet[0]):
        dictplanet[key] = initdictplanet[0][key2]

    return dictinfo, dictplanet


# --------PLANETARY PARAMETERS UI------------------------------------------
# Get the user's confirmation of values that will later be used in lightcurve fit
def get_planetary_parameters(candplanetbool, userpdict, pdict=None):
    print('\n*******************************************')
    print("Planetary Parameters for Lightcurve Fitting\n")

    # The order of planet_params list must match the pDict that is declared when scraping the NASA Exoplanet Archive
    planet_params = ["Target Star RA in the form: HH:MM:SS (ignore the decimal values)",
                     "Target Star DEC in form: <sign>DD:MM:SS (ignore the decimal values and don't forget the '+' or '-' sign!)",
                     "Planet's Name",
                     "Host Star's Name",
                     "Orbital Period (days)",
                     "Orbital Period Uncertainty (days) \nKeep in mind that 1.2e-34 is the same as 1.2 x 10^-34",
                     "Published Mid-Transit Time (BJD_UTC)",
                     "Mid-Transit Time Uncertainty (JD)",
                     "Ratio of Planet to Stellar Radius (Rp/Rs)",
                     "Ratio of Distance to Stellar Radius (a/Rs)",
                     "Orbital Inclination (deg)",
                     "Orbital Eccentricity (0 if null)",
                     "Star Effective Temperature (K)",
                     "Star Effective Temperature Positive Uncertainty (K)",
                     "Star Effective Temperature Negative Uncertainty (K)",
                     "Star Metallicity ([FE/H])",
                     "Star Metallicity Positive Uncertainty ([FE/H])",
                     "Star Metallicity Negative Uncertainty ([FE/H])",
                     "Star Surface Gravity (log(g))",
                     "Star Surface Gravity Positive Uncertainty (log(g))",
                     "Star Surface Gravity Negative Uncertainty (log(g))"]

    # Conversion between hours to degrees if user entered ra and dec
    if userpdict['ra'] is None:
        userpdict['ra'] = input('\nEnter the %s: ' % planet_params[0])
    if userpdict['dec'] is None:
        userpdict['dec'] = input('\nEnter the %s: ' % planet_params[1])
    userpdict['ra'], userpdict['dec'] = radec_hours_to_degree(userpdict['ra'], userpdict['dec'])

    radeclist = ['ra', 'dec']
<<<<<<< HEAD
    if not candplanetbool:
        for idx, item in enumerate(radeclist):
            if pdict[item] - 0.00556 <= userpdict[item] <= pdict[item] + 0.00556:
=======
    for idx, item in enumerate(radeclist):
        if not candplanetbool and pdict[item] - 0.00556 <= userpdict[item] <= pdict[item] + 0.00556:
            pdict[item] = userpdict[item]
        elif not candplanetbool:
            print("\n\n*** WARNING: %s initialization file's %s does not match the NASA Exoplanet Archive. ***\n" % (pdict['pName'], planet_params[idx]))
            print("\tNASA Exoplanet Archive value: %s" % pdict[item])
            print("\tInitialization file value: %s" % userpdict[item])
            print("\nWould you like to: (1) use NASA Exoplanet Archive value, (2) use initialization file value, or (3) enter in a new value.")
            option = user_input('Which option do you choose? (1/2/3): ', type_=int, val1=1, val2=2, val3=3)
            if option == 1:
                userpdict[item] = pdict[item]
            elif option == 2:
                continue
            else:
                pdict[item] = user_input('Enter the ' + planet_params[idx] + ': ', type_=str)
        elif candplanetbool:
            agreement = user_input('%s: %s \nDo you confirm the results? (y/n): '
                                   % (planet_params[idx], userpdict[item]), type_=str, val1='y', val2='n')
            if agreement == 'y':
>>>>>>> 977f734f
                continue
            else:
                print("\nThe %s initialization file's %s does not match the NEA." % (pdict['pName'], planet_params[idx]))
                print("NASA Exoplanet Archive: %s" % pdict[item])
                print("Initialization file: %s" % userpdict[item])
                print("Would you like to: (1) use NEA data, (2) use initialization data, or (3) enter in a new parameter.")
                option = user_input('Which option do you choose? (1/2/3): ', type_=int, val1=1, val2=2, val3=3)
                if option == 1:
                    userpdict[item] = pdict[item]
                elif option == 2:
                    continue
                else:
                    userpdict['ra'] = user_input('Enter the ' + planet_params[0] + ': ', type_=str)
                    userpdict['dec'] = user_input('Enter the ' + planet_params[1] + ': ', type_=str)
                    break

    if type(userpdict['ra']) and type(userpdict['dec']) is str:
        userpdict['ra'], userpdict['dec'] = radec_hours_to_degree(userpdict['ra'], userpdict['dec'])

    # Exoplanet confirmed in NASA Exoplanet Archive
    if not candplanetbool:
        print('\n\n*** Here are the values scraped from the NASA Exoplanet Archive for %s that were not set (or set to null) in your initialization file. ***' % pdict['pName'])
        print('For each planetary parameter, enter "y" if you agree and "n" if you disagree.')
        # print('enter "1" to use NASA Exoplanet Archive value, "2" to use initialization file value, or "3" to enter a new value if you ')
        # print('decided to use an initialization file.')

        for i, key in enumerate(userpdict):
            if key in ('ra', 'dec'):
                continue
<<<<<<< HEAD
            if key in ('pName', 'sName'):
                userpdict[key] = pdict[key]
            # Initialization planetary parameters match NEA
=======
            # Initialization planetary parameters match NASA Exoplanet Archive
>>>>>>> 977f734f
            if pdict[key] == userpdict[key]:
                continue
            # Initialization planetary parameters don't match NASA Exoplanet Archive
            if userpdict[key] is not None:
                print("\n\n*** WARNING: %s initialization file's %s does not match the NASA Exoplanet Archive. ***\n" % (pdict['pName'], planet_params[i]))
                print("\tNASA Exoplanet Archive value: %s" % pdict[key])
                print("\tInitialization file value: %s" % userpdict[key])
                print("\nWould you like to: (1) use NASA Exoplanet Archive value, (2) use initialization file value, or (3) enter in a new value.")
                option = user_input('Which option do you choose? (1/2/3): ', type_=int, val1=1, val2=2, val3=3)
                if option == 1:
                    userpdict[key] = pdict[key]
                elif option == 2:
                    continue
                else:
                    userpdict[key] = user_input('Enter the ' + planet_params[i] + ': ', type_=type(userpdict[key]))
            # Did not use initialization file
            else:
                print('\n' + pdict['pName'] + ' ' + planet_params[i] + ': ' + str(pdict[key]))
                agreement = user_input('Do you agree? (y/n): ', type_=str, val1='y', val2='n')
                if agreement == 'y':
                    userpdict[key] = pdict[key]
                else:
                    userpdict[key] = user_input('Enter the ' + planet_params[i] + ': ', type_=type(pdict[key]))

    # Exoplanet not confirmed in NASA Exoplanet Archive
    else:
        for i, key in enumerate(userpdict):
            if key in ('ra', 'dec'):
                continue
            # Used initialization file and is not empty
            if userpdict[key] is not None:
                agreement = user_input('%s: %s \nDo you agree? (y/n): '
                                       % (planet_params[i], userpdict[key]), type_=str, val1='y', val2='n')
                if agreement == 'y':
                    continue
                else:
                    userpdict[key] = user_input('Enter the ' + planet_params[i] + ': ', type_=type(userpdict[key]))
            # Did not use initialization file
            else:
                if key in ('pName', 'sName'):
                    userpdict[key] = input('\nEnter the ' + planet_params[i] + ': ')
                else:
                    userpdict[key] = user_input('Enter the ' + planet_params[i] + ': ', type_=float)
    return userpdict


def radec_hours_to_degree(ra, dec):
    while True:
        try:
            ra = ra.replace(' ', '').replace(':', ' ')
            dec = dec.replace(' ', '').replace(':', ' ')
            c = SkyCoord(ra + ' ' + dec, unit=(u.hourangle, u.deg))
            return c.ra.degree, c.dec.degree
        except ValueError:
            print('Error: The format is not correct, please try again.')
            ra = input('Input the right ascension of target (HH:MM:SS): ')
            dec = input('Input the declination of target (<sign>DD:MM:SS): ')


# Check if user's directory contains imaging files that are able to be reduced
def check_file_extensions(directory, filename):
    # Find fits files
    file_extensions = ['.fits', '.fit', '.fts']
    inputfiles = []

    while True:
        try:
            # Add / to end of directory if user does not input it
            if directory[-1] != "/":
                directory += "/"

            if os.path.isdir(directory):
                # Loop until we find something
                for exti in file_extensions:
                    for file in os.listdir(directory):
                        if file.lower().endswith(exti.lower()):
                            inputfiles.append(os.path.join(directory, file))
                    # If we find files, then stop the for loop and while loop
                    if inputfiles:
                        return directory, inputfiles

                # If we don't find any files, then we need the user to check their directory and loop over again
                if not inputfiles:
                    raise FileNotFoundError

            # If the directory does not exist
            else:
                raise OSError

        except FileNotFoundError:
            extaddoption = user_input("\nError: " + filename + " files not found with .fits, .fit or .fts extensions in " + directory +
                                      ".\nWould you like to enter in an extension related to .FITS? (y/n): ", type_=str, val1='y', val2='n')
            if extaddoption == 'y':
                file_extensions.append(input('Please enter the extension you want to add (EX: .FITS): '))
            else:
                directory = input("Enter the directory path where " + filename + " files are located: ")
        except OSError:
            print("Error: No such directory exists. Please try again.")
            directory = input("Enter the directory path where " + filename + " files are located: ")


# Check for WCS in the user's imaging data and possibly plate solves.
def check_wcs(fits_file, saveDirectory):
    hdulist = fits.open(name=fits_file, memmap=False, cache=False, lazy_load_hdus=False)  # opens the fits file
    header = hdulist[0].header
    hdulist.close()  # close stream
    del hdulist

    # MJD seems sometimes throw off an error. Deleted since not important for plate solving
    try:
        del header['MJD-OBS']
    except:
        pass

    # Gets the WCS of the header and checks to see if it exists
    wcsheader = WCS(header)
    wcsExists = wcsheader.is_celestial

    # If the fits file has WCS info, ask the user if they trust it
    if wcsExists:
        trustWCS = user_input('The imaging data from your file has WCS information. Do you trust this? (y/n): ', type_=str, val1='y', val2='n')
    else:
        trustWCS = 'n'

    if trustWCS == 'n':
        plateSol = user_input("\nWould you like to upload the your image for a plate solution?"
                              "\nDISCLAIMER: One of your imaging files will be publicly viewable on nova.astrometry.net. (y/n): ", type_=str, val1='y', val2='n')
        # Plate solve the fits file
        if plateSol == 'y':
            print("\nGetting the plate solution for your imaging file. Please wait.")
            global done
            done = False
            t = threading.Thread(target=animate, daemon=True)
            t.start()

            # Plate solves the first imaging file
            imagingFile = fits_file
            wcsFile = plate_solution(imagingFile, saveDirectory)
            done = True

            # Return plate solution from nova.astrometry.net
            return wcsFile
        else:
            # User either did not want a plate solution or had one in file header and decided not to use it,
            # therefore return nothing
            return False
    else:
        # User trusted their imaging file header's WCS
        return fits_file


# Gets the WCS of a .fits file for the user from nova.astrometry.net w/ API key
def plate_solution(fits_file, saveDirectory):
    default_url = 'http://nova.astrometry.net/api/'

    # Login to Exoplanet Watch's profile w/ API key. If session fails, allow 5 attempts of
    # rejoining before returning False and informing user of technical failure.
    for i in range(5):
        try:
            r = requests.post(default_url + 'login', data={'request-json': json.dumps({"apikey": "vfsyxlmdxfryhprq"})})
            sess = r.json()['session']
            break
        except KeyError:
            if i == 4:
                print('Imaging file could not receive a plate solution due to technical difficulties '
                      'from nova.astrometry.net. Please try again later. Data reduction will continue.')
                return False
            time.sleep(5)
            continue

    # Saves session number to upload imaging file
    files = {'file': open(fits_file, 'rb')}
    headers = {'request-json': json.dumps({"session": sess}), 'allow_commercial_use': 'n',
               'allow_modifications': 'n', 'publicly_visible': 'n'}

    # Uploads the .fits file to nova.astrometry.net
    r = requests.post(default_url + 'upload', files=files, data=headers)

    # Saves submission id for checking on the status of image uploaded
    sub_id = r.json()['subid']
    submissions_url = 'http://nova.astrometry.net/api/submissions/%s' % sub_id

    # Once the image has successfully been plate solved, the following loop will break
    while True:
        r = requests.get(submissions_url)
        if r.json()['job_calibrations']:
            break
        time.sleep(5)

    # Checks the job id's status for parameters
    job_id = r.json()['jobs']
    job_url = 'http://nova.astrometry.net/api/jobs/%s' % job_id[0]
    wcs_file = saveDirectory + 'newfits.fits'

    # Checks the job id's status
    while True:
        r = requests.get(job_url)

        # If the new-fits-file is successful and downloadable, the following will execute
        if r.json()['status'] == 'success':
            fits_download_url = 'http://nova.astrometry.net/new_fits_file/%s' % job_id[0]

            # Gets the new-fits-file and downloads it
            r = requests.get(fits_download_url)
            with open(wcs_file, 'wb') as f:
                f.write(r.content)
            print('\n\nSuccess. ')
            return wcs_file

        # If the new-fits-file failed, inform user and exit
        elif r.json()['status'] == 'failure':
            print('\n\n.FITS file has failed to be given WCS.')
            return False
        time.sleep(5)


# Getting the right ascension and declination for every pixel in imaging file if there is a plate solution
def get_radec(hdulWCSrd):
    wcsheader = WCS(hdulWCSrd[0].header)
    xaxis = np.arange(hdulWCSrd[0].header['NAXIS1'])
    yaxis = np.arange(hdulWCSrd[0].header['NAXIS2'])
    x, y = np.meshgrid(xaxis, yaxis)
    ra, dec = wcsheader.all_pix2world(x, y, 0)
    return ra, dec


# Check the ra and dec against the plate solution to see if the user entered in the correct values
def check_targetpixelwcs(pixx, pixy, expra, expdec, ralist, declist):
    while True:
        try:
            # Margins are within 20 arcseconds ~ 0.00556 degrees
            if expra - 0.00556 >= ralist[pixy][pixx] or ralist[pixy][pixx] >= expra + 0.00556:
                print('\nError: The X Pixel Coordinate entered does not match the right ascension.')
                raise ValueError
            if expdec - 0.00556 >= declist[pixy][pixx] or declist[pixy][pixx] >= expdec + 0.00556:
                print('\nError: The Y Pixel Coordinate entered does not match the declination.')
                raise ValueError
            return pixx, pixy
        except ValueError:
            repixopt = user_input('Would you like to re-enter the pixel coordinates? (y/n): ', type_=str, val1='y', val2='n')

            # User wants to change their coordinates
            if repixopt == 'y':
                # Checks for the closest pixel location in ralist and declist for expected ra and dec
                dist = (ralist - expra) ** 2 + (declist - expdec) ** 2
                pixy, pixx = np.unravel_index(dist.argmin(), dist.shape)
                searchopt = user_input('Here are the suggested pixel coordinates: X Pixel: %s Y Pixel: %s'
                                       '\nWould you like to use these? (y/n): ' % (pixx, pixy), type_=str, val1='y', val2='n')
                # Use the coordinates found by code
                if searchopt == 'y':
                    return pixx, pixy
                # User enters their own coordinates to be re-checked
                else:
                    pixx = user_input("Please re-enter the target star's X Pixel Coordinate: ", type_=int)
                    pixy = user_input("Please re-enter the target star's Y Pixel Coordinate: ", type_=int)
            else:
                # User does not want to change coordinates even though they don't match the expected ra and dec
                return pixx, pixy


# Aligns imaging data from .fits file to easily track the host and comparison star's positions
def image_alignment(sortedallImageData):
    newlist, boollist = [], []
    notAligned = 0

    # Align images from .FITS files and catch exceptions if images can't be aligned. Keep two lists: newlist for
    # images aligned and boollist for discarded images to delete .FITS data from airmass and times.
    for image_file in sortedallImageData:
        try:
            newData, footprint = aa.register(image_file, sortedallImageData[0])
            newlist.append(newData)
            boollist.append(True)
        except:
            notAligned += 1
            boollist.append(False)

    sortedallImageData = np.array(newlist)
    unalignedBoolList = np.array(boollist)

    if notAligned > 0:
        print('\n\n*********************************************************************')
        print('WARNING: From the given imaging files: ' + str(notAligned) + ' of ' +
              str(len(sortedallImageData) + notAligned) + ' were not aligned.')
        print('*********************************************************************')
        time.sleep(5)

    return sortedallImageData, unalignedBoolList, boollist


# defines the star point spread function as a 2D Gaussian
def star_psf(x, y, x0, y0, a, sigx, sigy, b):
    gaus = a * np.exp(-(x - x0) ** 2 / (2 * sigx ** 2)) * np.exp(-(y - y0) ** 2 / (2 * sigy ** 2)) + b
    return gaus


# Method uses the Full Width Half Max to estimate the standard deviation of the star's psf
def estimate_sigma(x, maxidx=-1):
    if maxidx == -1:
        maxidx = np.argmax(x)
    lower = np.abs(x - 0.5 * np.nanmax(x))[:maxidx].argmin()
    upper = np.abs(x - 0.5 * np.nanmax(x))[maxidx:].argmin() + maxidx
    FWHM = upper - lower
    return FWHM / (2 * np.sqrt(2 * np.log(2)))


def gaussian_psf(x,y,x0,y0,a,sigx,sigy,rot, b):
    rx = (x-x0)*np.cos(rot) - (y-y0)*np.sin(rot)
    ry = (x-x0)*np.sin(rot) + (y-y0)*np.cos(rot)
    gausx = np.exp(-(rx)**2 / (2*sigx**2) )
    gausy = np.exp(-(ry)**2 / (2*sigy**2) )
    return a*gausx*gausy + b


def fit_psf(data,pos,init,lo,up,psf_function=gaussian_psf,lossfn='linear',box=15):
    xv,yv = mesh_box(pos, box)
    def fcn2min(pars):
        model = psf_function(xv,yv,*pars)
        return (data[yv,xv]-model).flatten()
    res = least_squares(fcn2min,x0=[*pos,*init],bounds=[lo,up],loss=lossfn,jac='3-point')
    return res.x


def mesh_box(pos,box):
    pos = [int(np.round(pos[0])), int(np.round(pos[1]))]
    x = np.arange(pos[0]-box, pos[0]+box+1)
    y = np.arange(pos[1]-box, pos[1]+box+1)
    xv, yv = np.meshgrid(x, y)
    return xv.astype(int), yv.astype(int)


# Method fits a 2D gaussian function that matches the star_psf to the star image and returns its pixel coordinates
def fit_centroid(data, pos, init=None, box=10):

    # get sub field in image
    xv, yv = mesh_box(pos, box)
    wx, wy = pos # could take flux weighted centroid if not crowded

    if init:
        pass
    else:
        init = [np.nanmax(data[yv,xv])-np.nanmin(data[yv,xv]), 1, 1, 0, np.nanmin(data[yv,xv])]

    try:
        # fit gaussian PSF
        pars = fit_psf(
            data,
            [wx, wy],  # position estimate
            init,    # initial guess: [amp, sigx, sigy, rotation, bg]
            [wx-5, wy-5, 0, 0, 0, -np.pi/4, np.nanmin(data)-1 ], # lower bound: [xc, yc, amp, sigx, sigy, rotation,  bg]
            [wx+5, wy+5, 1e7, 20, 20, np.pi/4, np.nanmax(data[yv,xv])+1 ], # upper bound
            psf_function=gaussian_psf,
            box=box  # only fit a subregion +/- 5 px from centroid
        )
    except:
        import pdb; pdb.set_trace()

    return pars


# Method calculates the flux of the star (uses the skybg_phot method to do backgorund sub)
def getFlux(data, xc, yc, r=5, dr=5):

    if dr > 0:
        bgflux = skybg_phot(data, xc, yc, r, dr)
    else:
        bgflux = 0
    positions = [(xc, yc)]
    data = data-bgflux
    data[data < 0] = 0

    apertures = CircularAperture(positions, r=r)
    phot_table = aperture_photometry(data, apertures, method='exact')

    return float(phot_table['aperture_sum']), bgflux


def skybg_phot(data, xc, yc, r=10, dr=5):
    # create a crude annulus to mask out bright background pixels
    xv, yv = mesh_box([xc, yc], np.round(r+dr))
    rv = ((xv-xc)**2 + (yv-yc)**2)**0.5
    mask = (rv > r) & (rv < (r+dr))
    cutoff = np.percentile(data[yv, xv][mask], 50)
    dat = np.copy(data)
    dat[dat > cutoff] = cutoff # ignore bright pixels like stars
    return min(np.mean(dat[yv, xv][mask]), np.median(dat[yv, xv][mask]))


# Mid-Transit Time Prior Helper Functions
def numberOfTransitsAway(timeData, period, originalT):
    return int((np.nanmin(timeData) - originalT) / period) + 1


def nearestTransitTime(timeData, period, originalT):
    nearT = ((numberOfTransitsAway(timeData, period, originalT) * period) + originalT)
    return nearT


# Mid-Transit Time Error Helper Functions
def propMidTVariance(uncertainP, uncertainT, timeData, period, originalT):
    n = numberOfTransitsAway(timeData, period, originalT)
    varTMid = n * n * uncertainP + uncertainT
    return varTMid


def uncTMid(uncertainP, uncertainT, timeData, period, originalT):
    n = numberOfTransitsAway(timeData, period, originalT)
    midErr = np.sqrt((n * n * uncertainP * uncertainP) + 2 * n * uncertainP * uncertainT + (uncertainT * uncertainT))
    return midErr


def transitDuration(rStar, rPlan, period, semi):
    rSun = 6.957 * 10 ** 8  # m
    tDur = (period / np.pi) * np.arcsin((np.sqrt((rStar * rSun + rPlan * rSun) ** 2)) / (semi * rStar * rSun))
    return tDur


# calculates chi squared which is used to determine the quality of the LC fit
def chisquared(observed_values, expected_values, uncertainty):
    for chiCount in range(0, len(observed_values)):
        zeta = ((observed_values[chiCount] - expected_values[chiCount]) / uncertainty[chiCount])
        chiToReturn = np.sum(zeta ** 2)
        return chiToReturn


# make and plot the chi squared traces
def plotChi2Trace(myTrace, myFluxes, myTimes, theAirmasses, uncertainty, targetname, date):
    print("Performing Chi^2 Burn")
    print("Please be patient- this step can take a few minutes.")
    global done
    done = False
    t = threading.Thread(target=animate, daemon=True)
    t.start()

    midTArr = myTrace.get_values('Tmid', combine=False)
    radiusArr = myTrace.get_values('RpRs', combine=False)
    am1Arr = myTrace.get_values('Am1', combine=False)
    am2Arr = myTrace.get_values('Am2', combine=False)

    allchiSquared = []
    for chain in myTrace.chains:
        chiSquaredList1 = []
        for counter in np.arange(len(midTArr[chain])):  # [::25]:
            # first chain
            midT1 = midTArr[chain][counter]
            rad1 = radiusArr[chain][counter]
            am11 = am1Arr[chain][counter]
            am21 = am2Arr[chain][counter]

            fittedModel1 = lcmodel(midT1, rad1, am11, am21, myTimes, theAirmasses, plots=False)
            chis1 = np.sum(((myFluxes - fittedModel1) / uncertainty) ** 2.) / (len(myFluxes) - 4)
            chiSquaredList1.append(chis1)
        allchiSquared.append(chiSquaredList1)

    plt.figure()
    plt.xlabel('Chain Length')
    plt.ylabel('Chi^2')
    for chain in np.arange(myTrace.nchains):
        plt.plot(np.arange(len(allchiSquared[chain])), allchiSquared[chain], '-bo')
    plt.rc('grid', linestyle="-", color='black')
    plt.grid(True)
    plt.title(targetname + ' Chi^2 vs. Chain Length ' + date)
    # plt.show()
    plt.savefig(infoDict['saveplot'] + 'temp/ChiSquaredTrace' + date + targetname + '.png')
    plt.close()

    chiMedian = np.nanmedian(allchiSquared)

    burns = []
    for chain in np.arange(myTrace.nchains):
        idxburn, = np.where(allchiSquared[chain] <= chiMedian)
        if len(idxburn) == 0:
            burnno = 0
        else:
            burnno = idxburn[0]
        burns.append(burnno)

    completeBurn = np.max(burns)
    done = True
    print('Chi^2 Burn In Length: ' + str(completeBurn))

    return completeBurn


# make plots of the centroid positions as a function of time
def plotCentroids(xTarg, yTarg, xRef, yRef, times, targetname, date):
    times = np.array(times)
    # X TARGET
    plt.figure()
    plt.plot(times - np.nanmin(times), xTarg, '-bo')
    plt.xlabel('Time (JD-' + str(np.nanmin(times)) + ')')
    plt.ylabel('X Pixel Position')
    plt.title(targetname + ' X Centroid Position ' + date)
    plt.savefig(infoDict['saveplot'] + 'temp/XCentroidPosition' + targetname + date + '.png')
    plt.close()

    # Y TARGET
    plt.figure()
    plt.plot(times - np.nanmin(times), yTarg, '-bo')
    plt.xlabel('Time (JD-' + str(np.nanmin(times)) + ')')
    plt.ylabel('Y Pixel Position')
    plt.title(targetname + ' Y Centroid Position ' + date)
    plt.savefig(infoDict['saveplot'] + 'temp/YCentroidPos' + targetname + date + '.png')
    plt.close()

    # X COMP
    plt.figure()
    plt.plot(times - np.nanmin(times), xRef, '-ro')
    plt.xlabel('Time (JD-' + str(np.nanmin(times)) + ')')
    plt.ylabel('X Pixel Position')
    plt.title('Comp Star X Centroid Position ' + date)
    plt.savefig(infoDict['saveplot'] + 'temp/CompStarXCentroidPos' + date + '.png')
    plt.close()

    # Y COMP
    plt.figure()
    plt.plot(times - np.nanmin(times), yRef, '-ro')
    plt.xlabel('Time (JD-' + str(np.nanmin(times)) + ')')
    plt.ylabel('Y Pixel Position')
    plt.title('Comp Star Y Centroid Position ' + date)
    plt.savefig(infoDict['saveplot'] + 'temp/CompStarYCentroidPos' + date + '.png')
    plt.close()

    # X DISTANCE BETWEEN TARGET AND COMP
    plt.figure()
    plt.xlabel('Time (JD-' + str(np.nanmin(times)) + ')')
    plt.ylabel('X Pixel Distance')
    for e in range(0, len(xTarg)):
        plt.plot(times[e] - np.nanmin(times), abs(int(xTarg[e]) - int(xRef[e])), 'bo')
    plt.title('Distance between Target and Comparison X position')
    plt.savefig(infoDict['saveplot'] + 'temp/XCentroidDistance' + targetname + date + '.png')
    plt.close()

    # Y DISTANCE BETWEEN TARGET AND COMP
    plt.figure()
    plt.xlabel('Time (JD-' + str(np.nanmin(times)) + ')')
    plt.ylabel('Y Pixel Difference')
    d = 0
    for d in range(0, len(yTarg)):
        plt.plot(times[d] - np.nanmin(times), abs(int(yTarg[d]) - int(yRef[d])), 'bo')
    plt.title('Difference between Target and Comparison Y position')
    plt.savefig(infoDict['saveplot'] + 'temp/YCentroidDistance' + targetname + date + '.png')
    plt.close()


# -----CONTEXT FREE GLOBAL VARIABLES-----------------------------
def contextupdt(times=None, airm=None):
    global context

    if times is not None:
        context['times'] = times
    if airm is not None:
        context['airmass'] = airm


# -- LIGHT CURVE MODEL -- ----------------------------------------------------------------
def lcmodel(midTran, radi, am1, am2, theTimes, theAirmasses, plots=False):
    sep, ophase = time2z(theTimes, pDict['inc'], midTran, pDict['aRs'], pDict['pPer'], pDict['ecc'])
    model, junk = occultquad(abs(sep), linearLimb, quadLimb, radi)

    airmassModel = (am1 * (np.exp(am2 * theAirmasses)))
    fittedModel = model * airmassModel
    if plots:
        plt.figure()
        plt.plot(ophase, fittedModel, '-o')
        plt.xlabel('Orbital Phase')
        plt.show()
        pass
    return fittedModel


def realTimeReduce(i):
    targetFluxVals = []
    referenceFluxVals = []
    normalizedFluxVals = []
    fileNameList = []
    timeSortedNames = []
    timeList = []
    timesListed = []

    # -------TIME SORT THE FILES--------------------------------------------------------------------------------
    directoryP = ""
    directToWatch = str(input("Enter the Directory Path where .FITS or .FTS Image Files are located: "))
    # Add / to end of directory if user does not input it
    if directToWatch[-1] != "/":
        directToWatch += "/"
    directoryP = directToWatch

    while len(g.glob(directoryP)) == 0:
        print("Error: .FITS files not found in " + directoryP)
        directToWatch = str(input("Enter the Directory Path where .FITS or .FTS Image Files are located: "))
        # Add / to end of directory if user does not input it
        if directToWatch[-1] != "/":
            directToWatch += "/"
        directoryP = directToWatch

    fileNumber = 1
    for fileName in g.glob(directoryP):  # Loop through all the fits files and time sorts
        fitsHead = fits.open(name=fileName, memmap=False, cache=False, lazy_load_hdus=False)  # opens the file
        # TIME
        timeVal = getJulianTime(fitsHead)  # gets the julian time registered in the fits header
        timeList.append(timeVal)  # adds to time value list
        fileNameList.append(fileName)
        fitsHead.close()  # close stream
        del fitsHead

    # Time sorts the file names based on the fits file header
    timeSortedNames = [x for _, x in sorted(zip(timeList, fileNameList))]

    # sorts the times for later plotting use
    sortedTimeList = sorted(timeList)

    # hdul = fits.open(name=timeSortedNames[0], memmap=False, cache=False, lazy_load_hdus=False)  # opens the fits file
    # Extracts data from the image file and puts it in a 2D numpy array: firstImageData
    firstImageData = fits.getdata(timeSortedNames[0], ext=0)

    # fit first image
    targx, targy, targamplitude, targsigX, targsigY, targrot, targoff = fit_centroid(firstImageData, [UIprevTPX, UIprevTPY], box=10)
    refx, refy, refamplitude, refsigX, refsigY, refrot, refoff = fit_centroid(firstImageData, [UIprevRPX, UIprevRPY], box=10)

    # just use one aperture and annulus
    apertureR = 3 * max(targsigX, targsigY)
    annulusR = 10

    for imageFile in timeSortedNames:

        hdul = fits.open(name=imageFile, memmap=False, cache=False, lazy_load_hdus=False)  # opens the fits file
        # Extracts data from the image file and puts it in a 2D numpy array: imageData
        currTime = getJulianTime(hdul)
        imageData = hdul['ext', 0].data  # fits.getdata(imageFile, ext=0)
        header = hdul[0].header  # fits.getheader(imageFile)

        hdul.close()  # close the stream
        del hdul

        # Find the target star in the image and get its pixel coordinates if it is the first file
        if fileNumber == 1:
            # Initializing the star location guess as the user inputted pixel coordinates
            prevTPX, prevTPY, prevRPX, prevRPY = UIprevTPX, UIprevTPY, UIprevRPX, UIprevRPY
            prevTSigX, prevTSigY, prevRSigX, prevRSigY = targsigX, targsigY, refsigX, refsigY

            prevImageData = imageData  # no shift should be registered

        # ---FLUX CALCULATION WITH BACKGROUND SUBTRACTION---------------------------------

        # corrects for any image shifts that result from a tracking slip
        shift, error, diffphase = phase_cross_correlation(prevImageData, imageData)
        xShift = shift[1]
        yShift = shift[0]

        prevTPX = prevTPX - xShift
        prevTPY = prevTPY - yShift
        prevRPX = prevRPX - xShift
        prevRPY = prevRPY - yShift

        # --------GAUSSIAN FIT AND CENTROIDING----------------------------------------------

        txmin = int(prevTPX) - distFC  # left
        txmax = int(prevTPX) + distFC  # right
        tymin = int(prevTPY) - distFC  # top
        tymax = int(prevTPY) + distFC  # bottom

        targSearchA = imageData[tymin:tymax, txmin:txmax]

        # Set reference search area
        rxmin = int(prevRPX) - distFC  # left
        rxmax = int(prevRPX) + distFC  # right
        rymin = int(prevRPY) - distFC  # top
        rymax = int(prevRPY) + distFC  # bottom

        refSearchA = imageData[rymin:rymax, rxmin:rxmax]

        # Guess at Gaussian Parameters and feed them in to help gaussian fitter

        tGuessAmp = targSearchA.max() - targSearchA.min()

        # Fits Centroid for Target
        myPriors = [tGuessAmp, prevTSigX, prevTSigY, 0, targSearchA.min()]
        tx, ty, tamplitude, tsigX, tsigY, trot, toff = fit_centroid(imageData, [prevTPX, prevTPY], init=myPriors, box=10)
        currTPX = tx
        currTPY = ty

        # Fits Centroid for Reference
        rGuessAmp = refSearchA.max() - refSearchA.min()
        myRefPriors = [rGuessAmp, prevRSigX, prevRSigY, 0, refSearchA.min()]
        rx, ry, ramplitude, rsigX, rsigY, rrot, roff = fit_centroid(imageData, [prevRPX, prevRPY], init=myRefPriors, box=10)
        currRPX = rx
        currRPY = ry

        # gets the flux value of the target star and
        tFluxVal, tTotCts = getFlux(imageData, currTPX, currTPY, apertureR, annulusR)
        targetFluxVals.append(tFluxVal)  # adds tFluxVal to the total list of flux values of target star

        # gets the flux value of the reference star and subracts the background light
        rFluxVal, rTotCts = getFlux(imageData, currRPX, currRPY, apertureR, annulusR)
        referenceFluxVals.append(rFluxVal)  # adds rFluxVal to the total list of flux values of reference star

        normalizedFluxVals.append((tFluxVal / rFluxVal))

        # TIME
        timesListed.append(currTime)

        # UPDATE PIXEL COORDINATES and SIGMAS
        # target
        prevTPX = currTPX
        prevTPY = currTPY
        prevTSigX = tsigX
        prevTSigY = tsigY
        # reference
        prevRPX = currRPX
        prevRPY = currRPY
        prevRSigX = rsigX
        prevTSigY = rsigY

        # UPDATE FILE COUNT
        prevImageData = imageData
        fileNumber = fileNumber + 1

    # EXIT THE FILE LOOP

    ax1.clear()
    ax1.set_title(targetName)
    ax1.set_ylabel('Normalized Flux')
    ax1.set_xlabel('Time (jd)')
    ax1.plot(timesListed, normalizedFluxVals, 'bo')


def parse_args():
    # TODO
    parser = argparse.ArgumentParser()

    help_ = "Choose a target to process"
    parser.add_argument("-t", "--target", help=help_, type=str, default="all")

    return parser.parse_args()


if __name__ == "__main__":
    # TODO use text based interface if no command line arguments

    print('\n')
    print('*************************************************************')
    print('Welcome to the EXOplanet Transit Interpretation Code (EXOTIC)')
    print("Version ", versionid)
    print('*************************************************************\n')

    # ---INITIALIZATION-------------------------------------------------------
    targetFluxVals, referenceFluxVals, normalizedFluxVals, targUncertanties, refUncertanties, timeList, phasesList, airMassList = (
        [] for l in range(8))

    fileNameList, timeSortedNames, xTargCent, yTargCent, xRefCent, yRefCent, finXTargCent, finYTargCent, finXRefCent, finYRefCent = (
        [] for m in range(10))

    timesListed = []  # sorted times of observation
    fileNumber = 1  # initializes file number to one
    minSTD = 100000  # sets the initial minimum standard deviation absurdly high so it can be replaced immediately
    minChi2 = 100000
    distFC = 10  # gaussian search area
    context = {}

    # ---USER INPUTS--------------------------------------------------------------------------

    realTimeAns = user_input('Enter "1" for Real Time Reduction or "2" for for Complete Reduction: ', type_=int, val1=1, val2=2)

    #############################
    # Real Time Reduction Routine
    #############################

    if realTimeAns == 1:
        print('\n**************************************************************')
        print('Real Time Reduction ("Control + C"  or close the plot to quit)')
        print('**************************************************************\n')

        directToWatch = str(input("Enter the Directory Path of imaging files: "))
        directoryP = ""
        directoryP = directToWatch
        directToWatch, inputfiles = check_file_extensions(directToWatch, 'imaging')

        targetName = str(input("Enter the Planet Name: "))

        while True:
            try:
                carryOn = input('Type continue after the first image has been taken and saved: ')
                if carryOn != 'continue':
                    raise ValueError
                break
            except ValueError:
                continue

        UIprevTPX = user_input(targetName + " X Pixel Coordinate: ", type_=int)
        UIprevTPY = user_input(targetName + " Y Pixel Coordinate: ", type_=int)
        UIprevRPX = user_input("Comp Star X Pixel Coordinate: ", type_=int)
        UIprevRPY = user_input("Comp Star Y Pixel Coordinate: ", type_=int)

        print('Real Time Plotting ("Control + C" or close the plot to quit)')
        print('\nPlease be patient. It will take at least 15 seconds for the first image to get plotted.')

        fig = plt.figure()
        ax1 = fig.add_subplot(1, 1, 1)
        ax1.set_title(targetName)
        ax1.set_ylabel('Normalized Flux')
        ax1.set_xlabel('Time (jd)')

        anim = FuncAnimation(fig, realTimeReduce, interval=15000)  # refresh every 15 seconds
        plt.show()

    ###########################
    # Complete Reduction Routine
    ###########################

    # ----USER INPUTS----------------------------------------------------------
    else:
        print('\n**************************')
        print('Complete Reduction Routine')
        print('**************************\n')

        directoryP = ""
        compStarList = []

        infoDict = {'fitsdir': None, 'saveplot': None, 'flatsdir': None, 'darksdir': None, 'biasesdir': None,
                    'aavsonum': None, 'secondobs': None, 'date': None, 'lat': None, 'long': None,'elev': None,
                    'ctype': None, 'pixelbin': None, 'exposure': None, 'filter': None, 'notes': None,
                    'tarcoords': None, 'compstars': None}

        userpDict = {'ra': None, 'dec': None, 'pName': None, 'sName': None, 'pPer': None, 'pPerUnc': None,
                     'midT': None, 'midTUnc': None, 'rprs': None, 'aRs': None, 'inc': None, 'ecc': None, 'teff': None,
                     'teffUncPos': None, 'teffUncNeg': None, 'met': None, 'metUncPos': None, 'metUncNeg': None,
                     'logg': None, 'loggUncPos': None, 'loggUncNeg': None}

        fitsortext = user_input('Enter "1" to perform aperture photometry on fits files or "2" to start '
                                'with pre-reduced data in a .txt format: ', type_=int, val1=1, val2=2)

        fileorcommandline = user_input('How would you like to input your initial parameters? '
                                       'Enter "1" to use the Command Line or "2" to use an input file: ', type_=int, val1=1, val2=2)

        # Read in input file rather than using the command line
        if fileorcommandline == 2:
            print("\nYour current working directory is: ", os.getcwd())
            print("\nPotential initialization files I've found in " + os.getcwd() + " are: ")
            [print(i) for i in g.glob(os.getcwd() + "/*.json")]

            # Parse input file
            while True:
                try:
                    initfilename = str(input("\nPlease enter the Directory and Filename of your Initialization File: "))
                    if initfilename == 'ok':
                        initfilename = "/Users/rzellem/Documents/EXOTIC/inits.json"
                    break
                except FileNotFoundError:
                    print("Error: Initialization file not found. Please try again.")
                except IsADirectoryError:
                    print('Error: Entered a directory. Please try again.')

            # inits = []
            # for line in initf:
            #     if line[0] == "#": continue
            #     inits.append(line)
            # initf.close()

            infoDict, userpDict = inits_file(initfilename, infoDict, userpDict)

            if infoDict['flatsdir'] == "n":
                flats = 'n'
                flatsBool = False
            else:
                flats = 'y'
                flatsBool = True

            if infoDict['darksdir'] == "n":
                darks = 'n'
                darksBool = False
            else:
                darks = 'y'
                darksBool = True

            if infoDict['biasesdir'] == "n":
                biases = 'n'
                biasesBool = False
            else:
                biases = 'y'
                biasesBool = True

            if flatsBool + darksBool + biasesBool:
                cals = 'y'
            else:
                cals = 'n'

            # Initial position of target star
            UIprevTPX = infoDict['tarcoords'][0]
            UIprevTPY = infoDict['tarcoords'][1]

            # Read in locations of comp stars
            for i in infoDict['compstars']:
                compStarList.append((i[0], i[1]))

        if fitsortext == 1:
            # File directory name and initial guess at target and comp star locations on image.
            if fileorcommandline == 1:
                infoDict['fitsdir'] = str(input("\nEnter the Directory of imaging files: "))

            infoDict['fitsdir'], inputfiles = check_file_extensions(infoDict['fitsdir'], 'imaging')
        else:
            datafile = str(input("Enter the path and filename of your data file: "))
            if datafile == 'ok':
                datafile = "/Users/rzellem/Documents/EXOTIC/sample-data/NormalizedFluxHAT-P-32 bDecember 17, 2017.txt"
                # datafile = "/Users/rzellem/Downloads/fluxorama.csv"

            try:
                initf = open(datafile, 'r')
            except FileNotFoundError:
                print("Data file not found. Please try again.")
                sys.exit()

            processeddata = initf.readlines()

        if fileorcommandline == 1:
            infoDict['saveplot'] = str(input("Enter the Directory to Save Plots into or type new to create one: "))

        # Check to see if the save directory exists
        while True:
            try:
                if infoDict['saveplot'] == 'new':
                    infoDict['saveplot'] = create_directory()
                    break
                # In case the user forgets the trailing / for the folder
                if infoDict['saveplot'][-1] != "/":
                    infoDict['saveplot'] += "/"
                if os.path.isdir(infoDict['saveplot']):
                    break
                raise OSError
            except OSError:
                print('Error: the directory entered does not exist. Please try again.')
                infoDict['saveplot'] = input("Enter the Directory to Save Plots into or type new to create one: ")

        # Make a temp directory of helpful files
        try:
            os.makedirs(infoDict['saveplot'] + "temp/")
        except FileExistsError:
            # directory already exists
            pass

        if fileorcommandline == 1:
            userpDict['pName'] = str(input("\nEnter the Planet Name: "))

        print("\nLooking up ", userpDict['pName'], "- please wait.")
        done = False
        t = threading.Thread(target=animate, daemon=True)
        t.start()
        # check to make sure the target can be found in the exoplanet archive right after they enter its name

        # Checks to see if the file exists or is over one week old to scrape/rescrape parameters (units in seconds)
        if not os.path.exists("eaConf.json") or time.time() - os.path.getmtime('eaConf.json') > 604800:
            new_scrape(filename="eaConf.json")
        targetName = userpDict['pName']

        CandidatePlanetBool = False
        with open("eaConf.json", "r") as confirmedFile:
            data = json.load(confirmedFile)
            planets = [data[i]['pl_name'].lower().replace(' ', '').replace('-', '') for i in range(len(data))]
            #stars = [data[i]['hostname'] for i in range(len(data))]
            if targetName.lower().replace(' ', '').replace('-', '') not in planets:
                while targetName.lower().replace(' ', '').replace('-', '') not in planets:
                    done = True
                    print("\nCannot find " + userpDict['pName'] + " in the NASA Exoplanet Archive. Check spelling or file: eaConf.json.")
                    targetName = input("If this is a planet candidate, type candidate or re-enter the planet's name: ")
                    if targetName.replace(' ', '') == 'candidate':
                        CandidatePlanetBool = True
                        break
            if not CandidatePlanetBool:
                idx = planets.index(targetName.lower().replace(' ', '').replace('-', ''))
                pDict = new_getParams(data[idx])
                print('\nSuccessfuly found ' + targetName + ' in the NASA Exoplanet Archive!')

        if targetName.replace(' ','') != 'candidate' and targetName.replace(' ', '') != userpDict['pName']:
            userpDict['pName'] = targetName

        done = True

        # observation date
        if fileorcommandline == 1:
            infoDict['date'] = str(input("\nEnter the Observation Date: "))

        # Using a / in your date can screw up the file paths- this will check user's date
        while "/" in infoDict['date']:
            print("Do not use / in your date. Please try again.")
            infoDict['date'] = str(input("\nEnter the Observation Date: "))

        if fitsortext == 1:
            if fileorcommandline == 1:
                infoDict['lat'] = input("Enter the latitude of where you observed (deg) "
                                        "(Don't forget the sign where North is '+' and South is '-'): ")
            # Latitude
            while True:
                try:
                    infoDict['lat'] = infoDict['lat'].replace(' ', '')
                    if infoDict['lat'][0] != '+' and infoDict['lat'][0] != '-':
                        raise ValueError("You forgot the sign for the latitude! North is '+' and South is '-'. Please try again.")
                    lati = float(infoDict['lat'])
                    if lati <= -90.00 or lati >= 90.00:
                        raise ValueError('Your latitude is out of range. Please enter a latitude between -90 and +90 (deg)')
                    break
                # check to make sure they have a sign
                except ValueError as err:
                    print(err.args)
                    infoDict['lat'] = input("Enter the latitude of where you observed (deg) "
                                            "(Don't forget the sign where North is '+' and South is '-'): ")

            if fileorcommandline == 1:
                infoDict['long'] = input("Enter the longitude of where you observed (deg) "
                                         "(Don't forget the sign where East is '+' and West is '-'): ")
            # Longitude
            while True:
                try:
                    infoDict['long'] = infoDict['long'].replace(' ', '')
                    if infoDict['long'][0] != '+' and infoDict['long'][0] != '-':
                        raise ValueError("You forgot the sign for the longitude! East is '+' and West is '-'. Please try again.")
                    longit = float(infoDict['long'])
                    if longit <= -180.00 or longit >= 180.00:
                        raise ValueError('Your longitude is out of range. Please enter a longitude between -180 and +180 (deg)')
                    break
                # check to make sure they have a sign
                except ValueError as err:
                    print(err.args)
                    infoDict['long'] = input("Enter the longitude of where you observed (deg) "
                                             "(Don't forget the sign where East is '+' and West is '-'): ")

            if fileorcommandline == 1:
                infoDict['elev'] = user_input("Enter the elevation (in meters) of where you observed: ", type_=float)

            # TARGET STAR
            if fileorcommandline == 1:
                UIprevTPX = user_input('\n' + userpDict['pName'] + " X Pixel Coordinate: ", type_=int)
                UIprevTPY = user_input(userpDict['pName'] + " Y Pixel Coordinate: ", type_=int)
                numCompStars = user_input("How many comparison stars would you like to use? (1-10) ", type_=int)

                for num in range(numCompStars):
                    xpix = user_input("Comparison Star %s X Pixel Coordinate: " % str(num+1), type_=int)
                    ypix = user_input("Comparison Star %s Y Pixel Coordinate: " % str(num+1), type_=int)
                    compStarList.append((xpix, ypix))

            # ---HANDLE CALIBRATION IMAGES------------------------------------------------
            if fileorcommandline == 1:
                cals = user_input('\nDo you have any calibration images (flats, darks or biases)? (y/n): ', type_=str, val1='y', val2='n')

            # if they have cals, handle them by calculating the median flat, dark or bias
            if cals == 'y':

                # flats
                # THIS DOES NOT ACCOUNT FOR CALIBRATING THE FLATS, WHICH COULD BE TAKEN AT A DIFFERENT EXPOSURE TIME
                if fileorcommandline == 1:
                    flats = user_input('\nDo you have flats? (y/n): ', type_=str, val1='y', val2='n')
                    if flats == 'y':
                        flatsBool = True
                        infoDict['flatsdir'] = str(input('Enter the directory path to your flats (must be in their own separate folder): '))  # +"/*.FITS"
                    else:
                        flatsBool = False

                    if flatsBool:
                        infoDict['flatsdir'], inputflats = check_file_extensions(infoDict['flatsdir'], 'flats')
                        flatsImgList = []
                        for flatFile in inputflats:
                            flatData = fits.getdata(flatFile, ext=0)
                            flatsImgList.append(flatData)
                        notNormFlat = np.median(flatsImgList, axis=0)

                        # NORMALIZE
                        medi = np.median(notNormFlat)
                        generalFlat = notNormFlat / medi
                else:
                    flatsBool = False

                # darks
                if fileorcommandline == 1:
                    darks = user_input('\nDo you have darks? (y/n): ', type_=str, val1='y', val2='n')
                    if darks == 'y':
                        darksBool = True
                        infoDict['darksdir'] = str(input('Enter the directory path to your darks (must be in their own separate folder): '))  # +"/*.FITS"
                    else:
                        darksBool = False

                # Only do the dark correction if user selects this option
                if darksBool:
                    infoDict['darksdir'], inputdarks = check_file_extensions(infoDict['darksdir'], 'darks')
                    darksImgList = []
                    for darkFile in inputdarks:
                        darkData = fits.getdata(darkFile, ext=0)
                        darksImgList.append(darkData)
                    generalDark = np.median(darksImgList, axis=0)

                # biases
                if fileorcommandline == 1:
                    biases = user_input('\nDo you have biases? (y/n): ', type_=str, val1='y', val2='n')
                    if biases == 'y':
                        biasesBool = True
                        infoDict['biasesdir'] = str(input('Enter the directory path to your biases (must be in their own separate folder): '))  # +"/*.FITS"
                    else:
                        biasesBool = False

                if biasesBool:
                    # Add / to end of directory if user does not input it
                    infoDict['biasesdir'], inputbiases = check_file_extensions(infoDict['biasesdir'], 'biases')
                    biasesImgList = []
                    for biasFile in inputbiases:
                        biasData = fits.getdata(biasFile, ext=0)
                        biasesImgList.append(biasData)
                    generalBias = np.median(biasesImgList, axis=0)
            else:
                flatsBool = False
                darksBool = False
                biasesBool = False

        print("\n***************************************")
        print("Plotting Options")
        binplotBool = True
        # binplot = str(input("Would you like to overplot a binned version of your data for plotting purposes? (y/n; select y if you have a lot of data.) "))
        # if binplot == 'y' or binplot == 'yes' or binplot == 'Y' or binplot == 'Yes':
        #     binplotBool = True
        # else:
        #     binplotBool = False

        # Handle AAVSO Formatting
        if fileorcommandline == 1:
            # userNameEmails = str(input('Please enter your name(s) and email address(es) in the format: Your Name (youremail@example.com), Next Name (nextemail@example.com), etc.  '))
            infoDict['aavsonum'] = str(input('Please enter your AAVSO Observer Account Number (type N/A if you do not currently have an account): '))
            infoDict['secondobs'] = str(input('Please enter your comma-separated secondary observer codes (or type N/A if only 1 observer code): '))
            infoDict['ctype'] = str(input("Please enter your camera type (CCD or DSLR): "))
            infoDict['pixelbin'] = str(input('Please enter your pixel binning: '))
            infoDict['exposure'] = user_input('Please enter your exposure time (seconds): ', type_=int)
            infoDict['filter'] = str(input('Please enter your filter name from the options at '
                                           'http://astroutils.astronomy.ohio-state.edu/exofast/limbdark.shtml: '))
            infoDict['notes'] = str(input('Please enter any observing notes (seeing, weather, etc.): '))

        # Get the planetary parameters non-candidate exoplanets
        if not CandidatePlanetBool:
            pDict = get_planetary_parameters(CandidatePlanetBool, userpDict, pdict=pDict)
        # Candidate planetary parameters for exoplanets
        else:
            pDict = get_planetary_parameters(CandidatePlanetBool, userpDict)

        print('\n***************************')
        print('Limb Darkening Coefficients')
        print('***************************')

        # curl exofast for the limb darkening terms based on effective temperature, metallicity, surface gravity
        URL = 'http://astroutils.astronomy.ohio-state.edu/exofast/limbdark.shtml'
        URLphp = 'http://astroutils.astronomy.ohio-state.edu/exofast/quadld.php'

        with requests.Session() as sesh:
            while True:
                try:
                    form_newData = {"action": URLphp,
                                    "teff": str(pDict['teff']),
                                    "feh": str(pDict['met']),
                                    "logg": str(pDict['logg']),
                                    "bname": infoDict['filter'],
                                    "pname": "Select Planet"
                                    }
                    r = sesh.post(URLphp, data=form_newData)
                    fullcontents = r.text

                    # linear term
                    linearString = ''
                    for indexLinear in range(len(fullcontents)):
                        if fullcontents[indexLinear].isdigit():
                            while fullcontents[indexLinear + 1] != ' ':
                                linearString = linearString + fullcontents[indexLinear]
                                indexLinear = indexLinear + 1
                            # print (linearString)
                            linearLimb = float(linearString)
                            break

                    # quadratic term
                    quadString = ''
                    for indexQuad in range(indexLinear + 1, len(fullcontents)):
                        if fullcontents[indexQuad].isdigit() or fullcontents[indexQuad] == '.':
                            quadString = quadString + fullcontents[indexQuad]
                            indexQuad = indexQuad + 1
                    # print (quadString)
                    quadLimb = float(quadString)
                    break
                except ValueError:
                    infoDict['filter'] = input('\nNot valid filter name. Please enter a valid filter name using '
                                               'http://astroutils.astronomy.ohio-state.edu/exofast/limbdark.shtml: ')

        print('\nBased on the stellar parameters you just entered, the limb darkening coefficients are: ')
        print('Linear Term: ' + linearString)
        print('Quadratic Term: ' + quadString)

        if fitsortext == 1:
            print('\n**************************')
            print('Starting Reduction Process')
            print('**************************')

            #########################################
            # FLUX DATA EXTRACTION AND MANIPULATION
            #########################################

            # Loop placed to check user-entered x and y target coordinates against WCS.
            while True:
                fileNumber = 1
                allImageData, timeList, fileNameList, timesListed, airMassList, fileNameStr = [], [], [], [], [], []

                # ----TIME SORT THE FILES-------------------------------------------------------------
                for fileName in inputfiles:  # Loop through all the fits files in the directory and executes data reduction

                    # fitsHead = fits.open(name=fileName, memmap=False, cache=False, lazy_load_hdus=False)  # opens the file

                    # FOR 61'' DATA ONLY: ONLY REDUCE DATA FROM B FILTER
                    # if fitsHead[0].header ['FILTER']== 'Harris-B':
                    #     #TIME
                    #     timeVal = getJulianTime(fitsHead) #gets the julian time registered in the fits header
                    #     timeList.append(timeVal) #adds to time value list
                    #     fileNameList.append (fileName)
                    # fitsHead.close()  # close stream
                    # del fitsHead

                    # Keeps a list of file names
                    fileNameStr.append(fileName)

                    hdul = fits.open(name=fileName, memmap=False, cache=False, lazy_load_hdus=False)  # opens the fits file
                    imageheader = hdul[0].header
                    # TIME
                    timeVal = getJulianTime(hdul)  # gets the julian time registered in the fits header
                    timeList.append(timeVal)  # adds to time value list
                    fileNameList.append(fileName)

                    # TIME
                    currTime = getJulianTime(hdul)
                    timesListed.append(currTime)

                    # AIRMASS
                    airMass = getAirMass(hdul, pDict['ra'], pDict['dec'], lati, longit, infoDict['elev'])  # gets the airmass at the time the image was taken
                    airMassList.append(airMass)  # adds that airmass value to the list of airmasses

                    # IMAGES
                    allImageData.append(hdul[0].data)

                    hdul.close()  # closes the file to avoid using up all of computer's resources
                    del hdul

                # Recast list as numpy arrays
                allImageData = np.array(allImageData)
                timesListed = np.array(timesListed)
                airMassList = np.array(airMassList)

                # TODO: Is this dead code? The vars pointing and location are undefined.
                # TODO: comment out conditional block?
                # If all of the airmasses == 1, then you need to calculate the airmass for the user
                if set(airMassList) == 1:
                    pointingAltAz = pointing.transform_to(AltAz(obstime=t, location=location))

                # # Time sorts the file names based on the fits file header
                # timeSortedNames = [x for _, x in sorted(zip(timeList, fileNameList))]
                # tsnCopy = timeSortedNames

                # sorts the times for later plotting use
                sortedallImageData = allImageData[np.argsort(timeList)]
                timesListed = timesListed[np.argsort(timeList)]
                airMassList = airMassList[np.argsort(timeList)]
                sortedTimeList = sorted(timeList)

                # print("\nEXOTIC now has the option to filter the raw images for cosmic rays. Typically, images do not need this filter. However, if you run into an error while running EXOTIC, give this a try. As a heads up, this can take a few minutes.")
                # cosmicrayfilter = user_input("\nDo you want to filter the raw images for cosmic rays? (y/n): ")
                # if cosmicrayfilter.lower() == "yes" or cosmicrayfilter.lower() == "y":
                #     cosmicrayfilter_bool = True
                # else:
                #     cosmicrayfilter_bool = False

                # The cosmic ray filter isn't really working for now...so let's just turn it off
                cosmicrayfilter_bool = False
                if cosmicrayfilter_bool:
                    print("\nFiltering your data for cosmic rays.")
                    done = False
                    t = threading.Thread(target=animate, daemon=True)
                    t.start()
                    # # -------COSMIC RAY FILTERING-----------------------------------------------------------------------
                    # For now, this is a simple median filter...in the future, should use something more smart later
                    for xi in np.arange(np.shape(sortedallImageData)[-2]):
                        # print("Filtering for cosmic rays in image row: "+str(xi)+"/"+str(np.shape(sortedallImageData)[-2]))
                        for yi in np.arange(np.shape(sortedallImageData)[-1]):
                            # Simple median filter
                            idx = np.abs(sortedallImageData[:, xi, yi]-np.nanmedian(sortedallImageData[:, xi, yi])) > 5*np.nanstd(sortedallImageData[:, xi, yi])
                            sortedallImageData[idx, xi, yi] = np.nanmedian(sortedallImageData[:, xi, yi])
                            # Filter iteratively until no more 5sigma outliers exist - not currently working, so keep commented out for now
                            # while sum(idx) > 0:
                            #     # sortedallImageData[idx,xi,yi] = np.nanmedian(sortedallImageData[:,xi,yi])
                            #     idx = np.abs(sortedallImageData[:,xi,yi]-np.nanmedian(sortedallImageData[:,xi,yi])) >  5*np.nanstd(sortedallImageData[:,xi,yi])
                    done = True

                # if len(sortedTimeList) == 0:
                #     print("Error: .FITS files not found in " + directoryP)
                #     sys.exit()

                # -------OPTIMAL COMP STAR, APERTURE, AND ANNULUS CALCULATION----------------------------------------

                # Loops through all of the possible aperture and annulus radius
                # guess at optimal aperture by doing a gaussian fit and going out 3 sigma as an estimate

                # hdul = fits.open(name=timeSortedNames[0], memmap=False, cache=False, lazy_load_hdus=False)  # opens the fits file
                # firstImageData = hdul['ext', 0].data  # fits.getdata(timeSortedNames[0], ext=0)
                firstimagecounter = 0
                firstImageData = sortedallImageData[firstimagecounter]

                # Sometimes the first image is a bad one...in that case, we iterate until we do not fail
                while True:
                    # fit Target in the first image and use it to determine aperture and annulus range
                    try:
                        targx, targy, targamplitude, targsigX, targsigY, targrot, targoff = fit_centroid(firstImageData, [UIprevTPX, UIprevTPY],
                                                                                                box=10)
                        break
                    # If the first image is a bad one, then move on to the next image
                    except Exception:
                        firstimagecounter += 1
                        firstImageData = sortedallImageData[firstimagecounter]

                # Filter the other data as well
                sortedallImageData = sortedallImageData[firstimagecounter:]
                timesListed = timesListed[firstimagecounter:]
                airMassList = airMassList[firstimagecounter:]
                sortedTimeList = sortedTimeList[firstimagecounter:]

                # apply cals correction if applicable
                if darksBool:
                    print("Dark subtracting images.")
                    sortedallImageData = sortedallImageData - generalDark
                elif biasesBool:
                    print("Bias-correcting images.")
                    sortedallImageData = sortedallImageData - generalBias
                else:
                    pass

                if flatsBool:
                    print("Flattening images.")
                    sortedallImageData = sortedallImageData / generalFlat

                # Plate Solution
                pathSolve = infoDict['saveplot'] + 'ref_file_%s_%s' % (str(firstimagecounter), fileNameStr[firstimagecounter].split('/')[-1])

                # Removes existing file of first_fits.fits
                try:
                    os.remove(pathSolve)
                except OSError:
                    pass
                convertToFITS = fits.PrimaryHDU(data=sortedallImageData[0])
                convertToFITS.writeto(pathSolve)
                wcsFile = check_wcs(pathSolve, infoDict['saveplot'])

                # Check pixel coordinates by converting to WCS. If not correct, loop over again
                if wcsFile:
                    print('Here it the path to your plate solution: ' + wcsFile)
                    hdulWCS = fits.open(name=wcsFile, memmap=False, cache=False, lazy_load_hdus=False)  # opens the fits file
                    rafile, decfile = get_radec(hdulWCS)

                    # Save previously entered x and y pixel coordinates before checking against plate solution
                    saveUIprevTPX, saveUIprevTPY = UIprevTPX, UIprevTPY
                    UIprevTPX, UIprevTPY = check_targetpixelwcs(UIprevTPX, UIprevTPY, pDict['ra'],
                                                                pDict['dec'], rafile, decfile)
                    # If the coordinates were not changed, do not loop over again
                    if UIprevTPX == saveUIprevTPX and UIprevTPY == saveUIprevTPY:
                        break
                else:
                    break

            # Image Alignment
            print("\nAligning your images from FITS files. Please wait.")
            done = False
            t = threading.Thread(target=animate, daemon=True)
            t.start()
            sortedallImageData, unalignedBoolList, boollist = image_alignment(sortedallImageData)
            done = True
            print('\n\nImages Aligned.')

            minAperture = int(2 * max(targsigX, targsigY))
            maxAperture = int(5 * max(targsigX, targsigY) + 1)
            minAnnulus = 2
            maxAnnulus = 5
            # exit()
            # fit centroids for first image to determine priors to be used later
            for compCounter in range(0, len(compStarList)):
                print('\n***************************************************************')
                print('Determining Optimal Aperture and Annulus Size for Comp Star #' + str(compCounter + 1))
                print('***************************************************************')

                # #just in case comp star drifted off and timeSortedNames had to be altered, reset it for the new comp star
                # timeSortedNames = tsnCopy

                UIprevRPX, UIprevRPY = compStarList[compCounter]

                print('Target X: ' + str(round(targx)) + ' Target Y: ' + str(round(targy)))
                refx, refy, refamplitude, refsigX, refsigY, retrot, refoff = fit_centroid(firstImageData, [UIprevRPX, UIprevRPY],
                                                                                box=10)
                print('Comparison X: ' + str(round(refx)) + ' Comparison Y: ' + str(round(refy)) + '\n')

                # determines the aperture and annulus combinations to iterate through based on the sigmas of the LM fit
                aperture_min = int(3 * np.nanmax([targsigX, targsigY]))
                aperture_max = int(5 * np.nanmax([targsigX, targsigY]))
                annulus_min = int(2 * np.nanmax([targsigX, targsigY]))
                annulus_max = int(4 * np.nanmax([targsigX, targsigY]))

                # Run through only 5 different aperture sizes, all interger pixel values
                aperture_step = np.nanmax([1, (aperture_max + 1 - aperture_min)//5])  # forces step size to be at least 1
                aperture_sizes = np.arange(aperture_min, aperture_max + 1, aperture_step)

                # Run through only 5 different annulus sizes, all interger pixel values
                annulus_step = np.nanmax([1, (annulus_max - annulus_min)//5])  # forces step size to be at least 1
                annulus_sizes = [5] # np.arange(annulus_min, annulus_max, annulus_step) # TODO clean up for issue #40

                target_fits = {}
                ref_fits = {}
                reg_trans = {}

                for apertureR in aperture_sizes:  # aperture loop
                    for annulusR in annulus_sizes:  # annulus loop # no need
                        # fileNumber = 1
                        print('Testing Comparison Star #' + str(compCounter+1) + ' with a '+str(apertureR)+' pixel aperture and a '+str(annulusR)+' pixel annulus.')
                        for fileNumber, imageData in enumerate(sortedallImageData):

                            # hDul = fits.open(name=imageFile, memmap=False, cache=False, lazy_load_hdus=False)  # opens the fits file
                            # imageData = fits.getdata(imageFile, ext=0)  # Extracts data from the image file

                            # header = fits.getheader(imageFile)

                            # Find the target star in the image and get its pixel coordinates if it is the first file
                            if fileNumber == 0:
                                # Initializing the star location guess as the user inputted pixel coordinates
                                prevTPX, prevTPY, prevRPX, prevRPY = UIprevTPX, UIprevTPY, UIprevRPX, UIprevRPY  # 398, 275, 419, 203
                                prevTSigX, prevTSigY, prevRSigX, prevRSigY = targsigX, targsigY, refsigX, refsigY
                                prevImageData = imageData  # no shift should be registered

                            # ------ CENTROID FITTING ----------------------------------------

                            # corrects for any image shifts that result from a tracking slip
                            # shift, error, diffphase = phase_cross_correlation(prevImageData, imageData)
                            if fileNumber in reg_trans.keys():
                                shift, error, diffphase = reg_trans[fileNumber]
                            else:
                                shift, error, diffphase = phase_cross_correlation(prevImageData, imageData)
                                reg_trans[fileNumber] = [shift, error, diffphase]

                            xShift = shift[1]
                            yShift = shift[0]

                            prevTPX = prevTPX - xShift
                            prevTPY = prevTPY - yShift
                            prevRPX = prevRPX - xShift
                            prevRPY = prevRPY - yShift

                            # set target search area
                            txmin = int(prevTPX) - distFC  # left
                            txmax = int(prevTPX) + distFC  # right
                            tymin = int(prevTPY) - distFC  # top
                            tymax = int(prevTPY) + distFC  # bottom

                            # boolean that represents if either the target or comp star gets too close to the detector
                            driftBool = False

                            #check if your target star is too close to the edge of the detector
                            if txmin <= 0 or tymin <= 0 or txmax >= len(imageData) or tymax >= len(imageData[0]):
                                print('*************************************************************************************')
                                print('WARNING: In image '+str(fileNumber)+', your target star has drifted too close to the edge of the detector.')
                                #tooClose = int(input('Enter "1" to pick a new comparison star or enter "2" to continue using the same comp star, with the images with all the remaining images ignored \n'))
                                print('All the remaining images after image #'+str(fileNumber-1)+' will be ignored')
                                driftBool = True

                                # mask off the rest of timeSortedNames and then ignore the rest of the procedure until

                            # Set reference search area
                            rxmin = int(prevRPX) - distFC  # left
                            rxmax = int(prevRPX) + distFC  # right
                            rymin = int(prevRPY) - distFC  # top
                            rymax = int(prevRPY) + distFC  # bottom

                            # check if the reference is too close to the edge of the detector
                            if rxmin <= 0 or rymin <= 0 or rxmax >= len(imageData[0]) or rymax >= len(imageData):
                                print('*************************************************************************************')
                                print('WARNING: In image '+str(fileNumber)+', your reference star has drifted too close to the edge of the detector.')
                                #tooClose = int(input('Enter "1" to pick a new comparison star or enter "2" to continue using the same comp star, with the images with all the remaining images ignored \n'))
                                print('All the remaining images after image #'+str(fileNumber-1)+' will be ignored for this comparison star')
                                print('*************************************************************************************')
                                driftBool = True

                            # if the star isn't too close, then proceed as normal
                            if not driftBool:
                                targSearchA = imageData[tymin:tymax, txmin:txmax]
                                refSearchA = imageData[rymin:rymax, rxmin:rxmax]

                                targPos = [prevTPX, prevTPY]

                                # get minimum background value bigger than 0
                                targImFlat = np.sort(np.array(targSearchA).ravel())

                                # Initialize the variable
                                tGuessBkg = 0
                                for el in targImFlat:
                                    if el > 0:
                                        tGuessBkg = el
                                        break

                                refImFlat = np.sort(np.array(refSearchA).ravel())
                                for rel in refImFlat:
                                    if rel > 0:
                                        rGuessBkg = rel
                                        break

                                # Guess at Gaussian Parameters and feed them in to help gaussian fitter

                                tGuessAmp = targSearchA.max() - tGuessBkg
                                if tGuessAmp < 0:
                                    print('Error: the Darks have a higher pixel counts than the image itself')
                                myPriors = [tGuessAmp, prevTSigX, prevTSigY, 0, tGuessBkg]

                                # tx, ty, tamplitude, tsigX, tsigY, toff = fit_centroid(imageData, targPos,
                                #                                                     init=myPriors, box=distFC)
                                if fileNumber in target_fits.keys():
                                    tx, ty, tamplitude, tsigX, tsigY, toff = target_fits[fileNumber]
                                else:
                                    tx, ty, tamplitude, tsigX, tsigY, trot, toff = fit_centroid(imageData, targPos,
                                                                                          init=myPriors, box=distFC)
                                    target_fits[fileNumber] = [tx, ty, tamplitude, tsigX, tsigY, toff]

                                currTPX = tx
                                currTPY = ty

                                # append to list of target centroid positions for later plotting
                                xTargCent.append(currTPX)
                                yTargCent.append(currTPY)

                                rGuessAmp = refSearchA.max() - rGuessBkg
                                myRefPriors = [rGuessAmp, prevRSigX, prevRSigY, 0, rGuessBkg]
                                # rx, ry, ramplitude, rsigX, rsigY, roff = fit_centroid(imageData, [prevRPX, prevRPY],
                                # init=myRefPriors, box=distFC)
                                if fileNumber in ref_fits.keys():
                                    rx, ry, ramplitude, rsigX, rsigY, roff = ref_fits[fileNumber]
                                else:
                                    rx, ry, ramplitude, rsigX, rsigY, rrot, roff = fit_centroid(imageData, [prevRPX, prevRPY],
                                                                                          init=myRefPriors, box=distFC)
                                    ref_fits[fileNumber] = [rx, ry, ramplitude, rsigX, rsigY, roff]
                                currRPX = rx
                                currRPY = ry

                                # append to list of reference centroid positions for later plotting
                                xRefCent.append(currRPX)
                                yRefCent.append(currRPY)

                                if tamplitude < 0 or tsigX < 0 or tsigY < 0:  # gets rid of negative amplitude values that indicate it couldn't fit gaussian
                                    print('Could not fit 2D gaussian to Target for File Number' + str(fileNumber))

                                elif ramplitude < 0 or rsigX < 0 or rsigY < 0:  # gets rid of negative amplitude values that indicate it couldn't fit gaussian
                                    print('Could not fit 2D gaussian to Comparison Star for File Number' + str(fileNumber))

                                else:
                                    # ------FLUX CALCULATION WITH BACKGROUND SUBTRACTION----------------------------------

                                    # gets the flux value of the target star and subtracts the background light
                                    tFluxVal, tTotCts = getFlux(imageData, currTPX, currTPY, apertureR, annulusR)
                                    # FIXME centroid position is way off from user input for star

                                    targetFluxVals.append(tFluxVal)  # adds tFluxVal to the total list of flux values of target star
                                    targUncertanties.append(np.sqrt(tFluxVal))  # uncertanty on each point is the sqrt of the total counts

                                    # gets the flux value of the reference star and subracts the background light
                                    rFluxVal, rTotCts = getFlux(imageData, currRPX, currRPY, apertureR, annulusR)

                                    referenceFluxVals.append(
                                        rFluxVal)  # adds rFluxVal to the total list of flux values of reference star
                                    refUncertanties.append(np.sqrt(rFluxVal))

                                    # # TIME
                                    # currTime = getJulianTime(hDul)
                                    # timesListed.append(currTime)

                                    # ORBITAL PHASE
                                    currentPhase = getPhase(currTime, pDict['pPer'], pDict['midT'])
                                    phasesList.append(currentPhase)  # adds to list of phases

                                    # # AIRMASS
                                    # airMass = getAirMass(hDul)  # gets the airmass at the time the image was taken
                                    # airMassList.append(airMass)  # adds that airmass value to the list of airmasses

                                    # UPDATE PIXEL COORDINATES and SIGMAS
                                    # target
                                    prevTPX = currTPX
                                    prevTPY = currTPY
                                    prevTSigX = tsigX
                                    prevTSigY = tsigY
                                    # reference
                                    prevRPX = currRPX
                                    prevRPY = currRPY
                                    prevRSigX = rsigX
                                    prevTSigY = rsigY

                                # UPDATE FILE COUNT
                                prevImageData = imageData
                                # fileNumber = fileNumber + 1
                                # hDul.close()  # close the stream

                            # otherwise, mask off the rest of the files from time sorted names including the current one
                            else:
                                print("\nFiltering data to account for drifting target.")
                                # timeSortedNames = timeSortedNames[:fileNumber]

                                # TIME
                                timesListed = timesListed[:fileNumber]

                                # AIRMASS
                                airMassList = airMassList[:fileNumber]

                                # ALL IMAGES
                                sortedallImageData = sortedallImageData[:fileNumber]

                                boollist = boollist[:fileNumber]

                                break

                        # EXIT THE FILE LOOP

                        # NORMALIZE BY REF STAR
                        # Convert the raw flux values to arrays and then divide them to get the normalized flux data
                        rawFinalFluxData = np.array(targetFluxVals) / np.array(referenceFluxVals)

                        # --- 5 Sigma Clip from mean to get rid of ridiculous outliers (based on sigma of entire dataset)-----------------------------------------

                        # Convert Everything to numpy Arrays
                        arrayFinalFlux = np.array(rawFinalFluxData)  # finalFluxData
                        arrayTargets = np.array(targetFluxVals)  # finalFluxData
                        arrayTimes = np.array(timesListed)
                        arrayPhases = np.array(phasesList)
                        arrayTargets = np.array(targetFluxVals)
                        arrayReferences = np.array(referenceFluxVals)
                        arrayAirmass = np.array(airMassList)
                        arrayTUnc = np.array(targUncertanties)
                        arrayRUnc = np.array(refUncertanties)

                        # If unaligned images existed, delete .fits data w/ boollist from airmass and times.
                        if unalignedBoolList.size > 0:
                            arrayTimes = arrayTimes[boollist]
                            arrayAirmass = arrayAirmass[boollist]

                        normUncertainties = (arrayTargets / arrayReferences) * np.sqrt(
                            ((arrayTUnc / arrayTargets) ** 2.) + ((arrayRUnc / arrayReferences) ** 2.))
                        arrayNormUnc = np.array(normUncertainties)

                        # Execute sigma_clip
                        try:
                            filtered_data = sigma_clip(arrayFinalFlux, sigma=5, maxiters=1, cenfunc=np.mean, copy=False)
                        except TypeError:
                            filtered_data = sigma_clip(arrayFinalFlux, sigma=5, cenfunc=np.mean, copy=False)

                        # -----LM LIGHTCURVE FIT--------------------------------------

                        midTranCur = nearestTransitTime(timesListed, pDict['pPer'], pDict['midT'])
                        #midTranCur was in the initval first
                        initvals = [np.median(arrayTimes), pDict['rprs'], np.median(arrayFinalFlux[~filtered_data.mask]), 0]
                        up = [arrayTimes[-1], 1, np.inf, 1.0]
                        low = [arrayTimes[0], 0, -np.inf, -1.0]
                        bound = [low, up]

                        # define residual function to be minimized
                        def lc2min(x):
                            gaelMod = lcmodel(x[0], x[1], x[2], x[3], arrayTimes[~filtered_data.mask],
                                            arrayAirmass[~filtered_data.mask], plots=False)
                            # airMod= ( x[2]*(np.exp(x[3]*arrayAirmass[~filtered_data.mask])))
                            # return arrayFinalFlux[~filtered_data.mask]/airMod - gaelMod/airMod
                            return (arrayFinalFlux[~filtered_data.mask] / gaelMod) - 1.


                        res = least_squares(lc2min, x0=initvals, bounds=bound, method='trf')  # results of least squares fit

                        # Calculate the standard deviation of the residuals
                        residualVals = res.fun
                        standardDev2 = np.std(residualVals, dtype=np.float64)  # calculates standard deviation of data

                        lsFit = lcmodel(res.x[0], res.x[1], res.x[2], res.x[3], arrayTimes[~filtered_data.mask],
                                        arrayAirmass[~filtered_data.mask], plots=False)

                        # compute chi^2 from least squares fit
                        # print('Median Uncertainty Value: '+ str(round(np.median(arrayNormUnc),5)))
                        chi2_init = np.sum(((arrayFinalFlux[~filtered_data.mask] - lsFit) / arrayNormUnc[~filtered_data.mask]) ** 2.) / (
                                len(arrayFinalFlux[~filtered_data.mask]) - len(res.x))
                        # print("Non-Reduced chi2: ",np.sum(((arrayFinalFlux[~filtered_data.mask]-lsFit)/arrayNormUnc)**2.))

                        # chi2 = np.sum(((arrayFinalFlux[~filtered_data.mask]-lsFit)/arrayNormUnc)**2.)/(len(arrayFinalFlux[~filtered_data.mask])-len(res.x)-1)

                        print('The Residual Standard Deviation is: ' + str(round(standardDev2, 6)))
                        print('The Reduced Chi-Squared is: ' + str(round(chi2_init, 6)) + '\n')
                        if minSTD > standardDev2:  # If the standard deviation is less than the previous min
                            bestCompStar = compCounter + 1
                            minSTD = standardDev2  # set the minimum standard deviation to that

                            arrayNormUnc = arrayNormUnc * np.sqrt(chi2_init)  # scale errorbars by sqrt(chi2) so that chi2 == 1
                            minAnnulus = annulusR  # then set min aperature and annulus to those values
                            minAperture = apertureR
                            # gets the centroid trace plots to ensure tracking is working
                            finXTargCentArray = np.array(xTargCent)
                            finYTargCentArray = np.array(yTargCent)
                            finXRefCentArray = np.array(xRefCent)
                            finYRefCentArray = np.array(yRefCent)

                            # APPLY DATA FILTER
                            # apply data filter sets the lists we want to print to correspond to the optimal aperature
                            finXTargCent = finXTargCentArray[~filtered_data.mask]
                            finYTargCent = finYTargCentArray[~filtered_data.mask]
                            finXRefCent = finXRefCentArray[~filtered_data.mask]
                            finYRefCent = finYRefCentArray[~filtered_data.mask]
                            # sets the lists we want to print to correspond to the optimal aperature
                            goodFluxes = arrayFinalFlux[~filtered_data.mask]
                            nonBJDTimes = arrayTimes[~filtered_data.mask]
                            nonBJDPhases = arrayPhases[~filtered_data.mask]
                            goodAirmasses = arrayAirmass[~filtered_data.mask]
                            goodTargets = arrayTargets[~filtered_data.mask]
                            goodReferences = arrayReferences[~filtered_data.mask]
                            goodTUnc = arrayTUnc[~filtered_data.mask]
                            goodRUnc = arrayRUnc[~filtered_data.mask]
                            goodNormUnc = arrayNormUnc[~filtered_data.mask]
                            goodResids = residualVals

                        # Reinitialize the the arrays to be empty
                        # airMassList = []
                        phasesList = []
                        # timesListed = []
                        targetFluxVals = []
                        referenceFluxVals = []
                        targUncertanties = []
                        refUncertanties = []
                        normUncertainties = []
                        xTargCent = []
                        yTargCent = []
                        xRefCent = []
                        yRefCent = []

                    # Exit aperture loop
                # Exit annulus loop
            # Exit the Comp Stars Loop
            print('\n*********************************************')
            print('Best Comparison Star: #' + str(bestCompStar))
            print('Minimum Residual Scatter: ' + str(round(minSTD * 100, 4)) + '%')
            print('Optimal Aperture: ' + str(minAperture))
            print('Optimal Annulus: ' + str(minAnnulus))
            print('********************************************\n')

            # # %%%%%%%%%%%%%%%%%%%%%%%%%%%%%%%%%%%%%%%%%%%%%%%%%%%%%%%%%%%%%%%%%%%%
            # # Save a text file of the RA and DEC of the target and comp
            # # %%%%%%%%%%%%%%%%%%%%%%%%%%%%%%%%%%%%%%%%%%%%%%%%%%%%%%%%%%%%%%%%%%%%
            # outParamsFile = open(saveDirectory + targetName + date + '.radec', 'w+')
            # outParamsFile.write('#RA, Dec, Target = 0 / Ref Star = 1, Centroid [pix]\n')
            # outParamsFile.write(raStr+","+decStr+",0,"+str(minAperture)+"\n")
            # outParamsFile.close()

            # %%%%%%%%%%%%%%%%%%%%%%%%%%%%%%%%%%%%%%%%%%%%%%%%%%%%%%%%%%%%%%%%%%%%
            # Save an image of the FOV
            # (for now, take the first image; later will sum all of the images up)
            # %%%%%%%%%%%%%%%%%%%%%%%%%%%%%%%%%%%%%%%%%%%%%%%%%%%%%%%%%%%%%%%%%%%%
            if wcsFile:
                if hdulWCS[0].header['COMMENT'][135].split(' ')[0] == 'scale:':
                    imscalen = float(hdulWCS[0].header['COMMENT'][135].split(' ')[1])
                    imscaleunits = 'Image scale in arc-secs/pixel'
                    imscale = imscaleunits + ": " + str(round(imscalen, 2))
                else:
                    i = 100
                    while hdulWCS[0].header['COMMENT'][i].split(' ')[0] != 'scale:':
                        i += 1
                    imscalen = float(hdulWCS[0].header['COMMENT'][i].split(' ')[1])
                    imscaleunits = 'Image scale in arc-secs/pixel'
                    imscale = imscaleunits + ": " + str(round(imscalen, 2))
                hdulWCS.close()  # close stream
                del hdulWCS
            elif "IM_SCALE" in imageheader:
                imscalen = imageheader['IM_SCALE']
                imscaleunits = imageheader.comments['IM_SCALE']
                imscale = imscaleunits + ": " + str(imscalen)
            elif "PIXSCALE" in imageheader:
                imscalen = imageheader['PIXSCALE']
                imscaleunits = imageheader.comments['PIXSCALE']
                imscale = imscaleunits + ": " + str(imscalen)
            else:
                print("Cannot find the pixel scale in the image header.")
                # pixscale = input("Do you know the size of your pixels? (y/n) ")
                # if pixscale == 'y' or pixscale == 'Y' or pixscale == 'yes':
                imscalen = input("Please enter the size of your pixel (e.g., 5 arcsec/pixel). ")
                imscale = "Image scale: " + imscalen
            imwidth = np.shape(sortedallImageData[0])[1]
            imheight = np.shape(sortedallImageData[0])[0]
            picframe = 10*(minAperture+minAnnulus)
            pltx = [min([finXTargCent[0], finXRefCent[0]])-picframe, max([finXTargCent[0], finXRefCent[0]])+picframe]
            FORwidth = pltx[1]-pltx[0]
            plty = [min([finYTargCent[0], finYRefCent[0]])-picframe, max([finYTargCent[0], finYRefCent[0]])+picframe]
            FORheight = plty[1]-plty[0]
            fig, ax = plt.subplots()
            target_circle = plt.Circle((finXTargCent[0], finYTargCent[0]), minAperture, color='lime', fill=False, ls='-', label='Target')
            target_circle_sky = plt.Circle((finXTargCent[0], finYTargCent[0]), minAperture+minAnnulus, color='lime', fill=False, ls='--', lw=.5)
            ref_circle = plt.Circle((finXRefCent[0], finYRefCent[0]), minAperture, color='r', fill=False, ls='-.', label='Comp')
            ref_circle_sky = plt.Circle((finXRefCent[0], finYRefCent[0]), minAperture+minAnnulus, color='r', fill=False, ls='--', lw=.5)
            plt.imshow(np.log10(sortedallImageData[0]), origin='lower', cmap='Greys_r', interpolation=None)  #,vmax=np.nanmax([arrayTargets[0],arrayReferences[0]]))
            plt.plot(finXTargCent[0], finYTargCent[0], marker='+', color='lime')
            ax.add_artist(target_circle)
            ax.add_artist(target_circle_sky)
            ax.add_artist(ref_circle)
            ax.add_artist(ref_circle_sky)
            plt.plot(finXRefCent[0], finYRefCent[0], '+r')
            plt.xlabel("x-axis [pixel]")
            plt.ylabel("y-axis [pixel]")
            plt.title("FOV for " + pDict['pName'] + "\n(" + imscale + ")")
            plt.xlim(pltx[0], pltx[1])
            plt.ylim(plty[0], plty[1])
            ax.grid(False)
            plt.plot(0, 0, color='lime', ls='-', label='Target')
            plt.plot(0, 0, color='r', ls='-.', label='Comp')
            l = plt.legend(frameon=None, framealpha=0)
            for text in l.get_texts():
                text.set_color("white")
            plt.savefig(infoDict['saveplot'] + "FOV" + pDict['pName'] + infoDict['date'] + ".pdf", bbox_inches='tight')
            plt.close()

            # Take the BJD times from the image headers
            if "BJD_TDB" in imageheader:
                goodTimes = nonBJDTimes
            # If not in there, then convert all the final times into BJD - using astropy alone
            else:
                print("No BJDs in Image Headers. Converting all JDs to BJD_TDBs.")
                print("Please be patient- this step can take a few minutes.")
                # targetloc = astropy.coordinates.SkyCoord(raStr, decStr, unit=(astropy.units.deg,astropy.units.deg), frame='icrs')
                # obsloc = astropy.coordinates.EarthLocation(lat=lati, lon=longit)
                # timesToConvert = astropy.time.Time(nonBJDTimes, format='jd', scale='utc', location=obsloc)
                # ltt_bary = timesToConvert.light_travel_time(targetloc)
                # time_barycentre = timesToConvert.tdb + ltt_bary
                # resultos = time_barycentre.value
                # goodTimes = resultos
                done = False
                t = threading.Thread(target=animate, daemon=True)
                t.start()
                resultos = utc_tdb.JDUTC_to_BJDTDB(nonBJDTimes, ra=pDict['ra'], dec=pDict['dec'], lat=lati, longi=longit, alt=infoDict['elev'])
                goodTimes = resultos[0]
                done = True

            # Centroid position plots
            plotCentroids(finXTargCent, finYTargCent, finXRefCent, finYRefCent, goodTimes, pDict['pName'], infoDict['date'])

            # TODO: convert the exoplanet archive mid transit time to bjd - need to take into account observatory location listed in Exoplanet Archive
            # tMidtoC = astropy.time.Time(timeMidTransit, format='jd', scale='utc')
            # forPhaseResult = utc_tdb.JDUTC_to_BJDTDB(tMidtoC, ra=raDeg, dec=decDeg, lat=lati, longi=longit, alt=2000)
            # bjdMidTOld = float(forPhaseResult[0])
            bjdMidTOld = pDict['midT']


            goodPhasesList = []
            # convert all the phases based on the updated bjd times
            for convertedTime in goodTimes:
                bjdPhase = getPhase(float(convertedTime), pDict['pPer'], bjdMidTOld)
                goodPhasesList.append(bjdPhase)
            goodPhases = np.array(goodPhasesList)

            # another 3 sigma clip based on residuals of the best LM fit
            try:
                interFilter = sigma_clip(goodResids, sigma=3, maxiters=1, cenfunc=np.median, copy=False)
            except TypeError:
                interFilter = sigma_clip(goodResids, sigma=3, cenfunc=np.median, copy=False)

            goodFluxes = goodFluxes[~interFilter.mask]
            goodTimes = goodTimes[~interFilter.mask]
            goodPhases = goodPhases[~interFilter.mask]
            goodAirmasses = goodAirmasses[~interFilter.mask]
            goodTargets = goodTargets[~interFilter.mask]
            goodReferences = goodReferences[~interFilter.mask]
            goodTUnc = goodTUnc[~interFilter.mask]
            goodRUnc = goodRUnc[~interFilter.mask]
            goodNormUnc = goodNormUnc[~interFilter.mask]

            # Calculate the standard deviation of the normalized flux values
            standardDev1 = np.std(goodFluxes)

            ######################################
            # PLOTS ROUND 1
            ####################################
            # Make plots of raw target and reference values
            plt.figure()
            plt.errorbar(goodTimes, goodTargets, yerr=goodTUnc, linestyle='None', fmt='-o')
            plt.xlabel('Time (BJD)')
            plt.ylabel('Total Flux')
            plt.rc('grid', linestyle="-", color='black')
            plt.grid(True)
            plt.title(pDict['pName'] + ' Raw Flux Values ' + infoDict['date'])
            plt.savefig(infoDict['saveplot'] + 'temp/TargetRawFlux' + pDict['pName'] + infoDict['date'] + '.png')
            plt.close()

            plt.figure()
            plt.errorbar(goodTimes, goodReferences, yerr=goodRUnc, linestyle='None', fmt='-o')
            plt.xlabel('Time (BJD)')
            plt.ylabel('Total Flux')
            plt.rc('grid', linestyle="-", color='black')
            plt.grid(True)
            plt.title('Comparison Star Raw Flux Values ' + infoDict['date'])
            plt.savefig(infoDict['saveplot'] + 'temp/CompRawFlux' + pDict['pName'] + infoDict['date'] + '.png')
            plt.close()

            # Plots final reduced light curve (after the 3 sigma clip)
            plt.figure()
            plt.errorbar(goodPhases, goodFluxes, yerr=goodNormUnc, linestyle='None', fmt='-bo')
            plt.xlabel('Phase')
            plt.ylabel('Normalized Flux')
            plt.rc('grid', linestyle="-", color='black')
            plt.grid(True)
            plt.title(pDict['pName'] + ' Normalized Flux vs. Phase ' + infoDict['date'])
            plt.savefig(infoDict['saveplot'] + 'NormalizedFluxPhase' + pDict['pName'] + infoDict['date'] + '.png')
            plt.close()

            # Save normalized flux to text file prior to MCMC
            outParamsFile = open(infoDict['saveplot'] + 'NormalizedFlux' + pDict['pName'] + infoDict['date'] + '.txt', 'w+')
            outParamsFile.write(str("BJD") + ',' + str("Norm Flux") + ',' + str("Norm Err") + ',' + str("AM") + '\n')
            for ti, fi, erri, ami in zip(goodTimes, goodFluxes, goodNormUnc, goodAirmasses):
                outParamsFile.write(str(round(ti, 8)) + ',' + str(round(fi, 7)) + ',' + str(round(erri, 6)) + ',' + str(round(ami, 2)) + '\n')
            # CODE YIELDED DATA IN PREV LINE FORMAT
            outParamsFile.close()
            print('\nOutput File Saved')
        else:
            goodTimes, goodFluxes, goodNormUnc, goodAirmasses = [], [], [], []
            for i in processeddata:
                try:
                    goodTimes.append(float(i.split(",")[0]))
                    goodFluxes.append(float(i.split(",")[1]))
                    goodNormUnc.append(float(i.split(",")[2]))
                    goodAirmasses.append(float(i.split(",")[3]))
                except ValueError:
                    continue

            goodTimes = np.array(goodTimes)
            goodFluxes = np.array(goodFluxes)
            goodNormUnc = np.array(goodNormUnc)
            goodAirmasses = np.array(goodAirmasses)

            bjdMidTOld = goodTimes[0]
            standardDev1 = np.std(goodFluxes)

        print('\n****************************************')
        print('Fitting a Light Curve Model to Your Data')
        print('****************************************\n')

        # EXOTIC now will automatically bin your data together to limit the MCMC runtime
        if len(goodTimes) > 200:
            print("Whoa! You have a lot of datapoints (" + str(len(goodTimes)) + ")!")
            bin_option = user_input("In order to limit EXOTIC's run time, EXOTIC can automatically bin down your data."
                                    "Would you to perform this action? (y/n): ", type_=str, val1='y', val2='n')
            if bin_option == 'y':
                goodTimes = binner(goodTimes, len(goodTimes) // 200)
                goodFluxes, goodNormUnc = binner(goodFluxes, len(goodFluxes) // 200, goodNormUnc)
                goodAirmasses = binner(goodAirmasses, len(goodAirmasses) // 200)
                print("Onwards and upwards!\n")

        #####################
        # MCMC LIGHTCURVE FIT
        #####################
        # The transit function is based on the analytic expressions of Mandel and Agol et al 2002. and Gael Roudier's transit model

        log = logging.getLogger(__name__)
        pymc3log = logging.getLogger('pymc3')
        pymc3log.setLevel(logging.ERROR)

        # OBSERVATIONS

        bjdMidTranCur = float(nearestTransitTime(goodTimes, pDict['pPer'], bjdMidTOld))

        extractRad = pDict['rprs']
        extractTime = bjdMidTranCur  # expected mid transit time of the transit the user observed (based on previous calculation)
        sigOff = standardDev1
        amC2Guess = 0  # guess b airmass term is 0
        sigC2 = .1  # this is a huge guess so it's always going to be less than this
        sigRad = (np.median(standardDev1)) / (2 * pDict['rprs'])  # uncertainty is the uncertainty in the dataset w/ propogation
        # propMidTUnct = uncTMid(ogPeriodErr, ogMidTErr, goodTimes, planetPeriod,bjdMidTOld)  # use method to calculate propogated midTUncertainty

        contextupdt(times=goodTimes, airm=goodAirmasses)  # update my global constant variable

        # define the light curve model using theano tensors
        @tco.as_op(itypes=[tt.dscalar, tt.dscalar, tt.dscalar, tt.dscalar], otypes=[tt.dvector])
        def gaelModel(*specparams):
            tranTime, pRad, amc1, amc2 = specparams

            # lightcurve model
            sep, ophase = time2z(context['times'], pDict['inc'], float(tranTime), pDict['aRs'], pDict['pPer'], pDict['ecc'])
            gmodel, garb = occultquad(abs(sep), linearLimb, quadLimb, float(pRad))

            # exponential airmass model
            airmassModel = (float(amc1) * (np.exp(float(amc2) * context['airmass'])))
            completeModel = gmodel * airmassModel

            return completeModel


        # initialize pymc3 sampler using gael model
        nodes = []
        lcMod = pm.Model()
        with lcMod:

            # PRIORS
            ### Double check these priors
            # BoundedNormal = pm.Bound(pm.Normal, lower=extractTime - 3 * planetPeriod / 4, upper=extractTime + 3 * planetPeriod / 4)  # ###get the transit duration
            midT = pm.Uniform('Tmid', upper=goodTimes[len(goodTimes) - 1], lower=goodTimes[0])
            BoundedNormal2 = pm.Bound(pm.Normal, lower=0, upper=1)
            radius = BoundedNormal2('RpRs', mu=extractRad, tau=1.0 / (sigRad ** 2))
            airmassCoeff1 = pm.Normal('Am1', mu=np.median(goodFluxes), tau=1.0 / (sigOff ** 2))
            airmassCoeff2 = pm.Normal('Am2', mu=amC2Guess, tau=1.0 / (sigC2 ** 2))

            # append to list of parameters
            nodes.append(midT)
            nodes.append(radius)
            nodes.append(airmassCoeff1)
            nodes.append(airmassCoeff2)

            # OBSERVATION MODEL
            obs = pm.Normal('obs', mu=gaelModel(*nodes), tau=1. / (goodNormUnc ** 2.), observed=goodFluxes)

        # Sample from the model
        final_chain_length = int(100000)

        with lcMod:
            step = pm.Metropolis()  # Metropolis-Hastings Sampling Technique
            if "Windows" in platform.system():
                trace = pm.sample(final_chain_length, step, chains=None, cores=1) # For some reason, Windows machines do not like using multi-cores with pymc3....
            else:
                trace = pm.sample(final_chain_length, step, chains=None, cores=None)

        # ----Plot the Results from the MCMC -------------------------------------------------------------------
        print('\n******************************************')
        print('MCMC Diagnostic Tests and Chi Squared Burn\n')

        # ChiSquared Trace to determine burn in length
        burn = plotChi2Trace(trace, goodFluxes, goodTimes, goodAirmasses, goodNormUnc, pDict['pName'], infoDict['date'])

        # OUTPUTS
        fitMidTArray = trace['Tmid', burn:]
        fitRadiusArray = trace['RpRs', burn:]

        fitMidT = float(np.median(trace['Tmid', burn:]))
        fitRadius = float(np.median(trace['RpRs', burn:]))
        fitAm1 = float(np.median(trace['Am1', burn:]))
        fitAm2 = float(np.median(trace['Am2', burn:]))

        midTranUncert = round(np.std(trace['Tmid', burn:]), 6)
        radUncert = round(np.std(trace['RpRs', burn:]), 6)
        am1Uncert = round(np.std(trace['Am1', burn:]), 6)
        am2Uncert = round(np.std(trace['Am2', burn:]), 6)

        # Plot Traces
        for keyi in trace.varnames:
            if "interval" not in keyi:
                plt.plot(trace[keyi, burn:])
                plt.title(keyi)
                plt.savefig(infoDict['saveplot'] + 'temp/Traces' + pDict['pName'] + infoDict['date'] + "_" + keyi + '.png')
                plt.close()

        # # Gelman Rubin
        # print("Gelman Rubin Convergence Test:")
        # print(pm.gelman_rubin(trace))

        # TODO set the MCMC chain length low, then run a gelman_rubin(trace) to see if <=1.1
        # (RTZ will probably make this 1.01 to be safe)
        # if they are not below this value, then run more chains
        # Hopefully this will keep the code running for less time

        fittedModel = lcmodel(fitMidT, fitRadius, fitAm1, fitAm2, goodTimes, goodAirmasses, plots=False)
        airmassMo = (fitAm1 * (np.exp(fitAm2 * goodAirmasses)))

        # Final 3-sigma Clip
        residuals = (goodFluxes / fittedModel) - 1.0
        try:
            finalFilter = sigma_clip(residuals, sigma=3, maxiters=1, cenfunc=np.median, copy=False)
        except TypeError:
            finalFilter = sigma_clip(residuals, sigma=3, cenfunc=np.median, copy=False)

        finalFluxes = goodFluxes[~finalFilter.mask]
        finalTimes = goodTimes[~finalFilter.mask]
        # finalPhases = goodPhases[~finalFilter.mask]
        finalPhases = (finalTimes - fitMidT) / pDict['pPer'] + 1.
        finalAirmasses = goodAirmasses[~finalFilter.mask]
        # finalTargets = goodTargets[~finalFilter.mask]
        # finalReferences = goodReferences[~finalFilter.mask]
        # finalTUnc = goodTUnc[~finalFilter.mask]
        # finalRUnc = goodRUnc[~finalFilter.mask]
        finalNormUnc = goodNormUnc[~finalFilter.mask]

        finalAirmassModel = (fitAm1 * (np.exp(fitAm2 * finalAirmasses)))

        # Final Light Curve Model
        finalModel = lcmodel(fitMidT, fitRadius, fitAm1, fitAm2, finalTimes, finalAirmasses, plots=False)

        # recaclculate phases based on fitted mid transit time
        adjPhases = []
        for bTime in finalTimes:
            newPhase = ((bTime - fitMidT) / pDict['pPer'])
            adjPhases.append(newPhase)
        adjustedPhases = np.array(adjPhases)

        #########################
        # PLOT FINAL LIGHT CURVE
        #########################

        f = plt.figure(figsize=(12 / 1.5, 9.5 / 1.5))
        f.subplots_adjust(top=0.94, bottom=0.08, left=0.1, right=0.96)
        ax_lc = plt.subplot2grid((4, 5), (0, 0), colspan=5, rowspan=3)
        ax_res = plt.subplot2grid((4, 5), (3, 0), colspan=5, rowspan=1)
        f.suptitle(pDict['pName'])

        x = adjustedPhases
        ax_res.set_xlabel('Phase')

        # # make symmetric about 0 phase
        # maxdist = max(np.abs(adjustedPhases[0]), adjustedPhases[-1])
        # ax_res.set_xlim([-maxdist, maxdist])
        # ax_lc.set_xlim([-maxdist, maxdist])

        # clip plot to get rid of white space
        ax_res.set_xlim([min(adjustedPhases), max(adjustedPhases)])
        ax_lc.set_xlim([min(adjustedPhases), max(adjustedPhases)])

        # making borders and tick labels black
        ax_lc.spines['bottom'].set_color('black')
        ax_lc.spines['top'].set_color('black')
        ax_lc.spines['right'].set_color('black')
        ax_lc.spines['left'].set_color('black')
        ax_lc.tick_params(axis='x', colors='black')
        ax_lc.tick_params(axis='y', colors='black')

        ax_res.spines['bottom'].set_color('black')
        ax_res.spines['top'].set_color('black')
        ax_res.spines['right'].set_color('black')
        ax_res.spines['left'].set_color('black')
        ax_res.tick_params(axis='x', colors='black')
        ax_res.tick_params(axis='y', colors='black')

        # residual histogramfinalAirmassModel
        # bins up to 3 std of Residuals

        # # key cahnge of dividing residuals by the airmass model too
        finalResiduals = finalFluxes / finalModel - 1.0

        maxbs = np.round(3 * np.std(finalResiduals), -2) * 1e6
        bins = np.linspace(-maxbs, maxbs, 7)

        # residual plot
        ax_res.plot(x, finalResiduals, color='gray', marker='o', markersize=5, linestyle='None')
        ax_res.plot(x, np.zeros(len(adjustedPhases)), 'r-', lw=2, alpha=1, zorder=100)
        ax_res.set_ylabel('Residuals')
        # ax_res.set_ylim([-.04, .04])
        ax_res.set_ylim([-2 * np.nanstd(finalResiduals), 2 * np.nanstd(finalResiduals)])

        correctedSTD = np.std(finalResiduals)
        # ax_lc.errorbar( x, self.y/self.data[t]['airmass'], yerr=self.yerr/self.data[t]['airmass'], ls='none', marker='o', color='black')
        ax_lc.errorbar(adjustedPhases, finalFluxes / finalAirmassModel, yerr=finalNormUnc / finalAirmassModel, ls='none',
                       marker='o', color='gray', markersize=4)
        ax_lc.plot(adjustedPhases, finalModel / finalAirmassModel, 'r', zorder=1000, lw=2)

        ax_lc.set_ylabel('Relative Flux')
        ax_lc.get_xaxis().set_visible(False)

        if binplotBool:
            ax_res.errorbar(binner(x, len(finalResiduals) // 10), binner(finalResiduals, len(finalResiduals) // 10),
                            yerr=binner(finalResiduals, len(finalResiduals) // 10, finalNormUnc / finalAirmassModel)[1],
                            fmt='s', mfc='b', mec='b', ecolor='b', zorder=10)
            ax_lc.errorbar(binner(adjustedPhases, len(adjustedPhases) // 10),
                           binner(finalFluxes / finalAirmassModel, len(adjustedPhases) // 10),
                           yerr=binner(finalResiduals, len(finalResiduals) // 10, finalNormUnc / finalAirmassModel)[1],
                           fmt='s', mfc='b', mec='b', ecolor='b', zorder=10)

        # For some reason, saving as a pdf crashed on Rob's laptop...so adding in a try statement to save it as a pdf if it can, otherwise, png
        try:
            f.savefig(infoDict['saveplot'] + 'FinalLightCurve' + pDict['pName'] + infoDict['date'] + ".pdf", bbox_inches="tight")
        except AttributeError:
            f.savefig(infoDict['saveplot'] + 'FinalLightCurve' + pDict['pName'] + infoDict['date'] + ".png", bbox_inches="tight")
        plt.close()

        # write output to text file
        outParamsFile = open(infoDict['saveplot'] + 'FinalLightCurve' + pDict['pName'] + infoDict['date'] + '.csv', 'w+')
        outParamsFile.write('FINAL TIMESERIES OF ' + pDict['pName'] + '\n')
        outParamsFile.write('BJD_TDB,Orbital Phase,Model,Flux,Uncertainty\n')

        for bjdi, phasei, fluxi, fluxerri, modeli, ami in zip(finalTimes, adjustedPhases, finalFluxes/finalAirmassModel,
                                                              finalNormUnc/finalAirmassModel, finalModel/finalAirmassModel, finalAirmassModel):
            outParamsFile.write(str(bjdi)+","+str(phasei)+","+str(modeli)+","+str(fluxi)+","+str(fluxerri)+"\n")

        outParamsFile.close()

        ###################
        # CHI SQUARED ROLL
        ###################

        # Check for how well the light curve fits the data
        chiSum = 0
        chiSquareList = []
        rollList = []

        # ----Chi squared calculation---------------------------------------------------------------
        for k in np.arange(len(finalFluxes) // 10):  # +1
            sushi = np.roll(finalFluxes, k * 10)

            # Performs a chi squared roll
            chiSquareList.append(np.sum(((sushi - finalModel) / finalNormUnc) ** 2.) / (len(sushi) - 4))
            rollList.append(k * 10)

        plt.figure()
        plt.plot(rollList, chiSquareList, "-o")
        plt.xlabel('Bin Number')
        plt.ylabel('Chi Squared')
        plt.savefig(infoDict['saveplot'] + 'temp/ChiSquaredRoll' + pDict['pName'] + '.png')
        plt.close()

        # print final extracted planetary parameters

        print('*********************************************************')
        print('FINAL PLANETARY PARAMETERS')
        print('\nThe fitted Mid-Transit Time is: ' + str(fitMidT) + ' +/- ' + str(midTranUncert) + ' (BJD)')
        print('The fitted Ratio of Planet to Stellar Radius is: ' + str(fitRadius) + ' +/- ' + str(
            radUncert) + ' (Rp/Rs)')
        print('The transit depth uncertainty is: ' + str(
            100 * 2 * fitRadius * round(np.std(trace['RpRs', burn:]), 6)) + ' (%)')
        print('The fitted airmass1 is: ' + str(fitAm1) + ' +/- ' + str(am1Uncert))
        print('The fitted airmass2 is: ' + str(fitAm2) + ' +/- ' + str(am2Uncert))
        print('The scatter in the residuals of the lightcurve fit is: ' + str(round(100 * correctedSTD, 3)) + ' (%)')
        print('\n*********************************************************')

        ##########
        # SAVE DATA
        ##########

        # write output to text file
        outParamsFile = open(infoDict['saveplot'] + 'FinalParams' + pDict['pName'] + infoDict['date'] + '.txt', 'w+')
        outParamsFile.write('FINAL PLANETARY PARAMETERS\n')
        outParamsFile.write('')
        outParamsFile.write('The fitted Mid-Transit Time is: ' + str(fitMidT) + ' +/- ' + str(midTranUncert) + ' (BJD)\n')
        outParamsFile.write('The fitted Ratio of Planet to Stellar Radius is: ' + str(fitRadius) + ' +/- ' + str(
            radUncert) + ' (Rp/Rs)\n')
        outParamsFile.write('The transit depth uncertainty is: ' + str(
            2 * 100 * fitRadius * round(np.std(trace['RpRs', burn:]), 6)) + ' (%)\n')
        outParamsFile.write('The fitted airmass1 is: ' + str(fitAm1) + ' +/- ' + str(am1Uncert) + '\n')
        outParamsFile.write('The fitted airmass2 is: ' + str(fitAm2) + ' +/- ' + str(am2Uncert) + '\n')
        outParamsFile.write(
            'The scatter in the residuals of the lightcurve fit is: ' + str(round(100 * correctedSTD, 3)) + '%\n')
        outParamsFile.close()
        print('\nFinal Planetary Parameters have been saved in ' + infoDict['saveplot'] + ' as '
              + pDict['pName'] + infoDict['date'] + '.txt' + '\n')

        # AAVSO Format
        userCode = infoDict['aavsonum']
        secuserCode = infoDict['secondobs']
        # else:
        outParamsFile = open(infoDict['saveplot'] + 'AAVSO' + pDict['pName'] + infoDict['date'] + '.txt', 'w+')
        outParamsFile.write('#TYPE=EXOPLANET\n')  # fixed
        outParamsFile.write('#OBSCODE=' + infoDict['aavsonum'] + '\n')  # UI
        outParamsFile.write('#SECONDARYOBSCODE=' + infoDict['secondobs'] + '\n')  # UI
        outParamsFile.write('#SOFTWARE=EXOTIC v' + versionid + '\n')  # fixed
        outParamsFile.write('#DELIM=,\n')  # fixed
        outParamsFile.write('#DATE_TYPE=BJD_TDB\n')  # fixed
        outParamsFile.write('#OBSTYPE=' + infoDict['ctype'] + '\n')
        outParamsFile.write('#STAR_NAME=' + pDict['sName'] + '\n')  # code yields
        outParamsFile.write('#EXOPLANET_NAME=' + pDict['pName'] + '\n')  # code yields
        outParamsFile.write('#BINNING=' + infoDict['pixelbin'] + '\n')  # user input
        outParamsFile.write('#EXPOSURE_TIME=' + str(infoDict['exposure']) + '\n')  # UI
        outParamsFile.write('#FILTER=' + infoDict['filter'] + '\n')
        outParamsFile.write('#NOTES=' + infoDict['notes'] + '\n')
        outParamsFile.write('#DETREND_PARAMETERS=AIRMASS, AIRMASS CORRECTION FUNCTION\n')  # fixed
        outParamsFile.write('#MEASUREMENT_TYPE=Rnflux\n')  # fixed
        # outParamsFile.write('#PRIORS=Period=' + str(planetPeriod) + ' +/- ' + str(ogPeriodErr) + ',a/R*=' + str(
        #     semi) + ',Tc=' + str(round(bjdMidTranCur, 8)) + ' +/- ' + str(round(propMidTUnct, 8)) + ',T0=' + str(
        #     round(bjdMidTOld, 8)) + ' +/- ' + str(round(ogMidTErr, 8)) + ',inc=' + str(inc) + ',ecc=' + str(
        #     eccent) + ',u1=' + str(linearLimb) + ',u2=' + str(quadLimb) + '\n')  # code yields
        outParamsFile.write('#PRIORS=Period=' + str(pDict['pPer']) + ' +/- ' + str(pDict['pPerUnc']) + ',a/R*=' + str(
            pDict['aRs']) + ',inc=' + str(pDict['inc']) + ',ecc=' + str(pDict['ecc']) + ',u1=' + str(linearLimb) + ',u2=' + str(quadLimb) + '\n')
        # code yields
        outParamsFile.write(
            '#RESULTS=Tc=' + str(round(fitMidT, 8)) + ' +/- ' + str(round(midTranUncert, 8)) + ',Rp/R*=' + str(
                round(fitRadius, 6)) + ' +/- ' + str(round(radUncert, 6)) + ',Am1=' + str(
                round(fitAm1, 5)) + ' +/- ' + str(round(am1Uncert, 5)) + ',Am2=' + str(
                round(fitAm2, 5)) + ' +/- ' + str(round(am2Uncert, 5)) + '\n')  # code yields
        # outParamsFile.write('#NOTES= ' + userNameEmails + '\n')
        outParamsFile.write('#DATE,NORM_FLUX,MERR,DETREND_1,DETREND_2\n')
        for aavsoC in range(0, len(finalTimes)):
            outParamsFile.write(
                str(round(finalTimes[aavsoC], 8)) + ',' + str(round(finalFluxes[aavsoC], 7)) + ',' + str(
                    round(finalNormUnc[aavsoC], 7)) + ',' + str(round(finalAirmasses[aavsoC], 7)) + ',' + str(
                    round(finalAirmassModel[aavsoC], 7)) + '\n')
        # CODE YIELDED DATA IN PREV LINE FORMAT
        outParamsFile.close()
        print('Output File Saved')
        # pass

        # outParamsFile = open(saveDirectory + 'Residuals' + targetName + date + '.txt', 'w+')
        # outParamsFile.write('#DATE,RESIDUALS\n')
        # for aavsoC in range(0, len(finalTimes)):
        #     outParamsFile.write(
        #         str(round(finalTimes[aavsoC], 8)) + ',' + str(round(finalResiduals[aavsoC], 8)) + '\n')
        # # CODE YIELDED DATA IN PREV LINE FORMAT
        # outParamsFile.close()
        # print('Residuals File Saved')

        print('\n************************')
        print('End of Reduction Process')
        print('************************')

    # end regular reduction script

    pass<|MERGE_RESOLUTION|>--- conflicted
+++ resolved
@@ -450,31 +450,9 @@
     userpdict['ra'], userpdict['dec'] = radec_hours_to_degree(userpdict['ra'], userpdict['dec'])
 
     radeclist = ['ra', 'dec']
-<<<<<<< HEAD
     if not candplanetbool:
         for idx, item in enumerate(radeclist):
             if pdict[item] - 0.00556 <= userpdict[item] <= pdict[item] + 0.00556:
-=======
-    for idx, item in enumerate(radeclist):
-        if not candplanetbool and pdict[item] - 0.00556 <= userpdict[item] <= pdict[item] + 0.00556:
-            pdict[item] = userpdict[item]
-        elif not candplanetbool:
-            print("\n\n*** WARNING: %s initialization file's %s does not match the NASA Exoplanet Archive. ***\n" % (pdict['pName'], planet_params[idx]))
-            print("\tNASA Exoplanet Archive value: %s" % pdict[item])
-            print("\tInitialization file value: %s" % userpdict[item])
-            print("\nWould you like to: (1) use NASA Exoplanet Archive value, (2) use initialization file value, or (3) enter in a new value.")
-            option = user_input('Which option do you choose? (1/2/3): ', type_=int, val1=1, val2=2, val3=3)
-            if option == 1:
-                userpdict[item] = pdict[item]
-            elif option == 2:
-                continue
-            else:
-                pdict[item] = user_input('Enter the ' + planet_params[idx] + ': ', type_=str)
-        elif candplanetbool:
-            agreement = user_input('%s: %s \nDo you confirm the results? (y/n): '
-                                   % (planet_params[idx], userpdict[item]), type_=str, val1='y', val2='n')
-            if agreement == 'y':
->>>>>>> 977f734f
                 continue
             else:
                 print("\nThe %s initialization file's %s does not match the NEA." % (pdict['pName'], planet_params[idx]))
@@ -504,13 +482,9 @@
         for i, key in enumerate(userpdict):
             if key in ('ra', 'dec'):
                 continue
-<<<<<<< HEAD
             if key in ('pName', 'sName'):
                 userpdict[key] = pdict[key]
             # Initialization planetary parameters match NEA
-=======
-            # Initialization planetary parameters match NASA Exoplanet Archive
->>>>>>> 977f734f
             if pdict[key] == userpdict[key]:
                 continue
             # Initialization planetary parameters don't match NASA Exoplanet Archive
