# ########################################################################### #
#    Copyright (c) 2019-2020, California Institute of Technology.
#    All rights reserved.  Based on Government Sponsored Research under
#    contracts NNN12AA01C, NAS7-1407 and/or NAS7-03001.
#
#    Redistribution and use in source and binary forms, with or without
#    modification, are permitted provided that the following conditions
#    are met:
#      1. Redistributions of source code must retain the above copyright
#         notice, this list of conditions and the following disclaimer.
#      2. Redistributions in binary form must reproduce the above copyright
#         notice, this list of conditions and the following disclaimer in
#         the documentation and/or other materials provided with the
#         distribution.
#      3. Neither the name of the California Institute of
#         Technology (Caltech), its operating division the Jet Propulsion
#         Laboratory (JPL), the National Aeronautics and Space
#         Administration (NASA), nor the names of its contributors may be
#         used to endorse or promote products derived from this software
#         without specific prior written permission.
#
#    THIS SOFTWARE IS PROVIDED BY THE COPYRIGHT HOLDERS AND CONTRIBUTORS
#    "AS IS" AND ANY EXPRESS OR IMPLIED WARRANTIES, INCLUDING, BUT NOT
#    LIMITED TO, THE IMPLIED WARRANTIES OF MERCHANTABILITY AND FITNESS FOR
#    A PARTICULAR PURPOSE ARE DISCLAIMED. IN NO EVENT SHALL THE CALIFORNIA
#    INSTITUTE OF TECHNOLOGY BE LIABLE FOR ANY DIRECT, INDIRECT, INCIDENTAL,
#    SPECIAL, EXEMPLARY, OR CONSEQUENTIAL DAMAGES (INCLUDING, BUT NOT LIMITED
#    TO, PROCUREMENT OF SUBSTITUTE GOODS OR SERVICES; LOSS OF USE, DATA, OR
#    PROFITS; OR BUSINESS INTERRUPTION) HOWEVER CAUSED AND ON ANY THEORY OF
#    LIABILITY, WHETHER IN CONTRACT, STRICT LIABILITY, OR TORT (INCLUDING
#    NEGLIGENCE OR OTHERWISE) ARISING IN ANY WAY OUT OF THE USE OF THIS
#    SOFTWARE, EVEN IF ADVISED OF THE POSSIBILITY OF SUCH DAMAGE.
#
# ########################################################################### #
#    EXOplanet Transit Interpretation Code (EXOTIC)
#    # NOTE: See companion file version.py for version info.
# ########################################################################### #
# -- IMPORTS START ------------------------------------------------------------
# ########## IMPORTS -- PRELOAD ANIMATION START ##########
done_flag_animate_exotic = None
th_animate_exotic = None

import threading
import time
import sys


def animate():
    import itertools
    for c in itertools.cycle(['|', '/', '-', '\\']):
        if done_flag_animate_exotic:
            sys.stdout.write('\rThinking ... DONE!')
            sys.stdout.write('\n')
            break
        sys.stdout.write('\rThinking ' + c + ' ... ')
        sys.stdout.flush()
        time.sleep(0.11)
    sys.stdout.flush()


def animate_toggle(enabled=False):
    """
    Console feature intended to be run in a single synchronous block.
    """
    global done_flag_animate_exotic
    global th_animate_exotic
    counter_wait = 0
    if enabled:
        done_flag_animate_exotic = False
        th_animate_exotic = threading.Thread(target=animate, daemon=True)
        th_animate_exotic.start()
    else:
        done_flag_animate_exotic = True
        if th_animate_exotic is not None:  # kill animate thread before proceeding
            while th_animate_exotic.is_alive() and counter_wait <= 30:
                time.sleep(.37)
                counter_wait += 1
            th_animate_exotic.join()  # lightest solution
        th_animate_exotic = None
    return not done_flag_animate_exotic


if __name__ == "__main__":
    print("Importing Python Packages - please wait.")
    animate_toggle(True)

# ########## IMPORTS -- PRELOAD ANIMATION END   ##########

import argparse
# Image alignment import
import astroalign as aa
aa.PIXEL_TOL=1
# aa.NUM_NEAREST_NEIGHBORS=10
# astropy imports
from astropy import units as u
from astropy.coordinates import SkyCoord, EarthLocation, AltAz
from astropy.io import fits
import astropy.time
from astropy.visualization import astropy_mpl_style, ZScaleInterval, ImageNormalize
from astropy.visualization.stretch import LinearStretch, SquaredStretch, SqrtStretch, LogStretch
from astropy.wcs import WCS, FITSFixedWarning
from astroquery.simbad import Simbad
from astroquery.gaia import Gaia
from astroscrappy import detect_cosmics
# UTC to BJD converter import
from barycorrpy import utc_tdb
# julian conversion imports
import dateutil.parser as dup
# Nested Sampling imports
import dynesty
import glob as g
from pathlib import Path
from io import StringIO
import pyvo as vo
import json
import logging
from logging.handlers import TimedRotatingFileHandler
from matplotlib.animation import FuncAnimation
# Pyplot imports
import matplotlib.pyplot as plt_exotic
import numpy as np
import os
# data processing
import pandas
# photometry
from photutils import CircularAperture
from photutils import aperture_photometry
import requests
# scipy imports
from scipy.ndimage import median_filter, generic_filter
from scipy.optimize import least_squares
from scipy.stats import mode
from scipy.signal import savgol_filter
from scipy.ndimage import binary_dilation, label
# cross correlation imports
from skimage.registration import phase_cross_correlation
# error handling for scraper
from tenacity import retry, retry_if_exception_type, retry_if_result, \
    stop_after_attempt, wait_exponential
import warnings

# ########## EXOTIC imports ##########
try:  # science constants
    from constants import *
except ImportError:
    from .constants import *
try:  # light curve numerics
    from .api.elca import lc_fitter, binner
except ImportError:  # package import
    from api.elca import lc_fitter, binner
try:  # plate solution
    from .api.plate_solution import PlateSolution
except ImportError:  # package import
    from api.plate_solution import PlateSolution
try:  # nonlinear limb darkening numerics
    from .api.gael_ld import createldgrid
except ImportError:  # package import
    from api.gael_ld import createldgrid
try:  # filters
    from .api.filters import fwhm
except ImportError:  # package import
    from api.filters import fwhm
try:  # simple version
    from .version import __version__
except ImportError:  # package import
    from version import __version__

animate_toggle()  # CLOSE PRELOAD ANIMATION
# -- IMPORTS END --------------------------------------------------------------

# ################### START PROPERTIES/SETTINGS ############################# #
# GLOBALS (set in main before method calls)
exotic_infoDict = dict()
exotic_UIprevTPX, exotic_UIprevTPY, exotic_UIprevRPX, exotic_UIprevRPY = 0, 0, 0, 0
exotic_distFC = 0
exotic_ax1 = plt_exotic.figure()  # placeholder

# SETTINGS
plt_exotic.style.use(astropy_mpl_style)
# To increase memory allocation for EXOTIC; allows for more fits files
# resource.setrlimit(resource.RLIMIT_STACK, (resource.RLIM_INFINITY, resource.RLIM_INFINITY))
# ################### END PROPERTIES/SETTINGS ############################### #

# logging -- https://docs.python.org/3/library/logging.html
log = logging.getLogger(__name__)


def sigma_clip(ogdata, sigma=3, dt=21):
    nanmask = np.isnan(ogdata)
    mdata = savgol_filter(ogdata[~nanmask], dt, 2)
    #mdata = median_filter(ogdata[~nanmask], dt)
    res = ogdata[~nanmask] - mdata
    std = np.nanmedian([np.nanstd(np.random.choice(res, 50)) for i in range(100)])
    # std = np.nanstd(res) # biased from large outliers
    sigmask = np.abs(res) > sigma*std
    nanmask[~nanmask] = sigmask
    return nanmask

def dms_to_dd(dms_in):
    """
    Quick helper method to convert long/lat values in degree-minute-second (dms) form
    (using ':' separators) to decimal (dd) form
    :param dms_in: DMS long/lat value, colon separated
    :return float: Properly signed long/lat value in decimal float form
    """
    if dms_in is None or isinstance(dms_in, str) is False or str(dms_in).count(":") != 2:
        raise ValueError("Invalid DMS input provided for calculations. ...")
    # clean string of errant leading/trailing/internal spaces
    dms = str(dms_in).strip().replace(" ", "")
    degrees, minutes, seconds = dms.split(":")
    dec = abs(float(degrees)) + float(minutes) / 60. + float(seconds) / 3600.
    if float(degrees) < 0.:
        dec = dec * -1.
    return dec

# ################### START ARCHIVE SCRAPER (PRIORS) ##########################
class NASAExoplanetArchive:

    def __init__(self, planet=None, candidate=False):
        self.planet = planet
        # self.candidate = candidate
        self.pl_dict = None

        # CONFIGURATIONS
        self.requests_timeout = 16, 512  # connection timeout, response timeout in secs.

    def planet_info(self, fancy=False):
        log.info(f"\nLooking up {self.planet}. Please wait. ...")
        self.planet, candidate = self._new_scrape(filename="eaConf.json", target=self.planet)

        if not candidate:
            with open("eaConf.json", "r") as confirmed:
                data = json.load(confirmed)
                planets = [data[i]['pl_name'] for i in range(len(data))]
                idx = planets.index(self.planet)
                self._get_params(data[idx])
                log.info(f"Successfully found {self.planet} in the NASA Exoplanet Archive!")

        # fancy keys matching inits fil
        if fancy:
            coord = SkyCoord(ra=self.pl_dict['ra']*u.degree, dec=self.pl_dict['dec']*u.degree)
            rastr = coord.to_string('hmsdms',sep=':').split(' ')[0]
            decstr= coord.to_string('hmsdms',sep=':').split(' ')[1]

            flabels = {
                "Target Star RA": rastr,
                "Target Star Dec": decstr,
                "Planet Name": self.pl_dict['pName'],
                "Host Star Name": self.pl_dict['sName'],
                "Orbital Period (days)": self.pl_dict['pPer'],
                "Orbital Period Uncertainty": self.pl_dict['pPerUnc'],
                "Published Mid-Transit Time (BJD-UTC)": self.pl_dict['midT'],
                "Mid-Transit Time Uncertainty": self.pl_dict['midTUnc'],
                "Ratio of Planet to Stellar Radius (Rp/Rs)": self.pl_dict['rprs'],
                "Ratio of Planet to Stellar Radius (Rp/Rs) Uncertainty": self.pl_dict['rprsUnc'],
                "Ratio of Distance to Stellar Radius (a/Rs)": self.pl_dict['aRs'],
                "Ratio of Distance to Stellar Radius (a/Rs) Uncertainty": self.pl_dict['aRsUnc'],
                "Orbital Inclination (deg)": self.pl_dict['inc'],
                "Orbital Inclination (deg) Uncertainity": self.pl_dict['incUnc'],
                "Orbital Eccentricity (0 if null)": self.pl_dict['ecc'],
                "Star Effective Temperature (K)": self.pl_dict['teff'],
                "Star Effective Temperature (+) Uncertainty": self.pl_dict['teffUncPos'],
                "Star Effective Temperature (-) Uncertainty": self.pl_dict['teffUncNeg'],
                "Star Metallicity ([FE/H])": self.pl_dict['met'],
                "Star Metallicity (+) Uncertainty": self.pl_dict['metUncPos'],
                "Star Metallicity (-) Uncertainty": self.pl_dict['metUncNeg'],
                "Star Surface Gravity (log(g))": self.pl_dict['logg'],
                "Star Surface Gravity (+) Uncertainty": self.pl_dict['loggUncPos'],
                "Star Surface Gravity (-) Uncertainty": self.pl_dict['loggUncNeg']
            }

            return json.dumps(flabels,indent=4)

        return self.planet, candidate, self.pl_dict

    @staticmethod
    def dataframe_to_jsonfile(dataframe, filename):
        jsondata = json.loads(dataframe.to_json(orient='table', index=False))
        with open(filename, "w") as f:
            f.write(json.dumps(jsondata['data'], indent=4))

    def _tap_query(self, base_url, query, dataframe=True):
        # table access protocol query

        # build url
        uri_full = base_url
        for k in query:
            if k != "format":
                uri_full += f"{k} {query[k]} "

        uri_full = f"{uri_full[:-1]} &format={query.get('format', 'csv')}"
        uri_full = uri_full.replace(' ', '+')
        log.info(uri_full)

        response = requests.get(uri_full, timeout=self.requests_timeout)
        # TODO check status_code?

        if dataframe:
            return pandas.read_csv(StringIO(response.text))
        else:
            return response.text

    def resolve_name(self):
        uri_ipac_base = "https://exoplanetarchive.ipac.caltech.edu/TAP/sync?query="
        uri_ipac_query = {
            # Table columns: https://exoplanetarchive.ipac.caltech.edu/docs/API_PS_columns.html
            "select": "pl_name,hostname",
            "from": "ps",  # Table name
            "where": "tran_flag = 1",
            "order by": "pl_pubdate desc",
            "format": "csv"
        }

        if self.planet:
            uri_ipac_query["where"] += " and pl_name = '{}'".format(self.planet)

        default = self._tap_query(uri_ipac_base, uri_ipac_query)

        if len(default) == 0:
            return False
        else:
            return True

    @retry(stop=stop_after_attempt(3),
           wait=wait_exponential(multiplier=1, min=17, max=1024),
           retry=(retry_if_exception_type(requests.exceptions.RequestException) |
                  retry_if_exception_type(ConnectionError)))
    def _new_scrape(self, filename="eaConf.json", target=None):

        # scrape_new()
        uri_ipac_base = "https://exoplanetarchive.ipac.caltech.edu/TAP/sync?query="
        uri_ipac_query = {
            # Table columns: https://exoplanetarchive.ipac.caltech.edu/docs/API_PS_columns.html
            "select": "pl_name,hostname,tran_flag,pl_massj,pl_radj,pl_radjerr1,"
                      "pl_ratdor,pl_ratdorerr1,pl_ratdorerr2,pl_orbincl,pl_orbinclerr1,pl_orbinclerr2,"
                      "pl_orbper,pl_orbpererr1,pl_orbpererr2,pl_orbeccen,"
                      "pl_orblper,pl_tranmid,pl_tranmiderr1,pl_tranmiderr2,"
                      "pl_trandep,pl_trandeperr1,pl_trandeperr2,"
                      "pl_ratror,pl_ratrorerr1,pl_ratrorerr2,"
                      "st_teff,st_tefferr1,st_tefferr2,st_met,st_meterr1,st_meterr2,"
                      "st_logg,st_loggerr1,st_loggerr2,st_mass,st_rad,st_raderr1,ra,dec,pl_pubdate",
            "from": "ps",  # Table name
            "where": "tran_flag = 1 and default_flag = 1",
            "order by": "pl_pubdate desc",
            "format": "csv"
        }

        if target:
            uri_ipac_query["where"] += f" and pl_name = '{target}'"

        default = self._tap_query(uri_ipac_base, uri_ipac_query)

        # fill in missing columns
        uri_ipac_query['where'] = 'tran_flag=1'

        if target:
            uri_ipac_query["where"] += f" and pl_name = '{target}'"

        extra = self._tap_query(uri_ipac_base, uri_ipac_query)

        if len(default) == 0:
            target = input(f"Cannot find target ({target}) in NASA Exoplanet Archive. Check case sensitivity and spacing and"
                           "\nre-enter the planet's name or type candidate if this is a planet candidate: ")
            if target.strip().lower() == 'candidate':
                target = user_input("\nPlease enter candidate planet's name: ", type_=str)
                return target, True
            else:
                return self._new_scrape(filename="eaConf.json", target=target)
        else:
            # replaces NEA default with most recent publication
            default.iloc[0] = extra.iloc[0]

            # for each planet
            for i in default.pl_name:

                # extract rows for each planet
                ddata = default.loc[default.pl_name == i]
                edata = extra.loc[extra.pl_name == i]

                # for each nan column in default
                nans = ddata.isna()
                for k in ddata.keys():
                    if nans[k].bool():  # if col value is nan
                        if not edata[k].isna().all():  # if replacement data exists
                            # replace with first index
                            default.loc[default.pl_name == i, k] = edata[k][edata[k].notna()].values[0]
                            # TODO could use mean for some variables (not mid-transit)
                            # log.info(i,k,edata[k][edata[k].notna()].values[0])
                        else:
                            # permanent nans - require manual entry
                            if k == 'pl_orblper':  # omega
                                default.loc[default.pl_name == i, k] = 0
                            elif k == 'pl_ratdor':  # a/R*
                                # Kepler's 3rd law
                                semi = SA(ddata.st_mass.values[0], ddata.pl_orbper.values[0])
                                default.loc[default.pl_name == i, k] = semi * AU / (
                                            ddata.st_rad.values[0] * R_SUN)
                            elif k == 'pl_orbincl':  # inclination
                                default.loc[default.pl_name == i, k] = 90
                            elif k == "pl_orbeccen":  # eccentricity
                                default.loc[default.pl_name == i, k] = 0
                            elif k == "st_met":  # [Fe/H]
                                default.loc[default.pl_name == i, k] = 0
                            else:
                                default.loc[default.pl_name == i, k] = 0

            NASAExoplanetArchive.dataframe_to_jsonfile(default, filename)
            return target, False

    def _get_params(self, data):
        # translate data from Archive keys to Ethan Keys
        try:
            rprs = np.sqrt(data['pl_trandep'] / 100.)
            rprserr = np.sqrt(np.abs((data['pl_trandeperr1'] / 100.) * (data['pl_trandeperr2'] / 100.))) / (2. * rprs)
        except (KeyError, TypeError):
            try:
                rprs = data['pl_ratror']
                rprserr = np.sqrt(np.abs(data['pl_ratrorerr1'] * data['pl_ratrorerr2']))
            except (KeyError, TypeError):
                rp = data['pl_radj'] * R_JUP
                rperr = np.sqrt(np.abs(data['pl_radjerr1']*data['pl_radjerr2'])) * R_JUP
                rs = data['st_rad'] * R_SUN
                rserr = np.sqrt(np.abs(data['st_raderr1']*data['st_raderr2'])) * R_SUN
                rprserr = ((rperr / rs) ** 2 + (-rp * rserr / rs ** 2) ** 2) ** 0.5
                rprs = rp / rs

        self.pl_dict = {
            'ra': data['ra'],
            'dec': data['dec'],
            'pName': data['pl_name'],
            'sName': data['hostname'],
            'pPer': data['pl_orbper'],
            'pPerUnc': np.sqrt(np.abs(data['pl_orbpererr1']*data['pl_orbpererr2'])),

            'midT': data['pl_tranmid'],
            'midTUnc': np.sqrt(np.abs(data['pl_tranmiderr1']*data['pl_tranmiderr2'])),
            'rprs': rprs,
            'rprsUnc': rprserr,
            'aRs': data['pl_ratdor'],
            'aRsUnc': np.sqrt(np.abs(data.get('pl_ratdorerr1',1)*data['pl_ratdorerr2'])),
            'inc': data['pl_orbincl'],
            'incUnc': np.sqrt(np.abs(data['pl_orbinclerr1']*data['pl_orbinclerr2'])),

            'ecc': data.get('pl_orbeccen', 0),
            'teff': data['st_teff'],
            'teffUncPos': data['st_tefferr1'],
            'teffUncNeg': data['st_tefferr2'],
            'met': data['st_met'],
            'metUncPos': max(0.01,data['st_meterr1']),
            'metUncNeg': min(-0.01,data['st_meterr2']),
            'logg': data['st_logg'],
            'loggUncPos': data['st_loggerr1'],
            'loggUncNeg': data['st_loggerr2']
        }

        if self.pl_dict['aRsUnc'] == 0:
            self.pl_dict['aRsUnc'] = 0.1
        
        if self.pl_dict['incUnc'] == 0:
            self.pl_dict['incUnc'] = 0.1

# ################### END ARCHIVE SCRAPER (PRIORS) ############################


# Get Julian time, don't need to divide by 2 since assume mid-EXPOSURE
# Find separate funciton in code that does julian conversion to BJD_TDB
# Method that gets and returns the julian time of the observation
def getJulianTime(hdul):
    exptime_offset = 0
    imageheader = hdul[0].header

    exp = imageheader.get('EXPTIME')  # checking for variation in .fits header format
    if exp:
        exp = exp
    else:
        exp = imageheader.get('EXPOSURE')

    # Grab the BJD first
    if 'BJD_TDB' in hdul[0].header:
        julianTime = float(hdul[0].header['BJD_TDB'])
        # If the time is from the beginning of the observation, then need to calculate mid-exposure time
        if "start" in hdul[0].header.comments['BJD_TDB']:
            exptime_offset = exp / 2. / 60. / 60. / 24.  # assume exptime is in seconds for now
    elif 'BJD' in hdul[0].header:
        julianTime = float(hdul[0].header['BJD'])
        # If the time is from the beginning of the observation, then need to calculate mid-exposure time
        if "start" in hdul[0].header.comments['BJD']:
            exptime_offset = exp / 2. / 60. / 60. / 24.  # assume exptime is in seconds for now
    # then the DATE-OBS
    elif "UT-OBS" in hdul[0].header:
        gDateTime = hdul[0].header['UT-OBS']  # gets the gregorian date and time from the fits file header
        dt = dup.parse(gDateTime)
        atime = astropy.time.Time(dt)
        julianTime = atime.jd
        # If the time is from the beginning of the observation, then need to calculate mid-exposure time
        if "start" in hdul[0].header.comments['UT-OBS']:
            exptime_offset = exp / 2. / 60. / 60. / 24.  # assume exptime is in seconds for now
    # Then Julian Date
    elif 'JULIAN' in hdul[0].header:
        julianTime = float(hdul[0].header['JULIAN'])
        # If the time is from the beginning of the observation, then need to calculate mid-exposure time
        if "start" in hdul[0].header.comments['JULIAN']:
            exptime_offset = exp / 2. / 60. / 60. / 24.  # assume exptime is in seconds for now
    # Then MJD-OBS last, as in the MicroObservatory headers, it has less precision
    elif "MJD-OBS" in hdul[0].header:
        julianTime = float(hdul[0].header["MJD-OBS"]) + 2400000.5
        # If the time is from the beginning of the observation, then need to calculate mid-exposure time
        if "start" in hdul[0].header.comments['MJD-OBS']:
            exptime_offset = exp / 2. / 60. / 60. / 24.  # assume exptime is in seconds for now
    else:
        if 'T' in hdul[0].header['DATE-OBS']:
            gDateTime = hdul[0].header['DATE-OBS']  # gets the gregorian date and time from the fits file header
        else:
            gDateTime = "{}T{}".format(hdul[0].header['DATE-OBS'], hdul[0].header['TIME-OBS'])

        dt = dup.parse(gDateTime)
        atime = astropy.time.Time(dt)
        julianTime = atime.jd
        # If the time is from the beginning of the observation, then need to calculate mid-exposure time
        if "start" in hdul[0].header.comments['DATE-OBS']:
            exptime_offset = exp / 2. / 60. / 60. / 24.  # assume exptime is in seconds for now

    # If the mid-exposure time is given in the fits header, then no offset is needed to calculate the mid-exposure time
    return julianTime + exptime_offset


# Method that gets and returns the current phase of the target
def getPhase(curTime, pPeriod, tMid):
    phase = (curTime - tMid - 0.5*pPeriod) / pPeriod % 1
    return phase - 0.5


# Method that gets and returns the airmass from the fits file (Really the Altitude)
def getAirMass(hdul, ra, dec, lati, longit, elevation):
    # Grab airmass from image header; if not listed, calculate it from TELALT; if that isn't listed, then calculate it the hard way
    if 'AIRMASS' in hdul[0].header:
        am = float(hdul[0].header['AIRMASS'])
    elif 'TELALT' in hdul[0].header:
        alt = float(hdul[0].header['TELALT'])  # gets the airmass from the fits file header in (sec(z)) (Secant of the zenith angle)
        cosam = np.cos((PI / 180) * (90.0 - alt))
        am = 1 / cosam
    else:
        # pointing = SkyCoord(str(astropy.coordinates.Angle(raStr+" hours").deg)+" "+str(astropy.coordinates.Angle(decStr+" degrees").deg ), unit=(u.deg, u.deg), frame='icrs')
        pointing = SkyCoord(str(ra)+" "+str(dec), unit=(u.deg, u.deg), frame='icrs')

        location = EarthLocation.from_geodetic(lat=lati*u.deg, lon=longit*u.deg, height=elevation)
        atime = astropy.time.Time(getJulianTime(hdul), format='jd', scale='utc', location=location)
        pointingAltAz = pointing.transform_to(AltAz(obstime=atime, location=location))
        am = float(pointingAltAz.secz)
    return am


def user_input(prompt, type_, val1=None, val2=None, val3=None):
    while True:
        try:
            result = type_(input(prompt))
            log.debug(f"{prompt}{result}")
        except ValueError:
            log.info("Sorry, not a valid datatype.")
            continue
        if type_ == str and val1 and val2:
            result = result.lower().replace(' ', '')
            if result not in (val1, val2):
                log.info("Sorry, your response was not valid.")
            else:
                return result
        elif type_ == int and val1 and val2:
            if result not in (val1, val2):
                log.info("Sorry, your response was not valid.")
            else:
                return result
        elif type_ == int and val1 and val2 and val3:
            if result not in (val1, val2, val3):
                log.info("Sorry, your response was not valid.")
            else:
                return result
        else:
            return result


def get_save_directory(save_directory):
    while True:
        try:
            if save_directory == 'new':
                save_directory = create_directory()
            else:
                if not Path(save_directory).is_dir():
                    raise NotADirectoryError
            return save_directory
        except (NotADirectoryError, OSError):
            log.info("Error: the directory entered does not exist. Please try again. Make sure to follow this "
                     "\nformatting (using whichever directory you choose): /sample-data/results")
            save_directory = user_input("Enter the directory to save the results and plots into or type "
                                        "new to create one: ", type_=str)


# Create a save directory within the current working directory
def create_directory():
    save_path = ""
    while True:
        try:
            directory = user_input("Enter the name for your new directory: ", type_=str)
            save_path = Path.cwd() / directory
            Path(save_path).mkdir()
        except OSError:
            log.info(f"Creation of the directory {save_path} failed.")
        else:
            log.info(f"Successfully created the directory {save_path}.")
            return save_path


# Check user's inits.json for user information and planetary parameters
def check_init_file(init, dict_info, dict_params):
    with init.open('r') as json_file:
        data = json.load(json_file)

    comparison_info = {'fitsdir': 'Directory with FITS files',
                       'saveplot': 'Directory to Save Plots',
                       'flatsdir': 'Directory of Flats',
                       'darksdir': 'Directory of Darks',
                       'biasesdir': 'Directory of Biases',
                       'aavsonum': 'AAVSO Observer Code (N/A if none)',
                       'secondobs': 'Secondary Observer Codes (N/A if none)',
                       'date': 'Observation date',
                       'lat': 'Obs. Latitude',
                       'long': 'Obs. Longitude',
                       'elev': 'Obs. Elevation (meters)',
                       'ctype': 'Camera Type (CCD or DSLR)',
                       'pixelbin': 'Pixel Binning',
                       'filter': 'Filter Name (aavso.org/filters)',
                       'wl_min': 'Filter Minimum Wavelength (nm)',
                       'wl_max': 'Filter Maximum Wavelength (nm)',
                       'notes': 'Observing Notes',
                       'tarcoords': 'Target Star X & Y Pixel',
                       'compstars': 'Comparison Star(s) X & Y Pixel',
                       'plate_opt': 'Plate Solution? (y/n)',
                       'pixel_scale': 'Pixel Scale (Ex: 5.21 arcsecs/pixel)'}

    comparison_parameters = {'ra': 'Target Star RA',
                             'dec': 'Target Star Dec',
                             'pName': "Planet Name",
                             'sName': "Host Star Name",
                             'pPer': 'Orbital Period (days)',
                             'pPerUnc': 'Orbital Period Uncertainty',
                             'midT': 'Published Mid-Transit Time (BJD-UTC)',
                             'midTUnc': 'Mid-Transit Time Uncertainty',
                             'rprs': 'Ratio of Planet to Stellar Radius (Rp/Rs)',
                             'rprsUnc': 'Ratio of Planet to Stellar Radius (Rp/Rs) Uncertainty',
                             'aRs': 'Ratio of Distance to Stellar Radius (a/Rs)',
                             'aRsUnc': 'Ratio of Distance to Stellar Radius (a/Rs) Uncertainty',
                             'inc': 'Orbital Inclination (deg)',
                             'incUnc': 'Orbital Inclination (deg) Uncertainity',
                             'ecc': 'Orbital Eccentricity (0 if null)',
                             'teff': 'Star Effective Temperature (K)',
                             'teffUncPos': 'Star Effective Temperature (+) Uncertainty',
                             'teffUncNeg': 'Star Effective Temperature (-) Uncertainty',
                             'met': 'Star Metallicity ([FE/H])',
                             'metUncPos': 'Star Metallicity (+) Uncertainty',
                             'metUncNeg': 'Star Metallicity (-) Uncertainty',
                             'logg': 'Star Surface Gravity (log(g))',
                             'loggUncPos': 'Star Surface Gravity (+) Uncertainty',
                             'loggUncNeg': 'Star Surface Gravity (-) Uncertainty'}

    dict_info = get_init_params(comparison_info, dict_info, data['user_info'])
    dict_info = get_init_params(comparison_info, dict_info, data['optional_info'])
    dict_params = get_init_params(comparison_parameters, dict_params, data['planetary_parameters'])

    return dict_info, dict_params


def get_init_params(comp, dict1, dict2):
    for key, value in comp.items():
        try:
            dict1[key] = dict2[value]
        except KeyError:
            pass
    return dict1


# Get inits.json file from user input
def get_initialization_file(info_dict, user_pdict, args_init):
    cwd = Path.cwd()
    log.info(f"\nYour current working directory is: {cwd}")
    log.info(f"Potential initialization files I've found in {cwd} are: ")
    [log.info(f"\t{file}") for file in cwd.glob('*.json') if file.is_file()]

    while True:
        try:
            if not args_init:
                init_file = user_input("\nPlease enter the Directory and Filename of your Initialization File: ",
                                       type_=str)
            else:
                init_file = args_init
            if init_file == 'ok':
                init_file = '/Users/rzellem/Documents/EXOTIC/inits.json'
            return check_init_file(Path(init_file), info_dict, user_pdict)
        except FileNotFoundError:
            log.info("Error: Initialization file not found. Please try again.")
        except IsADirectoryError:
            log.info("Error: Entered a directory. Please try again.")
        finally:
            args_init = None


class InitializationFile:

    def __init__(self, info, planet_name=None):
        self.info = info
        self.planet_name = planet_name

    def get_info(self):
        if self.info['fitsdir'] is None:
            self.image_directory()
        if self.info['saveplot'] is None:
            self.save_directory()
        if self.info['aavsonum'] or self.info['secondobs'] or self.info['ctype'] or self.info['pixelbin'] \
                or self.info['filter'] or self.info['notes'] is None:
            self.initial()
        if self.planet_name is None:
            self.planet()
        if self.info['lat'] is None:
            self.latitude()
        if self.info['long'] is None:
            self.longitude()
        if self.info['elev'] is None:
            self.elevation()
        if self.info['tarcoords'] is None:
            self.target_star_coords()
        if self.info['compstars'] is None:
            self.comparison_star_coords()
        return self.info, self.planet_name

    def image_directory(self):
        self.info['fitsdir'] = user_input("Please enter the Directory of Imaging Files: ", type_=str)

    def save_directory(self):
        self.info['saveplot'] = user_input("Please enter the directory to save the results and plots into "
                                           "or type new to create one: ", type_=str)

    def initial(self):
        notes = ['Please enter your AAVSO Observer Account Number (type N/A if you do not currently have an account): ',
                 'Please enter your comma-separated secondary observer codes (type N/A if only 1 observer code): ',
                 'Please enter the camera type (CCD or DSLR): ',
                 'Please enter the pixel binning: ',
                 'Please enter the filter name: ',
                 'Please enter any observing notes (seeing, weather, etc.): ']
        i = 0

        for key, value in self.info.items():
            if key in ('aavsonum', 'secondobs', 'ctype', 'pixelbin', 'filter', 'notes') and value is None:
                self.info[key] = input(notes[i])
                i += 1

    def latitude(self):
        self.info['latitude'] = user_input("Please enter the latitude of where you observed (deg) "
                                           "(Don't forget the sign where North is '+' and South is '-'): ", type_=str)

    def longitude(self):
        self.info['longitude'] = user_input("Please enter the longitude of where you observed (deg) "
                                            "(Don't forget the sign where East is '+' and West is '-'): ", type_=str)

    def elevation(self):
        self.info['elev'] = user_input("Please enter the elevation (in meters) of where you observed: ", type_=float)

    def target_star_coords(self, pname):
        x_pix = user_input(f"\n{pname} X Pixel Coordinate: ", type_=int)
        y_pix = user_input(f"\n{pname} Y Pixel Coordinate: ", type_=int)

        self.info['tarcoords'] = [x_pix, y_pix]

    def comparison_star_coords(self):
        num_comp_stars = user_input("How many comparison stars would you like to use? (1-10): ", type_=int)
        comp_stars = []

        for num in range(num_comp_stars):
            x_pix = user_input(f"Comparison Star {num + 1} X Pixel Coordinate: ", type_=int)
            y_pix = user_input(f"Comparison Star {num + 1} Y Pixel Coordinate: ", type_=int)
            comp_stars.append((x_pix, y_pix))

        self.info['compstars'] = comp_stars

    def exposure(self):
        self.info['exposure'] = user_input("Please enter your exposure time (seconds): ", type_=int)

    def pixel_scale(self):
        self.info['flatsdir'] = user_input("Please enter the size of your pixel (e.g., 5 arcsec/pixel): ", type_=str)

    def planet(self):
        while True:
            self.planet_name = user_input("\nPlease enter the Planet Name. Make sure it matches the case sensitive "
                                          "name and spacing used on Exoplanet Archive "
                                          "(https://exoplanetarchive.ipac.caltech.edu/index.html): ", type_=str)

            if not self.planet_name[-2].isspace():
                log.info("The convention on the NASA Exoplanet Archive "
                         "(https://exoplanetarchive.ipac.caltech.edu/index.html) \nis to have a space between the star "
                         "name and the planet letter. \nPlease confirm that you have properly input the planet's name."
                         "\nPlease confirm:"
                         f"\n  (1) {self.planet_name} is correct."
                         "\n  (2) The planet name needs to be changed.")
                planetnameconfirm = user_input("\nPlease select 1 or 2: ", type_=int, val1=1, val2=2)
            else:
                break
            if planetnameconfirm == 1:
                break


# Convert time units to BJD_TDB if pre-reduced file not in proper units
def timeConvert(timeList, timeFormat, pDict, info_dict):
    # if timeFormat is already in BJD_TDB, just do nothing
    # Perform appropriate conversion for each time format if needed
    if timeFormat == "JD_UTC":
        convertedTimes = utc_tdb.JDUTC_to_BJDTDB(timeList, ra=pDict['ra'], dec=pDict['dec'], lat=info_dict['lat'], longi=info_dict['long'], alt=info_dict['elev'])
        timeList = convertedTimes[0]
    elif timeFormat == "MJD_UTC":
        convertedTimes = utc_tdb.JDUTC_to_BJDTDB(timeList + 2400000.5, ra=pDict['ra'], dec=pDict['dec'], lat=info_dict['lat'], longi=info_dict['long'], alt=info_dict['elev'])
        timeList = convertedTimes[0]
    return timeList


# Convert magnitude units to flux if pre-reduced file not in flux already
def fluxConvert(fluxList, errorList, fluxFormat):
    # If units already in flux, do nothing, perform appropriate conversions to flux otherwise
    if fluxFormat == "magnitude":
        convertedPositiveErrors = 10. ** ((-1. * (fluxList + errorList)) / 2.5)
        convertedNegativeErrors = 10. ** ((-1. * (fluxList - errorList)) / 2.5)
        fluxList = 10. ** ((-1. * fluxList) / 2.5)
    if fluxFormat == "millimagnitude":
        convertedPositiveErrors = 10. ** ((-1. * ((fluxList + errorList) / 1000.)) / 2.5)
        convertedNegativeErrors = 10. ** ((-1. * ((fluxList - errorList) / 1000.)) / 2.5)
        fluxList = 10. ** (-1. * (fluxList / 1000.) / 2.5)
    # Use distance from mean of upper/lower error bounds to calculate new sigma values
    positiveErrorDistance = abs(convertedPositiveErrors - fluxList)
    negativeErrorDistance = abs(convertedNegativeErrors - fluxList)
    meanErrorList = (positiveErrorDistance * negativeErrorDistance) ** 0.5
    return fluxList, meanErrorList


# Check for difference between NEA and initialization file
def check_parameters(init_parameters, parameters):
    different = False
    uncert = 20 / 3600

    for key, value in parameters.items():
        if key in ['ra', 'dec'] and init_parameters[key]:
            if not parameters[key] - uncert <= init_parameters[key] <= parameters[key] + uncert:
                different = True
                break
            continue
        if value != init_parameters[key]:
            different = True
            break

    if different:
        log.info("\nDifference(s) found between initialization file parameters and "
                 "those scraped by EXOTIC from the NASA Exoplanet Archive."
                 "\n Would you like:"
                 "\n  (1) EXOTIC to adopt of all of your defined parameters or"
                 "\n  (2) to review the ones scraped from the Archive that differ?")
        opt = user_input("\nPlease enter 1 or 2: ", type_=str, val1='1', val2='2')

        if opt == '2':
            return True
        else:
            return False


# --------PLANETARY PARAMETERS UI------------------------------------------
# Get the user's confirmation of values that will later be used in lightcurve fit
def get_planetary_parameters(candplanetbool, userpdict, pdict=None):
    log.info("*******************************************")
    log.info("Planetary Parameters for Lightcurve Fitting")

    # The order of planet_params list must match the pDict that is declared when scraping the NASA Exoplanet Archive
    planet_params = ["Target Star RA in the form: HH:MM:SS (ignore the decimal values)",
                     "Target Star DEC in form: <sign>DD:MM:SS (ignore the decimal values and don't forget the '+' or '-' sign!)",
                     "Planet's Name",
                     "Host Star's Name",
                     "Orbital Period (days)",
                     "Orbital Period Uncertainty (days) \n(Keep in mind that 1.2e-34 is the same as 1.2 x 10^-34)",
                     "Published Mid-Transit Time (BJD_UTC)",
                     "Mid-Transit Time Uncertainty (JD)",
                     "Ratio of Planet to Stellar Radius (Rp/Rs)",
                     "Ratio of Planet to Stellar Radius (Rp/Rs) Uncertainty",
                     "Ratio of Distance to Stellar Radius (a/Rs)",
                     "Ratio of Distance to Stellar Radius (a/Rs) Uncertainty",
                     "Orbital Inclination (deg)",
                     "Orbital Inclination (deg) Uncertainty",
                     "Orbital Eccentricity (0 if null)",
                     "Star Effective Temperature (K)",
                     "Star Effective Temperature Positive Uncertainty (K)",
                     "Star Effective Temperature Negative Uncertainty (K)",
                     "Star Metallicity ([FE/H])",
                     "Star Metallicity Positive Uncertainty ([FE/H])",
                     "Star Metallicity Negative Uncertainty ([FE/H])",
                     "Star Surface Gravity (log(g))",
                     "Star Surface Gravity Positive Uncertainty (log(g))",
                     "Star Surface Gravity Negative Uncertainty (log(g))"]

    # Conversion between hours to degrees if user entered ra and dec
    if userpdict['ra'] is None:
        userpdict['ra'] = user_input(f"\nEnter the {planet_params[0]}: ", type_=str)
    if userpdict['dec'] is None:
        userpdict['dec'] = user_input(f"\nEnter the {planet_params[1]}: ", type_=str)
    if type(userpdict['ra']) and type(userpdict['dec']) is str:
        userpdict['ra'], userpdict['dec'] = radec_hours_to_degree(userpdict['ra'], userpdict['dec'])

    radeclist = ['ra', 'dec']
    if not candplanetbool:
        for idx, item in enumerate(radeclist):
            uncert = 20 / 3600
            if pdict[item] - uncert <= userpdict[item] <= pdict[item] + uncert:
                continue
            else:
                log.info(f"\n\n*** WARNING: {pdict['pName']} initialization file's {planet_params[idx]} does not match "
                         "the value scraped by EXOTIC from the NASA Exoplanet Archive. ***\n")
                log.info(f"\tNASA Exoplanet Archive value (degrees): {pdict[item]}")
                log.info(f"\tInitialization file value (degrees): {userpdict[item]}")
                log.info("\nWould you like to:"
                         "\n  (1) use NASA Exoplanet Archive value, "
                         "\n  (2) use initialization file value, or "
                         "\n  (3) enter in a new value.")
                option = user_input("Which option do you choose? (1/2/3): ", type_=int, val1=1, val2=2, val3=3)

                if option == 1:
                    userpdict[item] = pdict[item]
                elif option == 2:
                    continue
                else:
                    userpdict['ra'] = user_input(f"Enter the {planet_params[0]}: ", type_=str)
                    userpdict['dec'] = user_input(f"Enter the {planet_params[1]}: ", type_=str)
                    break

    if type(userpdict['ra']) and type(userpdict['dec']) is str:
        userpdict['ra'], userpdict['dec'] = radec_hours_to_degree(userpdict['ra'], userpdict['dec'])

    # Exoplanet confirmed in NASA Exoplanet Archive
    if not candplanetbool:
        log.info(f"*** Here are the values scraped from the NASA Exoplanet Archive for {pdict['pName']} that were not "
                 "set (or set to null) in your initialization file. ***")

        for i, key in enumerate(userpdict):
            if key in ('ra', 'dec'):
                continue
            if key in ('pName', 'sName'):
                userpdict[key] = pdict[key]
            # Initialization planetary parameters match NEA
            if pdict[key] == userpdict[key]:
                continue
            # Initialization planetary parameters don't match NASA Exoplanet Archive
            if userpdict[key] is not None:
                log.info(f"\n\n*** WARNING: {pdict['pName']} initialization file's {planet_params[i]} does not match "
                         "the value scraped by EXOTIC from the NASA Exoplanet Archive. ***\n")
                log.info(f"\tNASA Exoplanet Archive value: {pdict[key]}")
                log.info(f"\tInitialization file value: {userpdict[key]}")
                log.info("\nWould you like to: "
                         "\n  (1) use NASA Exoplanet Archive value, "
                         "\n  (2) use initialization file value, or "
                         "\n  (3) enter in a new value.")
                option = user_input("Which option do you choose? (1/2/3): ", type_=int, val1=1, val2=2, val3=3)
                if option == 1:
                    userpdict[key] = pdict[key]
                elif option == 2:
                    continue
                else:
                    userpdict[key] = user_input(f"Enter the {planet_params[i]}: ", type_=type(userpdict[key]))
            # Did not use initialization file or null
            else:
                log.info(f"\n {pdict['pName']} {planet_params[i]}: {pdict[key]}")
                agreement = user_input("Do you agree? (y/n): ", type_=str, val1='y', val2='n')
                if agreement == 'y':
                    userpdict[key] = pdict[key]
                else:
                    userpdict[key] = user_input(f"Enter the {planet_params[i]}: ", type_=type(pdict[key]))

    # Exoplanet not confirmed in NASA Exoplanet Archive
    else:
        for i, key in enumerate(userpdict):
            if key in ('ra', 'dec'):
                continue
            # Used initialization file and is not empty
            if userpdict[key] is not None:
                agreement = user_input(f"{planet_params[i]}: {userpdict[key]} \nDo you agree? (y/n): ",
                                       type_=str, val1='y', val2='n')
                if agreement == 'y':
                    continue
                else:
                    userpdict[key] = user_input(f"Enter the {planet_params[i]}: ", type_=type(userpdict[key]))
            # Did not use initialization file
            else:
                if key in ('pName', 'sName'):
                    userpdict[key] = user_input(f"\nEnter the {planet_params[i]}: ", type_=str)
                else:
                    userpdict[key] = user_input(f"Enter the {planet_params[i]}: ", type_=float)
    return userpdict


# Conversion of Right Ascension and Declination: hours -> degrees
def radec_hours_to_degree(ra, dec):
    while True:
        try:
            ra = ra.replace(' ', '').replace(':', ' ')
            dec = dec.replace(' ', '').replace(':', ' ')
            c = SkyCoord(ra + ' ' + dec, unit=(u.hourangle, u.deg))
            return c.ra.degree, c.dec.degree
        except ValueError:
            log.info("Error: The format is not correct, please try again.")
            ra = input("Input the right ascension of target (HH:MM:SS): ")
            dec = input("Input the declination of target (<sign>DD:MM:SS): ")


def round_to_2(*args):
    x = args[0]
    if len(args) == 1:
        y = args[0]
    else:
        y = args[1]
    if np.floor(y) >= 1.:
        roundval = 2
    else:
        roundval = -int(np.floor(np.log10(abs(y))))+1
    return round(x, roundval)


# Check if user's directory contains imaging FITS files that are able to be reduced
def check_imaging_files(directory, filename):
    file_extensions = ['.fits', '.fit', '.fts']
    input_files = []

    while True:
        try:
            if Path(directory).is_dir():
                directory = Path(directory)
                for ext in file_extensions:
                    for file in directory.iterdir():
                        if file.is_file() and file.name.lower().endswith(ext.lower()) and file.name[0:2] not in ('ref', 'wcs'):
                            input_files.append(str(file))
                    if input_files:
                        return directory, input_files
                if not input_files:
                    raise FileNotFoundError
            else:
                raise NotADirectoryError
        except FileNotFoundError:
            opt = user_input(f"\nError: {filename} files not found with .fits, .fit or .fts extensions in {directory}."
                             "\nWould you like to enter in an alternate image extension in addition to .FITS? (y/n): ",
                             type_=str, val1='y', val2='n')
            if opt == 'y':
                add_ext = user_input("Please enter the extension you want to add (EX: .FITS): ", type_=str)
                file_extensions.append(add_ext)
            else:
                directory = user_input(f"Enter the directory path where {filename} files are located: ", type_=str)
        except (NotADirectoryError, OSError):
            log.info("\nError: No such directory exists when searching for FITS files. Please try again.")
            directory = user_input(f"Enter the directory path where {filename} files are located: ", type_=str)


class LimbDarkening:

    def __init__(self, teff=None, teffpos=None, teffneg=None, met=None, metpos=None, metneg=None,
                 logg=None, loggpos=None, loggneg=None, wl_min=None, wl_max=None, filter_type=None):
        self.priors = {'T*': teff, 'T*_uperr': teffpos, 'T*_lowerr': teffneg,
                       'FEH*': met, 'FEH*_uperr': metpos, 'FEH*_lowerr': metneg,
                       'LOGG*': logg, 'LOGG*_uperr': loggpos, 'LOGG*_lowerr': loggneg}
        self.filter_type = filter_type
        self.wl_min = wl_min
        self.wl_max = wl_max
        self.fwhm = fwhm
        self.ld0 = self.ld1 = self.ld2 = self.ld3 = None

    def nonlinear_ld(self):
        self._standard_list()

        if self.filter_type and not (self.wl_min or self.wl_max):
            self._standard()
        elif self.wl_min or self.wl_max:
            self._custom()
        else:
            opt = user_input("\nWould you like EXOTIC to calculate your limb darkening parameters "
                             "with uncertainties? (y/n):", type_=str, val1='y', val2='n')

            if opt == 'y':
                opt = user_input("Please enter 1 to use a standard filter or 2 for a customized filter:",
                                 type_=int, val1=1, val2=2)
                if opt == 1:
                    self._standard()
                elif opt == 2:
                    self._custom()
            else:
                self._user_entered()
        return self.ld0, self.ld1, self.ld2, self.ld3, self.filter_type, self.wl_min*1000, self.wl_max*1000

    def _standard_list(self):
        log.info("\n\n***************************")
        log.info("Limb Darkening Coefficients")
        log.info("***************************")
        log.info("\nThe standard bands that are available for limb darkening parameters (https://www.aavso.org/filters)"
                 "\nas well as filters for MObs and LCO (0.4m telescope) datasets:\n")
        for key, value in self.fwhm.items():
            log.info(f"\t{key[1]}: {key[0]} - ({value[0]:.2f}-{value[1]:.2f}) nm")

    def _standard(self):
        while True:
            try:
                if not self.filter_type:
                    self.filter_type = user_input("\nPlease enter in the filter type (EX: Johnson V, V, STB, RJ):",
                                                  type_=str)
                for key, value in self.fwhm.items():
                    if self.filter_type in (key[0], key[1]) and self.filter_type != 'N/A':
                        self.filter_type = (key[0], key[1])
                        break
                else:
                    raise KeyError
                break
            except KeyError:
                log.info("\nError: The entered filter is not in the provided list of standard filters.")
                self.filter_type = None

        self.wl_min = self.fwhm[self.filter_type][0]
        self.wl_max = self.fwhm[self.filter_type][1]
        self.filter_type = self.filter_type[1]
        self._calculate_ld()

    def _custom(self):
        self.filter_type = 'N/A'
        if not self.wl_min:
            self.wl_min = user_input("FWHM Minimum wavelength (nm):", type_=float)
        if not self.wl_max:
            self.wl_max = user_input("FWHM Maximum wavelength (nm):", type_=float)
        self._calculate_ld()

    def _user_entered(self):
        self.filter_type = user_input("\nEnter in your filter name:", type_=str)
        ld_0 = user_input("\nEnter in your first nonlinear term:", type_=float)
        ld0_unc = user_input("Enter in your first nonlinear term uncertainty:", type_=float)
        ld_1 = user_input("\nEnter in your second nonlinear term:", type_=float)
        ld1_unc = user_input("Enter in your second nonlinear term uncertainty:", type_=float)
        ld_2 = user_input("\nEnter in your third nonlinear term:", type_=float)
        ld2_unc = user_input("Enter in your third nonlinear term uncertainty:", type_=float)
        ld_3 = user_input("\nEnter in your fourth nonlinear term:", type_=float)
        ld3_unc = user_input("Enter in your fourth nonlinear term uncertainty:", type_=float)
        self.ld0, self.ld1, self.ld2, self.ld3 = (ld_0, ld0_unc), (ld_1, ld1_unc), (ld_2, ld2_unc), (ld_3, ld3_unc)

        log.debug(f"Filter name: {self.filter_type}")
        log.debug(f"User-defined nonlinear limb-darkening coefficients: {ld_0}+/-{ld0_unc}, {ld_1}+/-{ld1_unc}, "
                  f"{ld_2}+/-{ld2_unc}, {ld_3}+/-{ld3_unc}")

    def _calculate_ld(self):
        self.wl_min = self.wl_min / 1000
        self.wl_max = self.wl_max / 1000
        ld_params = createldgrid(np.array([self.wl_min]), np.array([self.wl_max]), self.priors)
        self.ld0 = ld_params['LD'][0][0], ld_params['ERR'][0][0]
        self.ld1 = ld_params['LD'][1][0], ld_params['ERR'][1][0]
        self.ld2 = ld_params['LD'][2][0], ld_params['ERR'][2][0]
        self.ld3 = ld_params['LD'][3][0], ld_params['ERR'][3][0]

        log.debug("EXOTIC-calculated nonlinear limb-darkening coefficients: ")
        log.debug(f"{ld_params['LD'][0][0]} +/- + {ld_params['ERR'][0][0]}")
        log.debug(f"{ld_params['LD'][1][0]} +/- + {ld_params['ERR'][1][0]}")
        log.debug(f"{ld_params['LD'][2][0]} +/- + {ld_params['ERR'][2][0]}")
        log.debug(f"{ld_params['LD'][3][0]} +/- + {ld_params['ERR'][3][0]}")


def check_wcs(fits_file, save_directory, plate_opt):
    with warnings.catch_warnings():
        warnings.simplefilter('ignore', category=FITSFixedWarning)
        hdulist = fits.open(name=fits_file, memmap=False, cache=False, lazy_load_hdus=False, ignore_missing_end=True)
        header = hdulist[0].header
        wcsheader = WCS(header)
        wcs_exists = wcsheader.is_celestial
        hdulist.close()
        del hdulist

    if plate_opt == 'y':
        return get_wcs(fits_file, save_directory)
    elif plate_opt == 'n':
        if wcs_exists:
            trust_wcs = user_input("The imaging data from your file has WCS information. Do you trust this? (y/n): ",
                                   type_=str, val1='y', val2='n')

            if trust_wcs == 'y':
                return fits_file
            else:
                return False
    else:
        if wcs_exists:
            trust_wcs = user_input("The imaging data from your file has WCS information. Do you trust this? (y/n): ",
                                   type_=str, val1='y', val2='n')
        else:
            trust_wcs = 'n'

        if trust_wcs == 'n':
            opt = user_input("\nWould you like to upload the your image for a plate solution?"
                             "\nDISCLAIMER: One of your imaging files will be publicly viewable on nova.astrometry.net."
                             " (y/n): ", type_=str, val1='y', val2='n')
            if opt == 'y':
                return get_wcs(fits_file, save_directory)
            else:
                return False
        else:
            return fits_file


def get_wcs(file, directory=""):
    log.info("\nGetting the plate solution for your imaging file. Please wait. ...")
    animate_toggle(True)
    wcs_obj = PlateSolution(file=file, directory=directory)
    wcs_file = wcs_obj.plate_solution()
    animate_toggle()
    return wcs_file


# Getting the right ascension and declination for every pixel in imaging file if there is a plate solution
def get_radec(hdulWCSrd):
    wcsheader = WCS(hdulWCSrd[0].header)
    xaxis = np.arange(hdulWCSrd[0].header['NAXIS1'])
    yaxis = np.arange(hdulWCSrd[0].header['NAXIS2'])
    x, y = np.meshgrid(xaxis, yaxis)
    return wcsheader.all_pix2world(x, y, 0)


# Check the ra and dec against the plate solution to see if the user entered in the correct values
def check_targetpixelwcs(pixx, pixy, expra, expdec, ralist, declist):
    while True:
        try:
            uncert = 20 / 3600
            # Margins are within 20 arcseconds
            if expra - uncert >= ralist[pixy][pixx] or ralist[pixy][pixx] >= expra + uncert:
                log.info("Error: The X Pixel Coordinate entered does not match the right ascension.")
                raise ValueError
            if expdec - uncert >= declist[pixy][pixx] or declist[pixy][pixx] >= expdec + uncert:
                log.info("Error: The Y Pixel Coordinate entered does not match the declination.")
                raise ValueError
            return pixx, pixy
        except ValueError:
            repixopt = user_input("Would you like to re-enter the pixel coordinates? (y/n): ",
                                  type_=str, val1='y', val2='n')

            # User wants to change their coordinates
            if repixopt == 'y':
                # Checks for the closest pixel location in ralist and declist for expected ra and dec
                dist = (ralist - expra) ** 2 + (declist - expdec) ** 2
                pixy, pixx = np.unravel_index(dist.argmin(), dist.shape)
                searchopt = user_input(f"Here are the suggested pixel coordinates:"
                                       f"  X Pixel: {pixx}"
                                       f"  Y Pixel: {pixy}"
                                       "\nWould you like to use these? (y/n): ",
                                       type_=str, val1='y', val2='n')
                # Use the coordinates found by code
                if searchopt == 'y':
                    return pixx, pixy
                # User enters their own coordinates to be re-checked
                else:
                    pixx = user_input("Please re-enter the target star's X Pixel Coordinate: ", type_=int)
                    pixy = user_input("Please re-enter the target star's Y Pixel Coordinate: ", type_=int)
            else:
                # User does not want to change coordinates even though they don't match the expected ra and dec
                return pixx, pixy


# Checks if comparison star is variable via querying SIMBAD
def variableStarCheck(refx, refy, hdulWCS):
    # Read in WCS data from plate solution file and convert comparison star coordinates from pixel to WCS
    w = WCS(hdulWCS[0].header)
    world = w.wcs_pix2world(np.array([[refx, refy]], dtype=np.float64), 1)
    ra = world[0][0]
    dec = world[0][1]
    sample = SkyCoord(ra*u.deg, dec*u.deg, frame='fk5')

    # Query GAIA first to check for variability using the phot_variable_flag trait
    radius = u.Quantity(20.0, u.arcsec)
    gaiaQuery = Gaia.cone_search_async(sample, radius)
    gaiaResult = gaiaQuery.get_results()

    # Individually go through the phot_variable_flag indicator for each star to see if variable or not
    variableFlagList = gaiaResult.columns["phot_variable_flag"]
    constantCounter = 0
    for currFlag in variableFlagList:
        if currFlag == "VARIABLE":
            return True
        elif currFlag == "NOT_AVAILABLE":
            continue
        elif currFlag == "CONSTANT":
            constantCounter += 1
    if constantCounter == len(variableFlagList):
        return False

    # query SIMBAD and search identifier result table to determine if comparison star is variable in any form
    # This is a secondary check if GAIA query returns inconclusive results
    simbad_result = Simbad.query_region(sample, radius=20*u.arcsec)
    try:
        starName = simbad_result['MAIN_ID'][0].decode("utf-8")
    except:
        log.info("Your star cannot be resolved in SIMBAD. Proceed with caution.")
        return False
    identifiers = Simbad.query_objectids(starName)
    for currName in identifiers:
        if "V*" in currName[0]:
            return True
    return False


# Aligns imaging data from .fits file to easily track the host and comparison star's positions
def image_alignment(imagedata, roi=1):
    log.info("\nAligning your images from FITS files. Please wait.")
    boollist = []

    rot = np.zeros(len(imagedata))
    pos = np.zeros((len(imagedata), 2))

    height = imagedata.shape[1]
    width = imagedata.shape[2]
    roix = slice(int(width*(0.5-roi/2)),int(width*(0.5+roi/2)))
    roiy = slice(int(height*(0.5-roi/2)),int(height*(0.5+roi/2)))

    # Align images from .FITS files and catch exceptions if images can't be aligned.
    # boollist for discarded images to delete .FITS data from airmass and times.
    for i, image_file in enumerate(imagedata):
        try:
            sys.stdout.write(f"Aligning Image {i + 1} of {len(imagedata)}\r")
            log.debug(f"Aligning Image {i + 1} of {len(imagedata)}\r")
            sys.stdout.flush()
            
            results = aa.find_transform(image_file[roiy,roix], imagedata[0][roiy,roix])
            rot[i] = results[0].rotation
            pos[i] = results[0].translation

            # imagedata[i], footprint = aa.register(image_file, imagedata[0])
            boollist.append(True)
        except Exception as ee:
            log.info(ee)
            log.info(f"Image {i + 1} of {len(imagedata)} failed to align")
            boollist.append(False)

    if np.sum(boollist) < 0.5*len(boollist):
        log.info("Image alignment failed, resorting to no alignment...")
        boollist = np.ones(len(imagedata)).astype(bool)
        rot = np.zeros(len(imagedata))
        pos = np.zeros((len(imagedata), 2))
    else:
        pos = pos[boollist]
        rot = rot[boollist]
        imagedata = imagedata[boollist]

    return imagedata, boollist, pos, rot


def get_pixel_scale(hdul, file, header, pixel_init):
    if file:
        for i in range(len(hdul[0].header)):
            if hdul[0].header['COMMENT'][i].split(' ')[0] == 'scale:':
                imscalen = float(hdul[0].header['COMMENT'][i].split(' ')[1])
                break
        imagescale = 'Image scale in arc-secs/pixel: {:.2f}'.format(imscalen)
    elif "IM_SCALE" in header:
        imscalen = header['IM_SCALE']
        imscaleunits = header.comments['IM_SCALE']
        imagescale = imscaleunits + ": " + str(imscalen)
    elif "PIXSCALE" in header:
        imscalen = header['PIXSCALE']
        imscaleunits = header.comments['PIXSCALE']
        imagescale = imscaleunits + ": " + str(imscalen)
    elif pixel_init:
        imagescale = "Image scale: " + str(pixel_init)
    else:
        log.info("Cannot find the pixel scale in the image header.")
        imscalen = input("Please enter the size of your pixel (e.g., 5 arc-sec/pixel): ")
        imagescale = "Image scale: " + str(imscalen)
        log.debug("Please enter the size of your pixel (e.g., 5 arc-sec/pixel): "+imscalen)
    return imagescale


# Will remove later from code as these are older metadata formatting replaced by -XC. Kept for compatibility
def previous_data_format(pdict, ld_0, ld_1, ld_2, ld_3, my_fit):
    return (f"#FILTER={exotic_infoDict['filter']}\n"
            f"#PRIORS=Period={pdict['pPer']} +/- {pdict['pPerUnc']},a/R*={pdict['aRs']} +/- {pdict['aRsUnc']}"
            f",inc={pdict['inc']} +/- {pdict['incUnc']},ecc={pdict['ecc']}"
            f",u0={ld_0[0]} +/- {ld_0[1]},u1={ld_1[0]} +/- {ld_1[1]},u2={ld_2[0]} +/- {ld_2[1]}"
            f",u3={ld_3[0]} +/- {ld_3[1]}\n"
            f"#RESULTS=Tc={round(my_fit.parameters['tmid'], 8)} +/- {round(my_fit.errors['tmid'], 8)}"		
            f",Rp/R*={round(my_fit.parameters['rprs'], 6)} +/- {round(my_fit.errors['rprs'], 6)}"		
            f",Am1={round(my_fit.parameters['a1'], 5)} +/- {round(my_fit.errors['a1'], 5)}"		
            f",Am2={round(my_fit.parameters['a2'], 5)} +/- {round(my_fit.errors['a2'], 5)}\n")

# finds target in WCS image after applying proper motion correction from SIMBAD
def find_target(target, hdufile, verbose=False):
    # query simbad to get proper motions
    service = vo.dal.TAPService("http://simbad.u-strasbg.fr/simbad/sim-tap")
    # http://simbad.u-strasbg.fr/simbad/tap/tapsearch.html
    query = '''
    SELECT basic.OID, ra, dec, main_id, pmra, pmdec
    FROM basic JOIN ident ON oidref = oid
    WHERE id = '{}';
    '''.format(target)

    result = service.search(query)
    # TODO check that simbad returned a value

    # set up astropy object
    coord = SkyCoord(
        ra = result['ra'][0]*u.deg,
        dec = result['dec'][0]*u.deg,
        distance=1*u.pc, 
        pm_ra_cosdec=result['pmra'][0]*u.mas/u.yr,
        pm_dec=result['pmdec'][0]*u.mas/u.yr,
        frame="icrs",
        obstime=astropy.time.Time("2000-1-1T00:00:00")
    )

    hdu = fits.open(hdufile)[0]

    try:
        dateobs = hdu.header['DATE_OBS']
    except:
        dateobs = hdu.header['DATE']

    # ignore timezone
    if len(dateobs.split('-')) == 4:
        dateobs = '-'.join(dateobs.split('-')[:-1])

    t = astropy.time.Time(dateobs, format='isot', scale='utc')
    coordpm = coord.apply_space_motion(new_obstime=t)

    # wcs coordinate translation
    wcs = WCS(hdu.header)

    pixcoord = wcs.wcs_world2pix([[coordpm.ra.value, coordpm.dec.value]],0)

    if verbose:
        print("Simbad:",result)
        print("\nObs Date:",t)
        print("NEW:", coordpm.ra, coordpm.dec)
        print("")
        print("Target Location:",np.round(pixcoord[0],2))

    return pixcoord[0]

# defines the star point spread function as a 2D Gaussian
def star_psf(x, y, x0, y0, a, sigx, sigy, b):
    gaus = a * np.exp(-(x - x0) ** 2 / (2 * sigx ** 2)) * np.exp(-(y - y0) ** 2 / (2 * sigy ** 2)) + b
    return gaus

# Method uses the Full Width Half Max to estimate the standard deviation of the star's psf
def estimate_sigma(x, maxidx=-1):
    if maxidx == -1:
        maxidx = np.argmax(x)
    lower = np.abs(x - 0.5 * np.nanmax(x))[:maxidx].argmin()
    upper = np.abs(x - 0.5 * np.nanmax(x))[maxidx:].argmin() + maxidx
    FWHM = upper - lower
    return FWHM / (2 * np.sqrt(2 * np.log(2)))


def gaussian_psf(x, y, x0, y0, a, sigx, sigy, rot, b):
    rx = (x-x0)*np.cos(rot) - (y-y0)*np.sin(rot)
    ry = (x-x0)*np.sin(rot) + (y-y0)*np.cos(rot)
    gausx = np.exp(-rx**2 / (2*sigx**2))
    gausy = np.exp(-ry**2 / (2*sigy**2))
    return a*gausx*gausy + b


def fit_psf(data, pos, init, lo, up, psf_function=gaussian_psf, lossfn='linear', method='trf', box=15):
    xv, yv = mesh_box(pos, box)

    def fcn2min(pars):
        model = psf_function(xv, yv, *pars)
        return (data[yv, xv]-model).flatten()

    if method == 'trf':
        res = least_squares(fcn2min, x0=[*pos, *init], bounds=[lo, up], loss=lossfn, jac='3-point', method='dogbox', xtol=None, ftol=1e-3, tr_options='exact')
    else:
        res = least_squares(fcn2min, x0=[*pos, *init], loss=lossfn, jac='3-point', method=method)
    return res.x


def mesh_box(pos, box):
    pos = [int(np.round(pos[0])), int(np.round(pos[1]))]
    x = np.arange(pos[0]-box, pos[0]+box+1)
    y = np.arange(pos[1]-box, pos[1]+box+1)
    xv, yv = np.meshgrid(x, y)
    return xv.astype(int), yv.astype(int)


# Method fits a 2D gaussian function that matches the star_psf to the star image and returns its pixel coordinates
def fit_centroid(data, pos, init=[], box=10, debug=False):

    # get sub field in image
    xv, yv = mesh_box(pos, box)
    
    # weighted flux centroid
    wfx = np.sum(np.unique(xv)*(data[yv, xv].sum(0) - data[yv, xv].sum(0).min()))/np.sum((data[yv, xv].sum(0) - data[yv, xv].sum(0).min()))
    wfy = np.sum(np.unique(yv)*(data[yv, xv].sum(1) - data[yv, xv].sum(1).min()))/np.sum((data[yv, xv].sum(1) - data[yv, xv].sum(1).min()))

    if len(init) == 5:
        pass
    else:
        init = [np.nanmax(data[yv, xv])-np.nanmin(data[yv, xv]), 1, 1, 0, np.nanmin(data[yv, xv])]

    try:
        # fit gaussian PSF
        pars = fit_psf(
            data,
            [wfx, wfy],  # position estimate
            init,    # initial guess: [amp, sigx, sigy, rotation, bg]
            [wfx-box*0.5, wfy-box*0.5, 0, 0.5, 0.5, -np.pi/4, np.nanmin(data)-1],  # lower bound: [xc, yc, amp, sigx, sigy, rotation,  bg]
            [wfx+box*0.5, wfy+box*0.5, 1e7, 20, 20, np.pi/4, np.nanmax(data[yv, xv])+1],  # upper bound
            psf_function=gaussian_psf, method='trf',
            box=box  # only fit a subregion +/- 5 px from centroid
        )
    except:
        log.info(f"WARNING: trouble fitting Gaussian PSF to star at {wfx},{wfy}")
        log.info("  check location of comparison star in the first few images")
        log.info("  fitting parameters are out of bounds")
        log.info(f"  init: {init}")
        log.info(" lower:", [wfx - 5, wfy - 5, 0, 0, 0, -np.pi/4, np.nanmin(data) - 1])
        log.info(" upper:", [wfx + 5, wfy + 5, 1e7, 20, 20, np.pi/4, np.nanmax(data[yv, xv]) + 1])

        # use LM in unbounded optimization
        pars = fit_psf(
            data, [wfx, wfy], init,
            [wfx - 5, wfy - 5, 0, 0, 0, -PI/4, np.nanmin(data) - 1],
            [wfx + 5, wfy + 5, 1e7, 20, 20, PI/4, np.nanmax(data[yv, xv]) + 1],
            psf_function=gaussian_psf,
            box=box, method='lm'
        )

    if pars[2] <= 10:
        log.info(f"amplitude is really low, are you sure there is a star at:{pos}")

    return pars


# Method calculates the flux of the star (uses the skybg_phot method to do backgorund sub)
def getFlux(data, xc, yc, r=5, dr=5):

    if dr > 0:
        bgflux = skybg_phot(data, xc, yc, r+2, dr)
    else:
        bgflux = 0
    positions = [(xc, yc)]
    bdata = data-bgflux

    apertures = CircularAperture(positions, r=r)
    phot_table = aperture_photometry(bdata, apertures, method='exact')

    return float(phot_table['aperture_sum']), bgflux


def skybg_phot(data, xc, yc, r=10, dr=5, ptol=99, debug=False):
    # create a crude annulus to mask out bright background pixels
    xv, yv = mesh_box([xc, yc], np.round(r+dr))
    rv = ((xv-xc)**2 + (yv-yc)**2)**0.5
    mask = (rv > r) & (rv < (r+dr))
    cutoff = np.nanpercentile(data[yv, xv][mask], ptol)
    dat = np.array(data[yv, xv], dtype=float)    
    dat[dat > cutoff] = np.nan  # ignore pixels brighter than percentile

    if debug:
        minb = data[yv, xv][mask].min()
        maxb = data[yv, xv][mask].mean() + 3 * data[yv, xv][mask].std()
        nanmask = np.nan*np.zeros(mask.shape)
        nanmask[mask] = 1
        bgsky = data[yv, xv]*nanmask
        cmode = mode(dat.flatten(), nan_policy='omit').mode[0]
        amode = mode(bgsky.flatten(), nan_policy='omit').mode[0]

        fig, ax = plt_exotic.subplots(2, 2, figsize=(9, 9))
        im = ax[0, 0].imshow(data[yv, xv], vmin=minb, vmax=maxb, cmap='inferno')
        ax[0, 0].set_title("Original Data")
        from mpl_toolkits.axes_grid1 import make_axes_locatable
        divider = make_axes_locatable(ax[0, 0])
        cax = divider.append_axes('right', size='5%', pad=0.05)
        fig.colorbar(im, cax=cax, orientation='vertical')

        ax[1, 0].hist(bgsky.flatten(), label='Sky Annulus ({:.1f}, {:.1f})'.format(np.nanmedian(bgsky), amode), alpha=0.5, bins=np.arange(minb, maxb))
        ax[1, 0].hist(dat.flatten(), label='Clipped ({:.1f}, {:.1f})'.format(np.nanmedian(dat), cmode), alpha=0.5, bins=np.arange(minb, maxb))
        ax[1, 0].legend(loc='best')
        ax[1, 0].set_title("Sky Background")
        ax[1, 0].set_xlabel("Pixel Value")

        ax[1, 1].imshow(dat, vmin=minb, vmax=maxb, cmap='inferno')
        ax[1, 1].set_title("Clipped Sky Background")

        ax[0, 1].imshow(bgsky, vmin=minb, vmax=maxb, cmap='inferno')
        ax[0, 1].set_title("Sky Annulus")
        plt_exotic.tight_layout()
        plt_exotic.show()
    return mode(dat.flatten(), nan_policy='omit').mode[0]


# Mid-Transit Time Prior Helper Functions
def numberOfTransitsAway(timeData, period, originalT):
    return int((np.nanmin(timeData) - originalT) / period) + 1


def nearestTransitTime(timeData, period, originalT):
    nearT = ((numberOfTransitsAway(timeData, period, originalT) * period) + originalT)
    return nearT


# make plots of the centroid positions as a function of time
def plotCentroids(xTarg, yTarg, xRef, yRef, times, targetname, date):
    times = np.array(times)
    # X TARGET
    plt_exotic.figure()
    plt_exotic.plot(times - np.nanmin(times), xTarg, '-bo')
    plt_exotic.xlabel('Time (JD-' + str(np.nanmin(times)) + ')')
    plt_exotic.ylabel('X Pixel Position')
    plt_exotic.title(targetname + ' X Centroid Position ' + date)
    plt_exotic.savefig(Path(exotic_infoDict['saveplot']) / "temp" / f"XCentroidPos_{targetname}_{date}.png")
    plt_exotic.close()

    # Y TARGET
    plt_exotic.figure()
    plt_exotic.plot(times - np.nanmin(times), yTarg, '-bo')
    plt_exotic.xlabel('Time (JD-' + str(np.nanmin(times)) + ')')
    plt_exotic.ylabel('Y Pixel Position')
    plt_exotic.title(targetname + ' Y Centroid Position ' + date)
    plt_exotic.savefig(Path(exotic_infoDict['saveplot']) / "temp" / f"YCentroidPos_{targetname}_{date}.png")
    plt_exotic.close()

    # X COMP
    plt_exotic.figure()
    plt_exotic.plot(times - np.nanmin(times), xRef, '-ro')
    plt_exotic.xlabel('Time (JD-' + str(np.nanmin(times)) + ')')
    plt_exotic.ylabel('X Pixel Position')
    plt_exotic.title('Comp Star X Centroid Position ' + date)
    plt_exotic.savefig(Path(exotic_infoDict['saveplot']) / "temp" / f"CompStarXCentroidPos_{targetname}_{date}.png")
    plt_exotic.close()

    # Y COMP
    plt_exotic.figure()
    plt_exotic.plot(times - np.nanmin(times), yRef, '-ro')
    plt_exotic.xlabel('Time (JD-' + str(np.nanmin(times)) + ')')
    plt_exotic.ylabel('Y Pixel Position')
    plt_exotic.title('Comp Star Y Centroid Position ' + date)
    plt_exotic.savefig(Path(exotic_infoDict['saveplot']) / "temp" / f"CompStarYCentroidPos_{targetname}_{date}.png")
    plt_exotic.close()

    # X DISTANCE BETWEEN TARGET AND COMP
    plt_exotic.figure()
    plt_exotic.xlabel('Time (JD-' + str(np.nanmin(times)) + ')')
    plt_exotic.ylabel('X Pixel Distance')
    for e in range(0, len(xTarg)):
        plt_exotic.plot(times[e] - np.nanmin(times), abs(int(xTarg[e]) - int(xRef[e])), 'bo')
    plt_exotic.title('Distance between Target and Comparison X position')
    plt_exotic.savefig(Path(exotic_infoDict['saveplot']) / "temp" / f"XCentroidDistance_{targetname}_{date}.png")
    plt_exotic.close()

    # Y DISTANCE BETWEEN TARGET AND COMP
    plt_exotic.figure()
    plt_exotic.xlabel('Time (JD-' + str(np.nanmin(times)) + ')')
    plt_exotic.ylabel('Y Pixel Difference')

    for d in range(0, len(yTarg)):
        plt_exotic.plot(times[d] - np.nanmin(times), abs(int(yTarg[d]) - int(yRef[d])), 'bo')
    plt_exotic.title('Difference between Target and Comparison Y position')
    plt_exotic.savefig(Path(exotic_infoDict['saveplot']) / "temp" / f"YCentroidDistance_{targetname}_{date}.png")
    plt_exotic.close()


def realTimeReduce(i, target_name):
    targetFluxVals = []
    referenceFluxVals = []
    normalizedFluxVals = []
    fileNameList = []
    timeSortedNames = []
    timeList = []
    timesListed = []

    # -------TIME SORT THE FILES--------------------------------------------------------------------------------
    directoryP = ""
    directToWatch = user_input("Enter the Directory Path where .FITS or .FTS Image Files are located: ", type_=str)
    # Add / to end of directory if user does not input it
    if directToWatch[-1] != "/":
        directToWatch += "/"
    directoryP = directToWatch

    while len(g.glob(directoryP)) == 0:
        log.info(f"Error: .FITS files not found in {directoryP}")
        directToWatch = user_input("Enter the Directory Path where FITS Image Files are located: ", type_=str)
        # Add / to end of directory if user does not input it
        if directToWatch[-1] != "/":
            directToWatch += "/"
        directoryP = directToWatch

    fileNumber = 1
    for fileName in g.glob(directoryP):  # Loop through all the fits files and time sorts
        fitsHead = fits.open(name=fileName, memmap=False, cache=False, lazy_load_hdus=False, ignore_missing_end=True)
        # TIME
        timeVal = getJulianTime(fitsHead)  # gets the julian time registered in the fits header
        timeList.append(timeVal)  # adds to time value list
        fileNameList.append(fileName)
        fitsHead.close()  # close stream
        del fitsHead

    # Time sorts the file names based on the fits file header
    timeSortedNames = [x for _, x in sorted(zip(timeList, fileNameList))]

    # sorts the times for later plotting use
    # sortedTimeList = sorted(timeList)

    # hdul = fits.open(name=timeSortedNames[0], memmap=False, cache=False, lazy_load_hdus=False)  # opens the fits file
    # Extracts data from the image file and puts it in a 2D numpy array: firstImageData
    firstImageData = fits.getdata(timeSortedNames[0], ext=0)

    # fit first image
    targx, targy, targamplitude, targsigX, targsigY, targrot, targoff = fit_centroid(firstImageData, [exotic_UIprevTPX, exotic_UIprevTPY], box=10)
    refx, refy, refamplitude, refsigX, refsigY, refrot, refoff = fit_centroid(firstImageData, [exotic_UIprevRPX, exotic_UIprevRPY], box=10)

    # just use one aperture and annulus
    apertureR = 3 * max(targsigX, targsigY)
    annulusR = 10

    for imageFile in timeSortedNames:

        hdul = fits.open(name=imageFile, memmap=False, cache=False, lazy_load_hdus=False, ignore_missing_end=True)
        # Extracts data from the image file and puts it in a 2D numpy array: imageData
        currTime = getJulianTime(hdul)
        hdul[0].data.scale('float32')
        imageData = hdul['ext', 0].data  # fits.getdata(imageFile, ext=0)
        header = hdul[0].header  # fits.getheader(imageFile)

        hdul.close()  # close the stream
        del hdul

        # Find the target star in the image and get its pixel coordinates if it is the first file
        if fileNumber == 1:
            # Initializing the star location guess as the user inputted pixel coordinates
            prevTPX, prevTPY, prevRPX, prevRPY = exotic_UIprevTPX, exotic_UIprevTPY, exotic_UIprevRPX, exotic_UIprevRPY
            prevTSigX, prevTSigY, prevRSigX, prevRSigY = targsigX, targsigY, refsigX, refsigY

            prevImageData = imageData  # no shift should be registered

        # ---FLUX CALCULATION WITH BACKGROUND SUBTRACTION---------------------------------

        # corrects for any image shifts that result from a tracking slip
        shift, error, diffphase = phase_cross_correlation(prevImageData, imageData)
        xShift = shift[1]
        yShift = shift[0]

        prevTPX = prevTPX - xShift
        prevTPY = prevTPY - yShift
        prevRPX = prevRPX - xShift
        prevRPY = prevRPY - yShift

        # --------GAUSSIAN FIT AND CENTROIDING----------------------------------------------

        txmin = int(prevTPX) - exotic_distFC  # left
        txmax = int(prevTPX) + exotic_distFC  # right
        tymin = int(prevTPY) - exotic_distFC  # top
        tymax = int(prevTPY) + exotic_distFC  # bottom

        targSearchA = imageData[tymin:tymax, txmin:txmax]

        # Set reference search area
        rxmin = int(prevRPX) - exotic_distFC  # left
        rxmax = int(prevRPX) + exotic_distFC  # right
        rymin = int(prevRPY) - exotic_distFC  # top
        rymax = int(prevRPY) + exotic_distFC  # bottom

        refSearchA = imageData[rymin:rymax, rxmin:rxmax]

        # Guess at Gaussian Parameters and feed them in to help gaussian fitter

        tGuessAmp = targSearchA.max() - targSearchA.min()

        # Fits Centroid for Target
        myPriors = [tGuessAmp, prevTSigX, prevTSigY, 0, targSearchA.min()]
        tx, ty, tamplitude, tsigX, tsigY, trot, toff = fit_centroid(imageData, [prevTPX, prevTPY], init=myPriors, box=10)
        tpsfFlux = 2*PI*tamplitude*tsigX*tsigY
        currTPX = tx
        currTPY = ty

        # Fits Centroid for Reference
        rGuessAmp = refSearchA.max() - refSearchA.min()
        myRefPriors = [rGuessAmp, prevRSigX, prevRSigY, 0, refSearchA.min()]
        rx, ry, ramplitude, rsigX, rsigY, rrot, roff = fit_centroid(imageData, [prevRPX, prevRPY], init=myRefPriors, box=10)
        rpsfFlux = 2*PI*ramplitude*rsigX*rsigY
        currRPX = rx
        currRPY = ry

        # gets the flux value of the target star and
        tFluxVal, tTotCts = getFlux(imageData, currTPX, currTPY, apertureR, annulusR)
        targetFluxVals.append(tFluxVal)  # adds tFluxVal to the total list of flux values of target star

        # gets the flux value of the reference star and subracts the background light
        rFluxVal, rTotCts = getFlux(imageData, currRPX, currRPY, apertureR, annulusR)
        referenceFluxVals.append(rFluxVal)  # adds rFluxVal to the total list of flux values of reference star

        normalizedFluxVals.append((tFluxVal / rFluxVal))

        # TIME
        timesListed.append(currTime)

        # UPDATE PIXEL COORDINATES and SIGMAS
        # target
        prevTPX = currTPX
        prevTPY = currTPY
        prevTSigX = tsigX
        prevTSigY = tsigY
        # reference
        prevRPX = currRPX
        prevRPY = currRPY
        prevRSigX = rsigX
        prevTSigY = rsigY

        # UPDATE FILE COUNT
        prevImageData = imageData
        fileNumber = fileNumber + 1

    # EXIT THE FILE LOOP

    exotic_ax1.clear()
    exotic_ax1.set_title(target_name)
    exotic_ax1.set_ylabel('Normalized Flux')
    exotic_ax1.set_xlabel('Time (jd)')
    exotic_ax1.plot(timesListed, normalizedFluxVals, 'bo')


def parse_args():
    parser = argparse.ArgumentParser(description="Start exotic with an initialization file to bypass all user inputs.")
    parser.add_argument('-r', '--realtime', default='', type=str, help="using real-time reduction")
    parser.add_argument('-i', '--init', default='', type=str, help="entering inits.json file")
    parser.add_argument('-o', '--options', nargs='+', default='', type=str,
                        choices=['prereduced', 'reduce', 'override'],
                        help="added options to inits.json file",)
    return parser.parse_args()


def main():

    # command line args
    args = parse_args()

    log.debug("*************************")
    log.debug("EXOTIC reduction log file")
    log.debug("*************************")
    log.debug("Starting ...")
    log.debug("")
    log.debug(f"Python Version: {sys.version}")

    log.info("\n*************************************************************")
    log.info("Welcome to the EXOplanet Transit Interpretation Code (EXOTIC)")
    log.info(f"Version {__version__}")
    log.info("*************************************************************\n")

    # ---INITIALIZATION-------------------------------------------------------
    global exotic_infoDict
    global exotic_UIprevTPX, exotic_UIprevTPY, exotic_UIprevRPX, exotic_UIprevRPY
    global exotic_distFC
    global exotic_ax1

    targetFluxVals, referenceFluxVals, normalizedFluxVals, targUncertanties, refUncertanties, timeList, phasesList, airMassList = (
        [] for l in range(8))

    fileNameList, timeSortedNames, xTargCent, yTargCent, xRefCent, yRefCent, finXTargCent, finYTargCent, finXRefCent, finYRefCent = (
        [] for m in range(10))

    timesListed = []  # sorted times of observation
    fileNumber = 1  # initializes file number to one
    minSTD = 100000  # sets the initial minimum standard deviation absurdly high so it can be replaced immediately
    minChi2 = 100000
    exotic_distFC = 10  # gaussian search area
    context = {}

    # ---USER INPUTS--------------------------------------------------------------------------
    if args.realtime:
        realTimeAns = 1
    elif not args.init:
        realTimeAns = user_input("\nEnter '1' for Real Time Reduction or '2' for for Complete Reduction: ",
                                 type_=int, val1=1, val2=2)
    else:
        realTimeAns = 2

    #############################
    # Real Time Reduction Routine
    #############################

    if realTimeAns == 1:
        log.info("\n**************************************************************")
        log.info("Real Time Reduction ('Control + C'  or close the plot to quit)")
        log.info("**************************************************************\n")

        if not args.realtime:
            directToWatch = user_input("Enter the Directory Path of imaging files: ", type_=str)
        else:
            directToWatch = args.realtime
        directoryP = ""
        directoryP = directToWatch
        directToWatch, inputfiles = check_imaging_files(directToWatch, 'imaging')

        # targetName = str(input("Please Enter the Planet Name. Make sure it matches the case sensitive name used on Exoplanet Archive (https://exoplanetarchive.ipac.caltech.edu/index.html): "))
        # log.debug("Enter the Planet Name. Make sure it matches the case sensitive name used on Exoplanet Archive (https://exoplanetarchive.ipac.caltech.edu/index.html): "+targetName)

        while True:
            targetName = user_input("\nPlease enter the Planet Name. Make sure it matches the case sensitive name and "
                                    "spacing used on Exoplanet Archive "
                                    "(https://exoplanetarchive.ipac.caltech.edu/index.html): ", type_=str)

            if not targetName[-2].isspace():
                log.info("The convention on the NASA Exoplanet Archive "
                         "(https://exoplanetarchive.ipac.caltech.edu/index.html) is to have a space between the star "
                         "name and the planet letter. Please confirm that you have properly input the planet's name."
                         "\nPlease confirm:"
                         f"\n  (1) {targetName} is correct."
                         "\n  (2) The planet name needs to be changed.")

                planetnameconfirm = user_input("\nPlease select 1 or 2: ", type_=int, val1=1, val2=2)
            else:
                break
            if planetnameconfirm == 1:
                break

        while True:
            try:
                carryOn = user_input(f"Type continue after the first image has been taken and saved: ", type_=str)
                if carryOn != 'continue':
                    raise ValueError
                break
            except ValueError:
                continue

        exotic_UIprevTPX = user_input(f"{targetName} X Pixel Coordinate: ", type_=int)
        exotic_UIprevTPY = user_input(f"{targetName} Y Pixel Coordinate: ", type_=int)
        exotic_UIprevRPX = user_input("Comp Star X Pixel Coordinate: ", type_=int)
        exotic_UIprevRPY = user_input("Comp Star Y Pixel Coordinate: ", type_=int)

        log.info("Real Time Plotting ('Control + C' or close the plot to quit)")
        log.info("\nPlease be patient. It will take at least 15 seconds for the first image to get plotted.")

        fig = plt_exotic.figure()
        exotic_ax1 = fig.add_subplot(1, 1, 1)
        exotic_ax1.set_title(targetName)
        exotic_ax1.set_ylabel('Normalized Flux')
        exotic_ax1.set_xlabel('Time (jd)')

        anim = FuncAnimation(fig, realTimeReduce, fargs=targetName, interval=15000)  # refresh every 15 seconds
        plt_exotic.show()

    ###########################
    # Complete Reduction Routine
    ###########################

    # ----USER INPUTS----------------------------------------------------------
    else:
        log.info("\n**************************")
        log.info("Complete Reduction Routine")
        log.info("**************************")

        directoryP = ""
        compStarList = []

        exotic_infoDict = {'fitsdir': None, 'saveplot': None, 'flatsdir': None, 'darksdir': None, 'biasesdir': None,
                    'aavsonum': None, 'secondobs': None, 'date': None, 'lat': None, 'long': None, 'elev': None,
                    'ctype': None, 'pixelbin': None, 'filter': None, 'wl_min': None, 'wl_max': None, 'notes': None,
                    'tarcoords': None, 'compstars': None, 'plate_opt': None, 'pixel_scale': None}

        userpDict = {'ra': None, 'dec': None, 'pName': None, 'sName': None, 'pPer': None, 'pPerUnc': None,
                     'midT': None, 'midTUnc': None, 'rprs': None, 'rprsUnc': None, 'aRs': None, 'aRsUnc': None,
                     'inc': None, 'incUnc': None, 'ecc': None, 'teff': None,
                     'teffUncPos': None, 'teffUncNeg': None, 'met': None, 'metUncPos': None, 'metUncNeg': None,
                     'logg': None, 'loggUncPos': None, 'loggUncNeg': None}

        if not args.options:
            fitsortext = user_input("Enter '1' to perform aperture photometry on fits files or '2' to start with "
                                    "pre-reduced data in a .txt format: ", type_=int, val1=1, val2=2)
        else:
            if 'reduce' in args.options:
                fitsortext = 1
            else:
                fitsortext = 2

        if not args.init:
            fileorcommandline = user_input("\nHow would you like to input your initial parameters? "
                                           "Enter '1' to use the Command Line or '2' to use an input file: ",
                                           type_=int, val1=1, val2=2)
        else:
            fileorcommandline = 2

        # Read in input file rather than using the command line
        if fileorcommandline == 2:
            exotic_infoDict, userpDict = get_initialization_file(exotic_infoDict, userpDict, args.init)
            init_obj = InitializationFile(exotic_infoDict, userpDict['pName'])
            exotic_infoDict, userpDict['pName'] = init_obj.get_info()

            if exotic_infoDict['flatsdir'] is None:
                flatsBool = False
            else:
                flatsBool = True

            if exotic_infoDict['darksdir'] is None:
                darksBool = False
            else:
                darksBool = True

            if exotic_infoDict['biasesdir'] is None:
                biasesBool = False
            else:
                biasesBool = True

            if flatsBool + darksBool + biasesBool:
                cals = 'y'
            else:
                cals = 'n'

            # Initial position of target star
            exotic_UIprevTPX = exotic_infoDict['tarcoords'][0]
            exotic_UIprevTPY = exotic_infoDict['tarcoords'][1]

            # Read in locations of comp stars
            for i in exotic_infoDict['compstars']:
                compStarList.append((i[0], i[1]))

        if fitsortext == 1:
            # File directory name and initial guess at target and comp star locations on image.
            if fileorcommandline == 1:
                exotic_infoDict['fitsdir'] = user_input("\nEnter the directory path where imaging files are located. "
                                                        "(Example using the sample data: "
                                                        "sample-data/HatP32Dec202017): ", type_=str)

            exotic_infoDict['fitsdir'], inputfiles = check_imaging_files(exotic_infoDict['fitsdir'], 'imaging')
        else:
            datafile = user_input("Enter the path and filename of your data file: ", type_=str)
            if datafile == 'ok':
                datafile = "/Users/rzellem/Documents/EXOTIC/sample-data/NormalizedFluxHAT-P-32 bDecember 17, 2017.txt"
                log.debug("Hello, Rob.")
                # datafile = "/Users/rzellem/Downloads/fluxorama.csv
            try:
                initf = open(datafile, 'r')
            except FileNotFoundError:
                log.info("ERROR: Data file not found. Please try again.")
                sys.exit()

            if fileorcommandline == 1:
                exotic_infoDict['exposure'] = user_input("Please enter your image exposure time in seconds: ", type_=int)

            processeddata = initf.readlines()

        if fileorcommandline == 1:
            exotic_infoDict['saveplot'] = user_input("Enter the directory to save the results and plots into "
                                                     "or type new to create one: ", type_=str)

        exotic_infoDict['saveplot'] = get_save_directory(exotic_infoDict['saveplot'])

        # Make a temp directory of helpful files
        Path(Path(exotic_infoDict['saveplot']) / "temp").mkdir(exist_ok=True)

        if fileorcommandline == 1:
            while True:
                userpDict['pName'] = user_input("\nEnter the Planet Name. Make sure it matches the case sensitive name "
                                                "and spacing used on Exoplanet Archive "
                                                "(https://exoplanetarchive.ipac.caltech.edu/index.html): ", type_=str)

                if not userpDict['pName'][-2].isspace():
                    log.info("The convention on the NASA Exoplanet Archive "
                             "(https://exoplanetarchive.ipac.caltech.edu/index.html) is to have a space between the "
                             "star name and the planet letter. Please confirm that you have properly "
                             "input the planet's name."
                             "\nPlease confirm:"
                             f"\n  (1) {userpDict['pName']} is correct."
                             "\n  (2) The planet name needs to be changed.")

                    planetnameconfirm = user_input("\nPlease select 1 or 2: ", type_=int, val1=1, val2=2)
                else:
                    break
                if planetnameconfirm == 1:
                    break

        if 'override' in args.options:
            CandidatePlanetBool = False
            pDict = userpDict
        else:
            nea_obj = NASAExoplanetArchive(planet=userpDict['pName'])
            userpDict['pName'], CandidatePlanetBool, pDict = nea_obj.planet_info()

        # observation date
        if fileorcommandline == 1:
            exotic_infoDict['date'] = user_input("\nEnter the Observation Date (MM-DD-YYYY): ", type_=str)

        # Using a / in your date can screw up the file paths- this will check user's date
        while "/" in exotic_infoDict['date']:
            log.info("Do not use / in your date. Please try again.")
            exotic_infoDict['date'] = user_input("\nEnter the Observation Date (MM-DD-YYYY): ", type_=str)

        if fitsortext == 1:
            if fileorcommandline == 1:
                exotic_infoDict['lat'] = user_input("Enter the latitude (in degrees) of where you observed. "
                                                    "Don't forget the sign where North is '+' and South is '-'! "
                                                    "(Example: +50.4): ", type_=str)
            # Latitude
            while True:
                try:
                    exotic_infoDict['lat'] = exotic_infoDict['lat'].replace(' ', '')
                    if exotic_infoDict['lat'][0] != '+' and exotic_infoDict['lat'][0] != '-':
                        raise ValueError("You forgot the sign for the latitude! North is '+' and South is '-'. Please try again.")
                    # Convert to float - if latitude is in +/-HH:MM:SS format, convert to a float
                    try:
                        lati = float(exotic_infoDict['lat'])
                    except ValueError:
                        exotic_infoDict['lat'] = dms_to_dd(exotic_infoDict['lat'])
                        lati = float(exotic_infoDict['lat'])
                    if lati <= -90.00 or lati >= 90.00:
                        raise ValueError('Your latitude is out of range. Please enter a latitude between -90 and +90 (deg)')
                    break
                # check to make sure they have a sign
                except ValueError as err:
                    log.info(err.args)
                    exotic_infoDict['lat'] = user_input("Enter the latitude (in degrees) of where you observed. "
                                                        "Don't forget the sign where North is '+' and South is '-'! "
                                                        "(Example: +50.4): ", type_=str)

            if fileorcommandline == 1:
                exotic_infoDict['long'] = user_input("Enter the longitude (in degrees) of where you observed. "
                                                     "(Don't forget the sign where East is '+' and West is '-')! "
                                                     "(Example: -32.12): ", type_=str)
            # Longitude
            while True:
                try:
                    exotic_infoDict['long'] = exotic_infoDict['long'].replace(' ', '')
                    if exotic_infoDict['long'][0] != '+' and exotic_infoDict['long'][0] != '-':
                        raise ValueError("You forgot the sign for the longitude! East is '+' and West is '-'. Please try again.")
                    # Convert to float - if longitude is in +/-HH:MM:SS format, convert to a float
                    try:
                        longit = float(exotic_infoDict['long'])
                    except ValueError:
                        exotic_infoDict['long'] = dms_to_dd(exotic_infoDict['long'])
                        longit = float(exotic_infoDict['long'])
                    if longit <= -180.00 or longit >= 180.00:
                        raise ValueError('Your longitude is out of range. Please enter a longitude between -180 and +180 (deg)')
                    break
                # check to make sure they have a sign
                except ValueError as err:
                    log.info(err.args)
                    exotic_infoDict['long'] = user_input("Enter the longitude (in degrees) of where you observed. "
                                                         "(Don't forget the sign where East is '+' and West is '-')! "
                                                         "(Example: -32.12): ", type_=str)

            if fileorcommandline == 1:
                exotic_infoDict['elev'] = user_input("Enter the elevation (in meters) of where you observed: ",
                                                     type_=float)

            # TARGET STAR
            if fileorcommandline == 1:
                exotic_UIprevTPX = user_input(f"\n{userpDict['pName']} X Pixel Coordinate: ", type_=int)
                exotic_UIprevTPY = user_input(f"\n{userpDict['pName']} Y Pixel Coordinate: ", type_=int)
                numCompStars = user_input("How many comparison stars would you like to use? (1-10): ", type_=int)

                for num in range(numCompStars):
                    xpix = user_input(f"Comparison Star {num + 1} X Pixel Coordinate: ", type_=int)
                    ypix = user_input(f"Comparison Star {num + 1} Y Pixel Coordinate: ", type_=int)
                    compStarList.append((xpix, ypix))

            # ---HANDLE CALIBRATION IMAGES------------------------------------------------
            if fileorcommandline == 1:
                cals = user_input("\nDo you have any calibration images (flats, darks or biases)? (y/n): ",
                                  type_=str, val1='y', val2='n')

            # if they have cals, handle them by calculating the median flat, dark or bias
            if cals == 'y':

                # flats
                if fileorcommandline == 1:
                    flats = user_input("\nDo you have flats? (y/n): ", type_=str, val1='y', val2='n')

                    if flats == 'y':
                        flatsBool = True
                        exotic_infoDict['flatsdir'] = user_input("Enter the directory path to your flats "
                                                                 "(must be in their own separate folder): ",
                                                                 type_=str)  # +"/*.FITS"
                    else:
                        flatsBool = False

                if flatsBool:
                    exotic_infoDict['flatsdir'], inputflats = check_imaging_files(exotic_infoDict['flatsdir'], 'flats')
                    flatsImgList = []
                    for flatFile in inputflats:
                        flatData = fits.getdata(flatFile, ext=0)
                        flatsImgList.append(flatData)
                    notNormFlat = np.median(flatsImgList, axis=0)

                    # NORMALIZE
                    medi = np.median(notNormFlat)
                    generalFlat = notNormFlat / medi

                # darks
                if fileorcommandline == 1:
                    darks = user_input("\nDo you have darks? (y/n): ", type_=str, val1='y', val2='n')
                    if darks == 'y':
                        darksBool = True
                        exotic_infoDict['darksdir'] = user_input("Enter the directory path to your darks "
                                                                 "(must be in their own separate folder): ",
                                                                 type_=str)  # +"/*.FITS"
                    else:
                        darksBool = False

                # Only do the dark correction if user selects this option
                if darksBool:
                    exotic_infoDict['darksdir'], inputdarks = check_imaging_files(exotic_infoDict['darksdir'], 'darks')
                    darksImgList = []
                    for darkFile in inputdarks:
                        darkData = fits.getdata(darkFile, ext=0)
                        darksImgList.append(darkData)
                    generalDark = np.median(darksImgList, axis=0)

                # biases
                if fileorcommandline == 1:
                    biases = user_input("\nDo you have biases? (y/n): ", type_=str, val1='y', val2='n')
                    if biases == 'y':
                        biasesBool = True
                        exotic_infoDict['biasesdir'] = user_input("Enter the directory path to your biases "
                                                                  "(must be in their own separate folder): ",
                                                                  type_=str)  # +"/*.FITS"
                    else:
                        biasesBool = False

                if biasesBool:
                    # Add / to end of directory if user does not input it
                    exotic_infoDict['biasesdir'], inputbiases = check_imaging_files(exotic_infoDict['biasesdir'], 'biases')
                    biasesImgList = []
                    for biasFile in inputbiases:
                        biasData = fits.getdata(biasFile, ext=0)
                        biasesImgList.append(biasData)
                    generalBias = np.median(biasesImgList, axis=0)
            else:
                flatsBool = False
                darksBool = False
                biasesBool = False

        log.info("***************************************\n")

        # Handle AAVSO Formatting
        if fileorcommandline == 1:
            exotic_infoDict['aavsonum'] = user_input("Please enter your AAVSO Observer Account Number "
                                                     "(type N/A if you do not currently have an account): ", type_=str)
            exotic_infoDict['secondobs'] = user_input("Please enter your comma-separated secondary observer codes "
                                                      "(or type N/A if only 1 observer code): ", type_=str)
            exotic_infoDict['ctype'] = user_input("Please enter your camera type (CCD or DSLR): ", type_=str)
            exotic_infoDict['pixelbin'] = user_input("Please enter your pixel binning: ", type_=str)
            # infoDict['exposure'] = user_input("Please enter your exposure time (seconds): ", type_=int)
            exotic_infoDict['filter'] = user_input("Please enter your filter name from the options at "
                                                   "http://astroutils.astronomy.ohio-state.edu/exofast/limbdark.shtml: ",
                                                   type_=str)
            exotic_infoDict['notes'] = user_input("Please enter any observing notes (seeing, weather, etc.): ",
                                                  type_=str)

        if fileorcommandline == 2:
            diff = False

            userpDict['ra'], userpDict['dec'] = radec_hours_to_degree(userpDict['ra'], userpDict['dec'])

            if not CandidatePlanetBool:
                if 'override' not in args.options:
                    diff = check_parameters(userpDict, pDict)
            if diff:
                pDict = get_planetary_parameters(CandidatePlanetBool, userpDict, pdict=pDict)
            else:
                pDict = userpDict
        else:
            pDict = get_planetary_parameters(CandidatePlanetBool, userpDict, pdict=pDict)

        ld_obj = LimbDarkening(teff=pDict['teff'], teffpos=pDict['teffUncPos'], teffneg=pDict['teffUncNeg'],
                               met=pDict['met'], metpos=pDict['metUncPos'], metneg=pDict['metUncNeg'],
                               logg=pDict['logg'], loggpos=pDict['loggUncPos'], loggneg=pDict['loggUncNeg'],
                               wl_min=exotic_infoDict['wl_min'], wl_max=exotic_infoDict['wl_max'],
                               filter_type=exotic_infoDict['filter'])
        ld0, ld1, ld2, ld3, exotic_infoDict['filter'], exotic_infoDict['wl_min'], exotic_infoDict['wl_max'] = ld_obj.nonlinear_ld()

        if fitsortext == 1:
            log.info("\n**************************"
                     "\nStarting Reduction Process"
                     "\n**************************\n")

            #########################################
            # FLUX DATA EXTRACTION AND MANIPULATION
            #########################################

            # Loop placed to check user-entered x and y target coordinates against WCS.
            while True:
                fileNumber = 1
                allImageData, timeList, fileNameList, timesListed, airMassList, fileNameStr, exptimes = [], [], [], [], [], [], []
                time_dict = {}

                # ----TIME SORT THE FILES-------------------------------------------------------------
                for fileName in inputfiles:  # Loop through all the fits files in the directory and executes data reduction

                    # fitsHead = fits.open(name=fileName, memmap=False, cache=False, lazy_load_hdus=False)  # opens the file

                    # FOR 61'' DATA ONLY: ONLY REDUCE DATA FROM B FILTER
                    # if fitsHead[0].header ['FILTER']== 'Harris-B':
                    #     #TIME
                    #     timeVal = getJulianTime(fitsHead) #gets the julian time registered in the fits header
                    #     timeList.append(timeVal) #adds to time value list
                    #     fileNameList.append (fileName)
                    # fitsHead.close()  # close stream
                    # del fitsHead

                    # Keeps a list of file names
                    fileNameStr.append(fileName)

                    try:
                        hdul = fits.open(name=fileName, memmap=False, cache=False, lazy_load_hdus=False, ignore_missing_end=True)
                    except OSError as e:
                        log.info(f"Found corrupted file and removing from reduction: {fileName}, ({e})")
                        fileNameStr.remove(fileName)
                        if getattr(hdul, "close", None) and callable(hdul.close):
                            hdul.close()
                        del hdul
                        continue

                    image_header = hdul[0].header

                    # TIME
                    timeVal = getJulianTime(hdul)  # gets the julian time registered in the fits header
                    timeList.append(timeVal)  # adds to time value list
                    fileNameList.append(fileName)

                    # TIME DICT
                    time_dict[fileName] = (timeVal, image_header)

                    # TIME
                    currTime = getJulianTime(hdul)
                    timesListed.append(currTime)

                    # AIRMASS
                    airMass = getAirMass(hdul, pDict['ra'], pDict['dec'], lati, longit, exotic_infoDict['elev'])  # gets the airmass at the time the image was taken
                    airMassList.append(airMass)  # adds that airmass value to the list of airmasses

                    # IMAGES
                    allImageData.append(hdul[0].data)

                    # EXPOSURE_TIME
                    exp = image_header.get('EXPTIME')  # checking for variation in .fits header format
                    if exp:
                        exptimes.append(image_header['EXPTIME'])
                    else:
                        exptimes.append(image_header['EXPOSURE'])

                    hdul.close()  # closes the file to avoid using up all of computer's resources
                    del hdul

                consistent_et = False
                if len(exptimes) > 0:
                    consistent_et = all(elem == exptimes[0] for elem in exptimes)

                exptimes = np.array(exptimes)

                if consistent_et:
                    exotic_infoDict['exposure'] = exptimes[0]
                else:
                    exotic_infoDict['exposure'] = np.median(exptimes)

                # Recast list as numpy arrays
                allImageData = np.array(allImageData, dtype=np.float32)
                timesListed = np.array(timesListed)
                airMassList = np.array(airMassList)

                # sorts the times for later plotting use
                allImageData = allImageData[np.argsort(timeList)]
                timesListed = timesListed[np.argsort(timeList)]
                airMassList = airMassList[np.argsort(timeList)]

                # TODO add option to inits file
                cosmicrayfilter_bool = False
                if cosmicrayfilter_bool:
                    log.info("Filtering your data for cosmic rays.")
                    targx, targy, targamplitude, targsigX, targsigY, targrot, targoff = fit_centroid(allImageData[0], [exotic_UIprevTPX, exotic_UIprevTPY], box=10)
                    psffwhm = 2.355*(targsigX+targsigY)/2
                    log.debug(f"FWHM in 1st image: {np.round(psffwhm, 2):.2f} px")
                    log.debug(f"STDEV before: {np.std(allImageData, 0).mean():.2f}")

                    # # -------COSMIC RAY FILTERING-----------------------------------------------------------------------

                    animate_toggle(True)

                    for ii in range(len(allImageData)):

                        # remove nans
                        nanmask = np.isnan(allImageData[ii])

                        if nanmask.sum() > 0:
                            bg = generic_filter(allImageData[ii], np.nanmedian, (3, 3))
                            allImageData[ii][nanmask] = bg[nanmask]

                        mask, clean = detect_cosmics(allImageData[ii], psfmodel='gauss',  psffwhm=psffwhm, psfsize=2*round(psffwhm)+1,  sepmed=False, sigclip = 4.25, niter=2, objlim=10, cleantype='idw', verbose=False)
                        allImageData[ii] = clean

                        # # check for bad columns
                        # bad_cols = np.abs(np.diff(allImageData[ii],1).mean(0)) > 10
                        # if bad_cols[-1]:
                        #     bad_cols = np.append(bad_cols,True)
                        # else:
                        #     bad_cols = np.append(bad_cols,False)
                        # bad_cols = binary_dilation(bad_cols)

                        # #allImageData[ii][:,bad_cols] = np.median(allImageData[ii])
                        # labels,ngroups = label(bad_cols)
                        # labeli, counts = np.unique(labels, return_counts=True)
                        
                        # if counts.shape[0] > 1:
                        #     for ii in range(1,labeli[-1]+1):
                        #         imask = labels == ii # mask block for integration
                        #         imask2 = binary_dilation(imask)
                        #         xmask = np.logical_xor(imask,imask2) # mask of neighboring pixels
                        #         median = allImageData[ii][:,xmask].mean(1)
                        #         medianm= (np.ones((imask.shape[0],imask.sum())).T * median).T
                        #         stdev = np.std(allImageData[ii][:,xmask])
                        #         # fill in bad columns with randomly generated data based on neighboring pixels
                        #         allImageData[ii][:,imask] = np.random.normal(medianm, stdev, medianm.shape)

                        # TODO move to function
                        # if ii == 0:
                        # f,ax = plt_exotic.subplots(1,3,figsize=(18,8))
                        # ax[0].imshow(np.log10(ogdata),vmin=np.percentile(np.log10(bg),5), vmax=np.percentile(np.log10(bg),99))
                        # ax[0].set_title("Original Data")
                        # ax[1].imshow(mask,cmap='binary_r')
                        # ax[1].set_title("Cosmic Ray Mask")
                        # ax[2].imshow(np.log10(allImageData[ii]),vmin=np.percentile(np.log10(bg),5), vmax=np.percentile(np.log10(bg),99))
                        # ax[2].set_title("Corrected Image")
                        # plt_exotic.tight_layout()
                        # plt_exotic.show()

                    animate_toggle()

                log.debug(f"STDEV after: {np.std(allImageData, 0).mean():.2f}")

                # -------OPTIMAL COMP STAR, APERTURE, AND ANNULUS CALCULATION----------------------------------------

                # Loops through all of the possible aperture and annulus radius
                # guess at optimal aperture by doing a gaussian fit and going out 3 sigma as an estimate

                # hdul = fits.open(name=timeSortedNames[0], memmap=False, cache=False, lazy_load_hdus=False)  # opens the fits file
                # firstImageData = hdul['ext', 0].data  # fits.getdata(timeSortedNames[0], ext=0)
                firstimagecounter = 0
                firstImageData = allImageData[firstimagecounter]

                # Sometimes the first image is a bad one...in that case, we iterate until we do not fail
                while True:
                    # fit Target in the first image and use it to determine aperture and annulus range
                    try:
                        targx, targy, targamplitude, targsigX, targsigY, targrot, targoff = fit_centroid(firstImageData, [exotic_UIprevTPX, exotic_UIprevTPY],
                                                                                                         box=10)
                        break
                    # If the first image is a bad one, then move on to the next image
                    except Exception:
                        firstimagecounter += 1
                        firstImageData = allImageData[firstimagecounter]

                # Filter the other data as well
                allImageData = allImageData[firstimagecounter:]
                timesListed = timesListed[firstimagecounter:]
                airMassList = airMassList[firstimagecounter:]
                # sortedTimeList = sortedTimeList[firstimagecounter:]

                # apply cals correction if applicable
                if darksBool:
                    log.info("Dark subtracting images.")
                    allImageData = allImageData - generalDark
                elif biasesBool:
                    log.info("Bias-correcting images.")
                    allImageData = allImageData - generalBias
                else:
                    pass

                if flatsBool:
                    log.info("Flattening images.")
                    allImageData = allImageData / generalFlat

                time_dict = {k: v for k, v in time_dict.items() if v[0] in timesListed}

                first_image = min(time_dict, key=lambda k: time_dict[k][0])

                # Reference File w/ smallest time value
                ref_file = Path(exotic_infoDict['saveplot']) / f'ref_file_{firstimagecounter}_'\
                                                               f'{Path(first_image).name}'

                # Removes existing file of reference file. For future Python 3.8 update, .unlink(missing_ok=True)
                # can be added to that will ignore exceptions such as the one below.
                try:
                    Path(ref_file).unlink()
                except FileNotFoundError:
                    pass

                convertToFITS = fits.PrimaryHDU(data=allImageData[0], header=time_dict[first_image][1])
                convertToFITS.writeto(ref_file)
                log.info(f"\nHere is the path to the reference imaging file used by EXOTIC: \n{ref_file}")
                wcs_file = check_wcs(ref_file, exotic_infoDict['saveplot'], exotic_infoDict['plate_opt'])
                hdulWCS = None

                # Check pixel coordinates by converting to WCS. If not correct, loop over again
                if wcs_file:
                    log.info(f"Here is the path to your plate solution: {wcs_file}")
                    hdulWCS = fits.open(name=wcs_file, memmap=False, cache=False, lazy_load_hdus=False, ignore_missing_end=True)
                    rafile, decfile = get_radec(hdulWCS)

                    # Save previously entered x and y pixel coordinates before checking against plate solution
                    saveUIprevTPX, saveUIprevTPY = exotic_UIprevTPX, exotic_UIprevTPY
                    exotic_UIprevTPX, exotic_UIprevTPY = check_targetpixelwcs(exotic_UIprevTPX, exotic_UIprevTPY, pDict['ra'],
                                                                              pDict['dec'], rafile, decfile)
                    # If the coordinates were not changed, do not loop over again
                    if exotic_UIprevTPX == saveUIprevTPX and exotic_UIprevTPY == saveUIprevTPY:
                        break
                else:
                    break

            # Image Alignment
            allImageData, boollist, apos, arot = image_alignment(allImageData)
            timesListed = np.array(timesListed)[boollist]
            airMassList = np.array(airMassList)[boollist]

            # alloc psf fitting param
            psf_data = {
                # x-cent, y-cent, amplitude, sigma-x, sigma-y, rotation, offset
                'target':np.zeros((len(allImageData), 7)),
                'target_align':np.zeros((len(allImageData), 2))
            }

            # fit for the centroids in all images 
            for i,coord in enumerate(compStarList):

                ckey = "comp{}".format(i+1)
                psf_data[ckey] = np.zeros((len(allImageData), 7))
                psf_data[ckey+"_align"] = np.zeros((len(allImageData), 2))

                # for each image
                for j in range(len(allImageData)):
                    if i == 0:
                        # apply image alignment transformation
                        xrot = exotic_UIprevTPX*np.cos(arot[j]) - exotic_UIprevTPY*np.sin(arot[j]) - apos[j][0]
                        yrot = exotic_UIprevTPX*np.sin(arot[j]) + exotic_UIprevTPY*np.cos(arot[j]) - apos[j][1]
                        psf_data["target_align"][j] = [xrot,yrot]
<<<<<<< HEAD
                        psf_data["target"][j] = fit_centroid(allImageData[j], [xrot, yrot], box=10)
                        
=======
                        psf_data["target"][j] = fit_centroid(sortedallImageData[j], [xrot, yrot], box=10)

>>>>>>> 9e4c5897
                        if j == 0:
                            psf_data["target"][j] = fit_centroid(allImageData[j], [xrot,yrot], box=10)
                        else:

                            psf_data["target"][j] = fit_centroid(
                                allImageData[j],
                                [xrot,yrot],
                                #np.array([xrot+psf_data[ckey][j-1][0],yrot+psf_data[ckey][j-1][1]])*0.5, 
                                psf_data["target"][j-1][2:],
                                box=10)

                            #diff = psf_data["target"][j][:2] - np.array([xrot,yrot])
                            #dist = (diff[0]**2 + diff[1]**2)**0.5
                            #if dist > 25: # tolerance
                            #    psf_data["target"][j] = psf_data["target"][j-1]
                                # if change in position is greater than threshold, resort to previous psf position

                    # apply image alignment transformation
                    xrot = coord[0]*np.cos(arot[j]) - coord[1]*np.sin(arot[j]) - apos[j][0]
                    yrot = coord[0]*np.sin(arot[j]) + coord[1]*np.cos(arot[j]) - apos[j][1]
                    psf_data[ckey+"_align"][j] = [xrot,yrot]

                    if j == 0:
                        psf_data[ckey][j] = fit_centroid(allImageData[j], [xrot,yrot], box=10)
                    else:
                        psf_data[ckey][j] = fit_centroid(
                            allImageData[j],
                            [xrot,yrot],
                            #np.array([xrot+psf_data[ckey][j-1][0],yrot+psf_data[ckey][j-1][1]])*0.5, 
                            psf_data[ckey][j-1][2:],
                            box=10)

                        #diff = psf_data[ckey][j][:2] - np.array([xrot,yrot])
                        #dist = (diff[0]**2 + diff[1]**2)**0.5
                        #if dist > 10: # tolerance
                        #    psf_data[ckey][j] = psf_data[ckey][j-1]
                        #    print('derp',dist)
                            # if change in position is greater than threshold, resort to previous psf position

                    # if j % 20 == 0 and j > 0:
                    #     simg = allImageData[:j].sum(0)
                    #     fig,ax = plt_exotic.subplots(2)
                    #     ax[0].imshow(simg,cmap='binary_r',vmin=np.percentile(simg,55), vmax=np.percentile(simg,99))
                    #     ax[0].set_title("image:"+str(j))
                    #     ax[0].plot(coord[0], coord[1], 'go',label='start')
                    #     ax[0].plot(*psf_data[ckey][:j,:2].T,'g-',label='centroid',alpha=0.75)
                    #     ax[0].plot(*psf_data[ckey+"_align"][:j,:2].T,'c-',label='alignment',alpha=0.75)
                    #     ax[0].legend(loc='best')
                    #     ax[1].imshow(allImageData[j])
                    #     ax[1].plot(coord[0], coord[1], 'go',label='start')
                    #     ax[1].plot(*psf_data[ckey][j,:2].T,'r.',label='centroid',alpha=0.75)
                    #     ax[1].plot(*psf_data[ckey+"_align"][j,:2].T,'c.',label='alignment',alpha=0.75)
                    #     ax[1].set_ylim([psf_data[ckey][j,:2].T[1]-20,psf_data[ckey][j,:2].T[1]+20])
                    #     ax[1].set_xlim([psf_data[ckey][j,:2].T[0]-20,psf_data[ckey][j,:2].T[0]+20])
                    #     plt_exotic.show()

            # create alignment plot
            simg = np.sum(allImageData,0)
            f,ax = plt_exotic.subplots(1)
            ax.imshow(simg,vmin=np.percentile(simg,55),vmax=np.percentile(simg,99),cmap='binary_r')
            ax.plot(psf_data["target"][0][0],psf_data["target"][0][1], 'go',label="Target Start")
            ax.plot(*psf_data["target_align"].T,'m-', alpha=0.5, label="Image Alignment Estimate")
            ax.plot(*psf_data["target"][:,:2].T,'g-', alpha=0.5, label="Centroid Fit")

            for i,coord in enumerate(compStarList):
                ckey = "comp{}".format(i+1)
                ax.plot(*coord, 'ko')
                ax.plot(*psf_data[ckey+"_align"].T,'b-', alpha=0.5)
                ax.plot(*psf_data[ckey][:,:2].T,'g-', alpha=0.5)

            ax.legend(loc='best')
            plt_exotic.savefig(Path(exotic_infoDict['saveplot']) / "temp" /
                               f"ImageAlignment_{pDict['pName']}_{exotic_infoDict['date']}.png")
            plt_exotic.close()

            # fit centroids for first image to determine priors to be used later
            for compCounter in range(0, len(compStarList)):
                log.info("\n\n***************************************************************")
                log.info(f"Determining Optimal Aperture and Annulus Size for Comp Star #{compCounter + 1}")
                log.info("***************************************************************\n")

                ckey = f"comp{compCounter + 1}"

                log.info(f"Target X: {round(psf_data['target'][0, 0])} Target Y: {round(psf_data['target'][0, 1])}\n")
                log.info(f"Comparison X: {round(psf_data[ckey][0, 0])} Comparison Y: {round(psf_data[ckey][0, 1])}\n")

                # If plate solution was generated, use it to check if the comparison stars selected are variable
                # If yes, skip determining optimal aperture and annulus for that comparison star
                # if wcs_file:
                #     log.info("Checking for variability in current comparison star... ")
                #     if variableStarCheck(round(psf_data[ckey][0, 0]), round(psf_data[ckey][0, 1]), hdulWCS):
                #         log.info("Current comparison star is variable, proceeding to next star.")
                #         continue

                # determines the aperture and annulus combinations to iterate through based on the sigmas of the LM fit
                aperture_min = 1 * np.nanmax([targsigX, targsigY])
                aperture_max = 6 * np.nanmax([targsigX, targsigY])

                # run through apertures based on PSF shape
                if aperture_min <= 1:
                    aperture_sizes = np.arange(1, 10, 2)
                else:
                    aperture_sizes = np.round(np.linspace(aperture_min, aperture_max, 15), 2)

                aperture_sizes = np.append(aperture_sizes, -1*aperture_sizes)  # no comparison star
                aperture_sizes = np.append(aperture_sizes, 0)  # PSF fit

                # single annulus size
                annulus_sizes = np.round(np.array([5, 10, 15]) * np.nanmax([targsigX, targsigY]),2)

                for apertureR in aperture_sizes:  # aperture loop
                    for annulusR in annulus_sizes:  # annulus loop # no need
                        # don't reprocess
                        if apertureR < 0 < compCounter:
                            continue

                        # only do PSF fit in first annulus for loop
                        if apertureR == 0 and annulusR != annulus_sizes[0]:
                            continue

                        if apertureR == 0:
                            log.debug('Testing Comparison Star #' + str(compCounter + 1) + ' with a PSF photometry.')
                        elif apertureR < 0 and compCounter == 0:
                            log.debug('Testing NO Comparison Star with a ' + str(
                                abs(apertureR)) + ' pixel aperture and a ' + str(abs(annulusR)) + ' pixel annulus.')
                        else:
                            log.debug('Testing Comparison Star #' + str(compCounter + 1) + ' with a ' + str(
                                apertureR) + ' pixel aperture and a ' + str(annulusR) + ' pixel annulus.')

                        # alloc flux data
                        tFlux = np.zeros(len(allImageData))
                        cFlux = np.zeros(len(allImageData))

                        for fileNumber, imageData in enumerate(allImageData):

                            if apertureR == 0: # psf photometry
                                # area = 2*PI*sigx*sigy*amp
                                tFlux[fileNumber] = psf_data["target"][fileNumber][2] * psf_data["target"][fileNumber][3] * psf_data["target"][fileNumber][4] * 2 * np.pi
                                cFlux[fileNumber] = psf_data[ckey][fileNumber][2] * psf_data[ckey][fileNumber][3] * psf_data[ckey][fileNumber][4] * 2 * np.pi

                            elif apertureR < 0: # no comparison star aper phot
                                cFlux = np.ones(len(allImageData))
                                tFlux[fileNumber], bg = getFlux(
                                    allImageData[fileNumber],
                                    psf_data["target"][fileNumber,0], 
                                    psf_data["target"][fileNumber,1], 
                                    abs(apertureR), annulusR
                                )
                            else: # aperture photometry with comp star
                                tFlux[fileNumber], bg = getFlux(
                                    allImageData[fileNumber],
                                    psf_data["target"][fileNumber,0], 
                                    psf_data["target"][fileNumber,1], 
                                    abs(apertureR), annulusR
                                )

                                cFlux[fileNumber], bg = getFlux(
                                    allImageData[fileNumber],
                                    psf_data[ckey][fileNumber,0], 
                                    psf_data[ckey][fileNumber,1], 
                                    abs(apertureR), annulusR
                                )

                        # remove outliers TODO 
                        dt = np.mean(np.diff(np.sort(timesListed)))
                        ndt = int(15./24./60./dt)*2+1 # 35 minutes
                        filtered_data = sigma_clip(tFlux/cFlux, sigma=3, dt=ndt)
                        # plt.plot(arrayTimes, arrayFinalFlux,'k.'); plt.plot(timesListed, median_filter(tFlux/cFlux,21)); plt.show()
                        arrayFinalFlux = (tFlux/cFlux)[~filtered_data]
                        arrayNormUnc = (np.sqrt(tFlux)/cFlux)[~filtered_data]
                        arrayTimes = timesListed[~filtered_data]
                        arrayAirmass = airMassList[~filtered_data]

                        # remove nans
                        nanmask = np.isnan(arrayFinalFlux) | np.isnan(arrayNormUnc) | np.isnan(arrayTimes) | np.isnan(arrayAirmass)
                        nanmask = nanmask | np.isinf(arrayFinalFlux) | np.isinf(arrayNormUnc) | np.isinf(arrayTimes) | np.isinf(arrayAirmass) 
                        arrayFinalFlux = arrayFinalFlux[~nanmask]
                        arrayNormUnc = arrayNormUnc[~nanmask]
                        arrayTimes = arrayTimes[~nanmask]
                        arrayAirmass = arrayAirmass[~nanmask]

                        # -----LM LIGHTCURVE FIT--------------------------------------
                        prior = {
                            'rprs': pDict['rprs'],    # Rp/Rs
                            'ars': pDict['aRs'],      # a/Rs
                            'per': pDict['pPer'],     # Period [day]
                            'inc': pDict['inc'],      # Inclination [deg]
                            'u0': ld0[0], 'u1': ld1[0], 'u2': ld2[0], 'u3': ld3[0],  # limb darkening (nonlinear)
                            'ecc': pDict['ecc'],     # Eccentricity
                            'omega': 0,          # Arg of periastron
                            'tmid': pDict['midT'],    # time of mid transit [day]
                            'a1': arrayFinalFlux.mean(),  # max() - arrayFinalFlux.min(), #mid Flux
                            'a2': 0,             # Flux lower bound
                        }

                        arrayPhases = (arrayTimes-pDict['midT'])/prior['per']
                        prior['tmid'] = pDict['midT'] + np.floor(arrayPhases).max()*prior['per']
                        upper = prior['tmid'] + np.abs(25*pDict['midTUnc'] + np.floor(arrayPhases).max()*25*pDict['pPerUnc'])
                        lower = prior['tmid'] - np.abs(25*pDict['midTUnc'] + np.floor(arrayPhases).max()*25*pDict['pPerUnc'])

                        if np.floor(arrayPhases).max()-np.floor(arrayPhases).min() == 0:
                            log.info("\nWARNING!")
                            log.info(" Estimated mid-transit time is not within the observations")
                            log.info(" Check Period & Mid-transit time in inits.json. Make sure the uncertainties are not 0 or Nan.")
                            log.info(f"  obs start:{arrayTimes.min()}")
                            log.info(f"    obs end:{arrayTimes.max()}")
                            log.info(f" tmid prior:{prior['tmid']}\n")

                        # check for Nans + Zeros
                        for k in pDict:
                            if "Unc" in k:
                                if not pDict[k]:
                                    log.info(f"WARNING! {k} uncertainty is 0. Please use a non-zero value in inits.json")
                                    pDict[k] = 1
                                elif pDict[k] == 0 or np.isnan(pDict[k]):
                                    log.info(f"WARNING! {k} uncertainty is 0. Please use a non-zero value in inits.json")
                                    pDict[k] = 1
                            elif pDict[k] is None:
                                log.info(f"WARNING! {k} is None. Please use a numeric value in inits.json")
                                pDict[k] = 0

                        mybounds = {
                            'rprs': [0, pDict['rprs']*1.25],
                            'tmid': [lower, upper],
                            'ars': [pDict['aRs']-5*pDict['aRsUnc'], pDict['aRs']+5*pDict['aRsUnc']],

                            'a1': [ 0.5*min(arrayFinalFlux), 2*max(arrayFinalFlux)],
                            'a2': [-1, 1]
                        }

                        myfit = lc_fitter(
                            arrayTimes,
                            arrayFinalFlux,
                            arrayNormUnc,
                            arrayAirmass,
                            prior,
                            mybounds,
                            mode='lm'
                        )

                        for k in myfit.bounds.keys():
                            log.debug("  {}: {:.6f}".format(k, myfit.parameters[k]))  # , myfit.errors[k]))

                        log.debug('The Residual Standard Deviation is: ' + str(round(100*myfit.residuals.std()/np.median(myfit.data), 6))+"%")
                        log.debug('The Mean Squared Error is: ' + str(round(np.sum(myfit.residuals**2), 6)) + '\n')

                        resstd = myfit.residuals.std()/np.median(myfit.data)
                        if minSTD > resstd:  # If the standard deviation is less than the previous min
                            bestCompStar = compCounter + 1
                            best_comp_coords = compStarList[compCounter]
                            minSTD = resstd  # set the minimum standard deviation to that

                            arrayNormUnc = arrayNormUnc * np.sqrt(myfit.chi2 / myfit.data.shape[0])  # scale errorbars by sqrt(rchi2)
                            minAnnulus = annulusR  # then set min aperature and annulus to those values
                            minAperture = apertureR

                            # sets the lists we want to print to correspond to the optimal aperature
                            goodFluxes = np.copy(arrayFinalFlux)
                            goodNormUnc = np.copy(arrayNormUnc)
                            nonBJDTimes = np.copy(arrayTimes)
                            nonBJDPhases = np.copy(arrayPhases)
                            goodAirmasses = np.copy(arrayAirmass)
                            goodTargets = tFlux[~filtered_data]
                            goodReferences = cFlux[~filtered_data]
                            goodTUnc = tFlux[~filtered_data]**0.5
                            goodRUnc = cFlux[~filtered_data]**0.5
                            goodResids = myfit.residuals
                            bestlmfit = myfit

                            finXTargCent = psf_data["target"][~filtered_data,0]
                            finYTargCent = psf_data["target"][~filtered_data,1]

                            finXRefCent = psf_data[ckey][~filtered_data,0]
                            finYRefCent = psf_data[ckey][~filtered_data,1]

                    # Exit annulus loop
                # Exit aperture loop
            # Exit the Comp Stars Loop

            if minAperture == 0:  # psf
                log.info('\n*********************************************')
                log.info('Best Comparison Star: #' + str(bestCompStar))
                log.info('Minimum Residual Scatter: ' + str(round(minSTD * 100, 4)) + '%')
                log.info('Optimal Method: PSF photometry')
                log.info('********************************************\n')

            elif minAperture < 0:  # no comp star
                log.info('\n*********************************************')
                log.info('Best Comparison Star: None')
                log.info('Minimum Residual Scatter: ' + str(round(minSTD * 100, 4)) + '%')
                log.info('Optimal Aperture: ' + str(abs(minAperture)))
                log.info('Optimal Annulus: ' + str(minAnnulus))
                log.info('********************************************\n')
                bestCompStar = None
                best_comp_coords = [None, None]

            else:
                log.info('\n*********************************************')
                log.info('Best Comparison Star: #' + str(bestCompStar))
                log.info('Minimum Residual Scatter: ' + str(round(minSTD * 100, 4)) + '%')
                log.info('Optimal Aperture: ' + str(minAperture))
                log.info('Optimal Annulus: ' + str(minAnnulus))
                log.info('********************************************\n')

            # # %%%%%%%%%%%%%%%%%%%%%%%%%%%%%%%%%%%%%%%%%%%%%%%%%%%%%%%%%%%%%%%%%%%%
            # # Save a text file of the RA and DEC of the target and comp
            # # %%%%%%%%%%%%%%%%%%%%%%%%%%%%%%%%%%%%%%%%%%%%%%%%%%%%%%%%%%%%%%%%%%%%
            # outParamsFile = open(saveDirectory + targetName + date + '.radec', 'w+')
            # outParamsFile.write('#RA, Dec, Target = 0 / Ref Star = 1, Centroid [pix]\n')
            # outParamsFile.write(raStr+","+decStr+",0,"+str(minAperture)+"\n")
            # outParamsFile.close()

            # %%%%%%%%%%%%%%%%%%%%%%%%%%%%%%%%%%%%%%%%%%%%%%%%%%%%%%%%%%%%%%%%%%%%
            # Save an image of the FOV
            # (for now, take the first image; later will sum all of the images up)
            # %%%%%%%%%%%%%%%%%%%%%%%%%%%%%%%%%%%%%%%%%%%%%%%%%%%%%%%%%%%%%%%%%%%%
            imscale = get_pixel_scale(hdulWCS, wcs_file, image_header, exotic_infoDict['pixel_scale'])
            if hdulWCS:
                hdulWCS.close()  # close stream
                del hdulWCS

            # imwidth = np.shape(allImageData[0])[1]
            # imheight = np.shape(allImageData[0])[0]
            picframe = 10*(minAperture+minAnnulus)
            pltx = [max([0,min([finXTargCent[0], finXRefCent[0]])-picframe]), min([np.shape(allImageData[0])[0],max([finXTargCent[0], finXRefCent[0]])+picframe])]
            # FORwidth = pltx[1]-pltx[0]
            plty = [max([0,min([finYTargCent[0], finYRefCent[0]])-picframe]), min([np.shape(allImageData[0])[1],max([finYTargCent[0], finYRefCent[0]])+picframe])]
            # FORheight = plty[1]-plty[0]

            plt_exotic.close()

            for stretch in [LinearStretch(), SquaredStretch(), SqrtStretch(), LogStretch()]:
                fig, ax = plt_exotic.subplots()
                # Draw apertures and sky annuli
                target_circle = plt_exotic.Circle((finXTargCent[0], finYTargCent[0]), minAperture, color='lime',
                                                  fill=False, ls='-', label='Target')
                target_circle_sky = plt_exotic.Circle((finXTargCent[0], finYTargCent[0]), minAperture + minAnnulus,
                                                      color='lime', fill=False, ls='--', lw=.5)
                if minAperture >= 0:
                    ref_circle = plt_exotic.Circle((finXRefCent[0], finYRefCent[0]), minAperture, color='r', fill=False,
                                                   ls='-.', label='Comp')
                    ref_circle_sky = plt_exotic.Circle((finXRefCent[0], finYRefCent[0]), minAperture + minAnnulus,
                                                       color='r', fill=False, ls='--', lw=.5)

                med_img = median_filter(allImageData[0], (4, 4))[int(pltx[0]):round(int(pltx[1])), int(plty[0]):round(int(plty[1]))]
                norm = ImageNormalize(allImageData[0], interval=ZScaleInterval(), stretch=stretch)
                plt_exotic.imshow(allImageData[0], norm=norm, origin='lower', cmap='Greys_r', interpolation=None, vmin=np.percentile(med_img, 5), vmax=np.percentile(med_img, 99))
                plt_exotic.plot(finXTargCent[0], finYTargCent[0], marker='+', color='lime')
                ax.add_artist(target_circle)
                ax.add_artist(target_circle_sky)
                if minAperture >= 0:
                    ax.add_artist(ref_circle)
                    ax.add_artist(ref_circle_sky)
                    plt_exotic.plot(finXRefCent[0], finYRefCent[0], '+r')
                plt_exotic.xlabel("x-axis [pixel]")
                plt_exotic.ylabel("y-axis [pixel]")
                plt_exotic.title("FOV for " + pDict['pName'] + "\n(" + imscale + ")")
                plt_exotic.xlim(pltx[0], pltx[1])
                plt_exotic.ylim(plty[0], plty[1])
                ax.grid(False)
                plt_exotic.plot(0, 0, color='lime', ls='-', label='Target')
                if minAperture >= 0:
                    plt_exotic.plot(0, 0, color='r', ls='-.', label='Comp')
                l = plt_exotic.legend(frameon=None, framealpha=0.1)
                for text in l.get_texts():
                    text.set_color("white")
                apos = '\''
                plt_exotic.savefig(Path(exotic_infoDict['saveplot']) /
                                   f"FOV_{pDict['pName']}_{exotic_infoDict['date']}_"
                                   f"{str(stretch.__class__).split('.')[-1].split(apos)[0]}.pdf", bbox_inches='tight')
                plt_exotic.savefig(Path(exotic_infoDict['saveplot']) /
                                   f"FOV_{pDict['pName']}_{exotic_infoDict['date']}_"
                                   f"{str(stretch.__class__).split('.')[-1].split(apos)[0]}.png", bbox_inches='tight')
                plt_exotic.close()

            log.info(f"FOV file saved as: {exotic_infoDict['saveplot']}/FOV_{pDict['pName']}_"
                     f"{exotic_infoDict['date']}_{str(stretch.__class__).split('.')[-1].split(apos)[0]}.pdf")

            # Take the BJD times from the image headers
            if "BJD_TDB" in image_header or "BJD" in image_header:
                goodTimes = nonBJDTimes
            # If not in there, then convert all the final times into BJD - using astropy alone
            else:
                log.info("No BJDs in Image Headers. Converting all JDs to BJD_TDBs.")
                log.info("Please be patient- this step can take a few minutes.")

                animate_toggle(True)
                try:
                    resultos = utc_tdb.JDUTC_to_BJDTDB(nonBJDTimes, ra=pDict['ra'], dec=pDict['dec'], lat=lati, longi=longit, alt=exotic_infoDict['elev'])
                    goodTimes = resultos[0]
                except:
                    targetloc = astropy.coordinates.SkyCoord(pDict['ra'], pDict['dec'], unit=(u.deg,u.deg), frame='icrs')
                    obsloc = astropy.coordinates.EarthLocation(lat=lati, lon=longit, height=exotic_infoDict['elev'])
                    timesToConvert = astropy.time.Time(nonBJDTimes, format='jd', scale='utc', location=obsloc)
                    ltt_bary = timesToConvert.light_travel_time(targetloc)
                    time_barycentre = timesToConvert.tdb + ltt_bary
                    goodTimes = time_barycentre.value

                animate_toggle()

            # Centroid position plots
            plotCentroids(finXTargCent, finYTargCent, finXRefCent, finYRefCent, goodTimes, pDict['pName'], exotic_infoDict['date'])

            # TODO: convert the exoplanet archive mid transit time to bjd - need to take into account observatory location listed in Exoplanet Archive
            # tMidtoC = astropy.time.Time(timeMidTransit, format='jd', scale='utc')
            # forPhaseResult = utc_tdb.JDUTC_to_BJDTDB(tMidtoC, ra=raDeg, dec=decDeg, lat=lati, longi=longit, alt=2000)
            # bjdMidTOld = float(forPhaseResult[0])
            bjdMidTOld = pDict['midT']

            goodPhasesList = []
            # convert all the phases based on the updated bjd times
            for convertedTime in goodTimes:
                bjdPhase = getPhase(float(convertedTime), pDict['pPer'], bjdMidTOld)
                goodPhasesList.append(bjdPhase)
            goodPhases = np.array(goodPhasesList)

            # Calculate the standard deviation of the normalized flux values
            standardDev1 = np.std(goodFluxes)

            ######################################
            # PLOTS ROUND 1
            ####################################
            # Make plots of raw target and reference values
            plt_exotic.figure()
            plt_exotic.errorbar(goodTimes, goodTargets, yerr=goodTUnc, linestyle='None', fmt='-o')
            plt_exotic.xlabel('Time (BJD)')
            plt_exotic.ylabel('Total Flux')
            # plt_exotic.rc('grid', linestyle="-", color='black')
            # plt_exotic.grid(True)
            plt_exotic.title(pDict['pName'] + ' Raw Flux Values ' + exotic_infoDict['date'])
            plt_exotic.savefig(Path(exotic_infoDict['saveplot']) / "temp" /
                               f"TargetRawFlux_{pDict['pName']}_{exotic_infoDict['date']}.png")
            plt_exotic.close()

            plt_exotic.figure()
            plt_exotic.errorbar(goodTimes, goodReferences, yerr=goodRUnc, linestyle='None', fmt='-o')
            plt_exotic.xlabel('Time (BJD)')
            plt_exotic.ylabel('Total Flux')
            # plt_exotic.rc('grid', linestyle="-", color='black')
            # plt_exotic.grid(True)
            plt_exotic.title('Comparison Star Raw Flux Values ' + exotic_infoDict['date'])
            plt_exotic.savefig(Path(exotic_infoDict['saveplot']) / "temp" /
                               f"CompRawFlux_{pDict['pName']}_{exotic_infoDict['date']}.png")
            plt_exotic.close()

            # Plots final reduced light curve (after the 3 sigma clip)
            plt_exotic.figure()
            plt_exotic.errorbar(goodTimes, goodFluxes, yerr=goodNormUnc, linestyle='None', fmt='-bo')
            plt_exotic.xlabel('Time (BJD)')
            plt_exotic.ylabel('Normalized Flux')
            # plt_exotic.rc('grid', linestyle="-", color='black')
            # plt_exotic.grid(True)
            plt_exotic.title(pDict['pName'] + ' Normalized Flux vs. Time ' + exotic_infoDict['date'])
            plt_exotic.savefig(Path(exotic_infoDict['saveplot']) / "temp" /
                               f"NormalizedFluxTime_{pDict['pName']}_{exotic_infoDict['date']}.png")
            plt_exotic.close()

            # Save normalized flux to text file prior to MCMC
            params_file = Path(exotic_infoDict['saveplot']) / f"NormalizedFlux_{pDict['pName']}_{exotic_infoDict['date']}.txt"
            with params_file.open('w') as f:
                f.write("BJD,Norm Flux,Norm Err,AM\n")

                for ti, fi, erri, ami in zip(goodTimes, goodFluxes, goodNormUnc, goodAirmasses):
                    f.write(f"{round(ti, 8)},{round(fi, 7)},{round(erri, 6)},{round(ami, 2)}\n")

            log.info("Output File Saved")
        else:
            goodTimes, goodFluxes, goodNormUnc, goodAirmasses = [], [], [], []
            for i in processeddata:
                try:
                    goodTimes.append(float(i.split(",")[0]))
                    goodFluxes.append(float(i.split(",")[1]))
                    goodNormUnc.append(float(i.split(",")[2]))
                    goodAirmasses.append(float(i.split(",")[3]))
                except ValueError:
                    continue

            goodTimes = np.array(goodTimes)
            goodFluxes = np.array(goodFluxes)
            goodNormUnc = np.array(goodNormUnc)
            goodAirmasses = np.array(goodAirmasses)

            # Ask user for time format and convert it if not in BJD_TDB
            validTimeFormats = ['BJD_TDB', "MJD_UTC", "JD_UTC"]
            formatEntered = False
            log.info("NOTE: If your file is not in one of the following formats, please re-reduce your data into one of the time formats recognized by EXOTIC.")
            while not formatEntered:
                timeFormat = user_input("Which of the following time formats is your data file stored in? "
                                        "(Type q to quit)\nBJD_TDB / JD_UTC / MJD_UTC: ", type_=str)
                if (timeFormat.upper()).strip() == 'Q':
                    sys.exit()
                elif (timeFormat.upper()).strip() not in validTimeFormats:
                    log.info("Invalid entry; please try again.")
                else:
                    formatEntered = True
            timeFormat = (timeFormat.upper()).strip()
            goodTimes = timeConvert(goodTimes, timeFormat, pDict, exotic_infoDict)

            #Ask user for flux units and convert to flux if in magnitude/millimagnitude
            validFluxFormats = ['flux', "magnitude", "millimagnitude"]
            formatEntered = False
            log.info("NOTE: If your file is not in one of the following formats, please re-reduce your data into one of the time formats recognized by EXOTIC.")
            while not formatEntered:
                fluxFormat = user_input("Which of the following units of flux is your data file stored in? "
                                        "(Type q to quit)\nflux / magnitude / millimagnitude: ", type_=str)
                if (fluxFormat.upper()).strip() == 'Q':
                    sys.exit()
                elif (fluxFormat.lower()).strip() not in validFluxFormats:
                    log.info("Invalid entry; please try again.")
                else:
                    formatEntered = True
            fluxFormat = (fluxFormat.lower()).strip()
            if fluxFormat != "flux":
                goodFluxes, goodNormUnc = fluxConvert(goodFluxes, goodNormUnc, fluxFormat)

            bjdMidTOld = goodTimes[0]
            standardDev1 = np.std(goodFluxes)

        log.info("\n")
        log.info("****************************************")
        log.info("Fitting a Light Curve Model to Your Data")
        log.info("****************************************\n")

        ##########################
        # NESTED SAMPLING FITTING
        ##########################

        try:
            prior = {
                'rprs': pDict['rprs'],    # Rp/Rs
                'ars': pDict['aRs'],      # a/Rs
                'per': pDict['pPer'],     # Period [day]
                'inc': pDict['inc'],      # Inclination [deg]
                'u0': ld0[0], 'u1': ld1[0], 'u2': ld2[0], 'u3': ld3[0],  # limb darkening (nonlinear)
                'ecc': pDict['ecc'],     # Eccentricity
                'omega': 0,          # Arg of periastron
                'tmid': pDict['midT'],    # time of mid transit [day]
                'a1': bestlmfit.parameters['a1'],  # mid Flux
                'a2': bestlmfit.parameters['a2'],  # Flux lower bound
            }
        except:
            prior = {
                'rprs': pDict['rprs'],    # Rp/Rs
                'ars': pDict['aRs'],      # a/Rs
                'per': pDict['pPer'],     # Period [day]
                'inc': pDict['inc'],      # Inclination [deg]
                'u0': ld0[0], 'u1': ld1[0], 'u2': ld2[0], 'u3': ld3[0],  # limb darkening (nonlinear)
                'ecc': pDict['ecc'],     # Eccentricity
                'omega': 0,          # Arg of periastron
                'tmid': pDict['midT'],    # time of mid transit [day]
                'a1': goodFluxes.mean(),  # max() - arrayFinalFlux.min(), #mid Flux
                'a2': 0,             # Flux lower bound
            }

        phase = (goodTimes-prior['tmid'])/prior['per']
        prior['tmid'] = pDict['midT'] + np.floor(phase).max()*prior['per']
        upper = pDict['midT'] + 25*pDict['midTUnc'] + np.floor(phase).max()*(pDict['pPer']+25*pDict['pPerUnc'])
        lower = pDict['midT'] - 25*pDict['midTUnc'] + np.floor(phase).max()*(pDict['pPer']-25*pDict['pPerUnc'])

        if np.floor(phase).max()-np.floor(phase).min() == 0:
            log.info("ERROR: Estimated mid-transit not in observation range (check priors or observation time)")
            log.info(f"start:{goodTimes.min()}")
            log.info(f"  end:{goodTimes.max()}")
            log.info(f"prior:{prior['tmid']}")

        try:
            mybounds = {
                'rprs': [pDict['rprs']-5*pDict['rprsUnc'], pDict['rprs']*1.25],
                'tmid': [max(lower, goodTimes.min()), min(goodTimes.max(), upper)],
                'ars': [pDict['aRs']-1, pDict['aRs']+1],

                'a1': [bestlmfit.parameters['a1']*0.75, bestlmfit.parameters['a1']*1.25],
                'a2': [bestlmfit.parameters['a2']-0.25, bestlmfit.parameters['a2']+0.25],
            }
        except:
            mybounds = {
                'rprs': [pDict['rprs']-3*pDict['rprsUnc'], pDict['rprs']*1.25],
                'tmid': [max(lower, goodTimes.min()), min(goodTimes.max(), upper)],
                'ars': [pDict['aRs']-10*pDict['aRsUnc'], pDict['aRs']+10*pDict['aRsUnc']],
                'a1': [ min(0,np.nanmin(goodFluxes)), 3*np.nanmax(goodFluxes)],
                'a2': [-3, 3],
            }

        del allImageData

        # fitting method in elca.py
        myfit = lc_fitter(goodTimes, goodFluxes, goodNormUnc, goodAirmasses, prior, mybounds, mode='ns')

        # for k in myfit.bounds.keys():
        #     print("{:.6f} +- {}".format( myfit.parameters[k], myfit.errors[k]))

        ########################
        # PLOT FINAL LIGHT CURVE
        ########################
        f, (ax_lc, ax_res) = plt_exotic.subplots(2, 1, gridspec_kw={'height_ratios': [3, 1]})

        ax_lc.set_title(pDict['pName'])
        ax_res.set_xlabel('Phase')

        # clip plot to get rid of white space
        ax_res.set_xlim([min(myfit.phase), max(myfit.phase)])
        ax_lc.set_xlim([min(myfit.phase), max(myfit.phase)])

        # making borders and tick labels black
        ax_lc.spines['bottom'].set_color('black')
        ax_lc.spines['top'].set_color('black')
        ax_lc.spines['right'].set_color('black')
        ax_lc.spines['left'].set_color('black')
        ax_lc.tick_params(axis='x', colors='black')
        ax_lc.tick_params(axis='y', colors='black')

        ax_res.spines['bottom'].set_color('black')
        ax_res.spines['top'].set_color('black')
        ax_res.spines['right'].set_color('black')
        ax_res.spines['left'].set_color('black')
        ax_res.tick_params(axis='x', colors='black')
        ax_res.tick_params(axis='y', colors='black')

        # residual plot
        ax_res.errorbar(myfit.phase, myfit.residuals/np.median(myfit.data), yerr=myfit.detrendederr, color='gray', marker='o', markersize=5, linestyle='None', mec='None', alpha=0.75)
        ax_res.plot(myfit.phase, np.zeros(len(myfit.phase)), 'r-', lw=2, alpha=1, zorder=100)
        ax_res.set_ylabel('Residuals')
        ax_res.set_ylim([-3 * np.nanstd(myfit.residuals/np.median(myfit.data)), 3 * np.nanstd(myfit.residuals/np.median(myfit.data))])

        correctedSTD = np.std(myfit.residuals/np.median(myfit.data))
        ax_lc.errorbar(myfit.phase, myfit.detrended, yerr=myfit.detrendederr, ls='none',
                       marker='o', color='gray', markersize=5, mec='None', alpha=0.75)
        ax_lc.plot(myfit.phase, myfit.transit, 'r', zorder=1000, lw=2)

        ax_lc.set_ylabel('Relative Flux')
        ax_lc.get_xaxis().set_visible(False)

        ax_res.errorbar(binner(myfit.phase, len(myfit.residuals) // 10), binner(myfit.residuals/np.median(myfit.data), len(myfit.residuals) // 10),
                        yerr=binner(myfit.residuals/np.median(myfit.data), len(myfit.residuals) // 10, myfit.detrendederr)[1],
                        fmt='s', ms=5, mfc='b', mec='None', ecolor='b', zorder=10)
        ax_lc.errorbar(binner(myfit.phase, len(myfit.phase) // 10),
                       binner(myfit.detrended, len(myfit.detrended) // 10),
                       yerr=binner(myfit.residuals/np.median(myfit.data), len(myfit.residuals) // 10, myfit.detrendederr)[1],
                       fmt='s', ms=5, mfc='b', mec='None', ecolor='b', zorder=10)

        # remove vertical whitespace
        f.subplots_adjust(hspace=0)

        # For some reason, saving as a pdf crashed on Rob's laptop...so adding in a try statement to save it as a pdf if it can, otherwise, png
        try:
            f.savefig(Path(exotic_infoDict['saveplot']) /
                      f"FinalLightCurve_{pDict['pName']}_{exotic_infoDict['date']}.pdf", bbox_inches="tight")
            f.savefig(Path(exotic_infoDict['saveplot']) /
                      f"FinalLightCurve_{pDict['pName']}_{exotic_infoDict['date']}.png", bbox_inches="tight")
        except AttributeError:
            f.savefig(Path(exotic_infoDict['saveplot']) /
                      f"FinalLightCurve_{pDict['pName']}_{exotic_infoDict['date']}.png", bbox_inches="tight")
        plt_exotic.close()

        ###################################################################################

        # triangle plot
        fig, axs = dynesty.plotting.cornerplot(myfit.results, labels=list(mybounds.keys()), quantiles_2d=[0.4, 0.85],
                                               smooth=0.015, show_titles=True, use_math_text=True, title_fmt='.2e',
                                               hist2d_kwargs={'alpha': 1, 'zorder': 2, 'fill_contours': False})
        dynesty.plotting.cornerpoints(myfit.results, labels=list(mybounds.keys()),
                                      fig=[fig, axs[1:, :-1]], plot_kwargs={'alpha': 0.1, 'zorder': 1, })
        fig.savefig(Path(exotic_infoDict['saveplot']) / "temp" /
                    f"Triangle_{pDict['pName']}_{exotic_infoDict['date']}.png")
        plt_exotic.close()

        # write output to text file
        params_file = Path(exotic_infoDict['saveplot']) / f"FinalLightCurve_{pDict['pName']}_{exotic_infoDict['date']}.csv"
        with params_file.open('w') as f:
            f.write(f"# FINAL TIMESERIES OF {pDict['pName']}\n")
            f.write("# BJD_TDB,Orbital Phase,Flux,Uncertainty,Model,Airmass\n")
            phase = getPhase(myfit.time, pDict['pPer'], myfit.parameters['tmid'])

            for bjdi, phasei, fluxi, fluxerri, modeli, ami in zip(myfit.time, phase, myfit.detrended, myfit.dataerr/myfit.airmass_model, myfit.transit, myfit.airmass_model):
                f.write(f"{bjdi}, {phasei}, {fluxi}, {fluxerri}, {modeli}, {ami}\n")

        #######################################################################
        # print final extracted planetary parameters
        #######################################################################

        log.info("\n*********************************************************")
        log.info("FINAL PLANETARY PARAMETERS\n")
        log.info(f"              Mid-Transit Time [BJD]: {round_to_2(myfit.parameters['tmid'], myfit.errors['tmid'])} +/- {round_to_2(myfit.errors['tmid'])}")
        log.info(f"  Radius Ratio (Planet/Star) [Rp/Rs]: {round_to_2(myfit.parameters['rprs'], myfit.errors['rprs'])} +/- {round_to_2(myfit.errors['rprs'])}")
        log.info(f" Semi Major Axis/ Star Radius [a/Rs]: {round_to_2(myfit.parameters['ars'], myfit.errors['ars'])} +/- {round_to_2(myfit.errors['ars'])}")
        log.info(f"               Airmass coefficient 1: {round_to_2(myfit.parameters['a1'], myfit.errors['a1'])} +/- {round_to_2(myfit.errors['a1'])}")
        log.info(f"               Airmass coefficient 2: {round_to_2(myfit.parameters['a2'], myfit.errors['a2'])} +/- {round_to_2(myfit.errors['a2'])}")
        log.info(f"                    Residual scatter: {round_to_2(100. * np.std(myfit.residuals/np.median(myfit.data)))} %")
        log.info("*********************************************************")

        ##########
        # SAVE DATA
        ##########

        params_file = Path(exotic_infoDict['saveplot']) / f"FinalParams_{pDict['pName']}_{exotic_infoDict['date']}.json"
        params_num = {
            "Mid-Transit Time": f"{round_to_2(myfit.parameters['tmid'], myfit.errors['tmid'])} +/- {round_to_2(myfit.errors['tmid'])} (BJD)",
            "Ratio of Planet to Stellar Radius": f"{round_to_2(myfit.parameters['rprs'], myfit.errors['rprs'])} +/- {round_to_2(myfit.errors['rprs'])} (Rp/Rs)",
            "Transit depth uncertainty": f"{round_to_2(100. * 2. * myfit.parameters['rprs'] * myfit.errors['rprs'])} %",
            "Airmass coefficient 1": f"{round_to_2(myfit.parameters['a1'], myfit.errors['a1'])} +/- {round_to_2(myfit.errors['a1'])}",
            "Airmass coefficient 2": f"{round_to_2(myfit.parameters['a2'], myfit.errors['a2'])} +/- {round_to_2(myfit.errors['a2'])}",
            "Scatter in the residuals of the lightcurve fit is": f"{round_to_2(100. * np.std(myfit.residuals / np.median(myfit.data)))} %"
        }
        final_params = {'FINAL PLANETARY PARAMETERS': params_num}

        # write output to json file
        with params_file.open('w') as f:
            json.dump(final_params, f,  indent=4)

        log.info(f"\nFinal Planetary Parameters have been saved in {exotic_infoDict['saveplot']} as "
                 f"{pDict['pName']}_{exotic_infoDict['date']}.json\n")

        if bestCompStar:
            comp_ra = None
            comp_dec = None

            if wcs_file:
                comp_ra = rafile[best_comp_coords[1]][best_comp_coords[0]]
                comp_dec = decfile[best_comp_coords[1]][best_comp_coords[0]]

            comp_star_dict = [{'ra': str(comp_ra) if comp_ra else comp_ra,
                               'dec': str(comp_dec) if comp_dec else comp_dec,
                               'x': str(best_comp_coords[0]) if best_comp_coords[0] else best_comp_coords[0],
                               'y': str(best_comp_coords[1]) if best_comp_coords[1] else best_comp_coords[1]}]
        else:
            comp_star_dict = []

        filter_dict = {'name': exotic_infoDict['filter'],
                       'fwhm': [str(exotic_infoDict['wl_min']) if exotic_infoDict['wl_min'] else exotic_infoDict['wl_min'],
                                str(exotic_infoDict['wl_max']) if exotic_infoDict['wl_max'] else exotic_infoDict['wl_max']]}

        priors_dict = {'Period': {'value': str(pDict['pPer']), 'uncertainty': str(pDict['pPerUnc']) if pDict['pPerUnc'] else pDict['pPerUnc']},
                       'a/R*': {'value': str(pDict['aRs']), 'uncertainty': str(pDict['aRsUnc']) if pDict['aRsUnc'] else pDict['aRsUnc']},
                       'inc': {'value': str(pDict['inc']), 'uncertainty': str(pDict['incUnc']) if pDict['incUnc'] else pDict['incUnc']},
                       'ecc': {'value': str(pDict['ecc']), 'uncertainty': None},
                       'u0': {'value': str(ld0[0]), 'uncertainty': str(ld0[1])},
                       'u1': {'value': str(ld1[0]), 'uncertainty': str(ld1[1])},
                       'u2': {'value': str(ld2[0]), 'uncertainty': str(ld2[1])},
                       'u3': {'value': str(ld3[0]), 'uncertainty': str(ld3[1])}}

        results_dict = {'Tc': {'value': str(round(myfit.parameters['tmid'], 8)), 'uncertainty': str(round(myfit.errors['tmid'], 8))},
                        'Rp/R*': {'value': str(round(myfit.parameters['rprs'], 6)), 'uncertainty': str(round(myfit.errors['rprs'], 6))},
                        'Am1': {'value': str(round(myfit.parameters['a1'], 5)), 'uncertainty': str(round(myfit.errors['a1'], 5))},
                        'Am2': {'value': str(round(myfit.parameters['a2'], 5)), 'uncertainty': str(round(myfit.errors['a2'], 5))}}

        params_file = Path(exotic_infoDict['saveplot']) / f"AAVSO_{pDict['pName']}_{exotic_infoDict['date']}.txt"
        with params_file.open('w') as f:
            f.write("#TYPE=EXOPLANET\n"  # fixed
                    f"#OBSCODE={exotic_infoDict['aavsonum']}\n"  # UI
                    f"#SECONDARY_OBSCODE={exotic_infoDict['secondobs']}\n"  # UI
                    f"#SOFTWARE=EXOTIC v{__version__}\n"  # fixed
                    "#DELIM=,\n"  # fixed
                    "#DATE_TYPE=BJD_TDB\n"  # fixed
                    f"#OBSTYPE={exotic_infoDict['ctype']}\n"
                    f"#STAR_NAME={pDict['sName']}\n"  # code yields
                    f"#EXOPLANET_NAME={pDict['pName']}\n"  # code yields
                    f"#BINNING={exotic_infoDict['pixelbin']}\n"  # user input
                    f"#EXPOSURE_TIME={exotic_infoDict['exposure']}\n"  # UI
                    f"#FILTER-XC={json.dumps(filter_dict)}\n"
                    f"#COMP_STAR-XC={json.dumps(comp_star_dict)}\n"
                    f"#NOTES={exotic_infoDict['notes']}\n"
                    "#DETREND_PARAMETERS=AIRMASS, AIRMASS CORRECTION FUNCTION\n"  # fixed
                    "#MEASUREMENT_TYPE=Rnflux\n"  # fixed
                    f"#PRIORS-XC={json.dumps(priors_dict)}\n"  # code yields
                    f"#RESULTS-XC={json.dumps(results_dict)}\n")  # code yields

            # Older formatting, will remove later
            f.write(previous_data_format(pDict, ld0, ld1, ld2, ld3, myfit))

            f.write("#DATE,FLUX,MERR,DETREND_1,DETREND_2\n")
            for aavsoC in range(0, len(myfit.time)):
                f.write(f"{round(myfit.time[aavsoC], 8)},{round(myfit.data[aavsoC]/myfit.parameters['a1'], 7)},"
                        f"{round(myfit.dataerr[aavsoC]/myfit.parameters['a1'], 7)},{round(goodAirmasses[aavsoC], 7)},"
                        f"{round(myfit.airmass_model[aavsoC], 7)}\n")

        log.info("Output File Saved")

        log.info("\n************************")
        log.info("End of Reduction Process")
        log.info("************************")

        log.debug("Stopped ...")


if __name__ == "__main__":
    # configure logger for standalone execution
    logging.root.setLevel(logging.NOTSET)
    fileFormatter = logging.Formatter("%(asctime)s.%(msecs)03d [%(threadName)-12.12s] %(levelname)-5.5s  "
                                      "%(funcName)s:%(lineno)d - %(message)s", f"%Y-%m-%dT%H:%M:%S")
    fileHandler = TimedRotatingFileHandler(filename="exotic.log", when="midnight", backupCount=2)
    fileHandler.setLevel(logging.DEBUG)
    fileHandler.setFormatter(fileFormatter)
    consoleFormatter = logging.Formatter("%(message)s")
    consoleHandler = logging.StreamHandler(sys.stdout)
    consoleHandler.setFormatter(consoleFormatter)
    consoleHandler.setLevel(logging.INFO)
    log.addHandler(fileHandler)
    log.addHandler(consoleHandler)
    main()<|MERGE_RESOLUTION|>--- conflicted
+++ resolved
@@ -1551,7 +1551,7 @@
     rv = ((xv-xc)**2 + (yv-yc)**2)**0.5
     mask = (rv > r) & (rv < (r+dr))
     cutoff = np.nanpercentile(data[yv, xv][mask], ptol)
-    dat = np.array(data[yv, xv], dtype=float)    
+    dat = np.array(data[yv, xv], dtype=float)
     dat[dat > cutoff] = np.nan  # ignore pixels brighter than percentile
 
     if debug:
@@ -2528,13 +2528,8 @@
                         xrot = exotic_UIprevTPX*np.cos(arot[j]) - exotic_UIprevTPY*np.sin(arot[j]) - apos[j][0]
                         yrot = exotic_UIprevTPX*np.sin(arot[j]) + exotic_UIprevTPY*np.cos(arot[j]) - apos[j][1]
                         psf_data["target_align"][j] = [xrot,yrot]
-<<<<<<< HEAD
                         psf_data["target"][j] = fit_centroid(allImageData[j], [xrot, yrot], box=10)
                         
-=======
-                        psf_data["target"][j] = fit_centroid(sortedallImageData[j], [xrot, yrot], box=10)
-
->>>>>>> 9e4c5897
                         if j == 0:
                             psf_data["target"][j] = fit_centroid(allImageData[j], [xrot,yrot], box=10)
                         else:
@@ -2710,7 +2705,7 @@
 
                         # remove nans
                         nanmask = np.isnan(arrayFinalFlux) | np.isnan(arrayNormUnc) | np.isnan(arrayTimes) | np.isnan(arrayAirmass)
-                        nanmask = nanmask | np.isinf(arrayFinalFlux) | np.isinf(arrayNormUnc) | np.isinf(arrayTimes) | np.isinf(arrayAirmass) 
+                        nanmask = nanmask | np.isinf(arrayFinalFlux) | np.isinf(arrayNormUnc) | np.isinf(arrayTimes) | np.isinf(arrayAirmass)
                         arrayFinalFlux = arrayFinalFlux[~nanmask]
                         arrayNormUnc = arrayNormUnc[~nanmask]
                         arrayTimes = arrayTimes[~nanmask]
