# Copyright (c) 2002-2019, California Institute of Technology.
# All rights reserved.  Based on Government Sponsored Research under contracts NNN12AA01C, NAS7-1407 and/or NAS7-03001.

# Redistribution and use in source and binary forms, with or without modification, are permitted provided that the following conditions are met:
#    1. Redistributions of source code must retain the above copyright notice, this list of conditions and the following disclaimer.
#    2. Redistributions in binary form must reproduce the above copyright notice, this list of conditions and the following disclaimer in the documentation and/or other materials provided with the distribution.
#    3. Neither the name of the California Institute of Technology (Caltech), its operating division the Jet Propulsion Laboratory (JPL), the National Aeronautics and Space Administration (NASA), nor the names of its contributors may be used to endorse or promote products derived from this software without specific prior written permission.

# THIS SOFTWARE IS PROVIDED BY THE COPYRIGHT HOLDERS AND CONTRIBUTORS "AS IS" AND ANY EXPRESS OR IMPLIED WARRANTIES, INCLUDING, BUT NOT LIMITED TO,
# THE IMPLIED WARRANTIES OF MERCHANTABILITY AND FITNESS FOR A PARTICULAR PURPOSE ARE DISCLAIMED.
# IN NO EVENT SHALL THE CALIFORNIA INSTITUTE OF TECHNOLOGY BE LIABLE FOR ANY DIRECT, INDIRECT, INCIDENTAL, SPECIAL, EXEMPLARY, OR CONSEQUENTIAL DAMAGES
# (INCLUDING, BUT NOT LIMITED TO, PROCUREMENT OF SUBSTITUTE GOODS OR SERVICES; LOSS OF USE, DATA, OR PROFITS; OR BUSINESS INTERRUPTION) HOWEVER CAUSED AND ON ANY THEORY OF LIABILITY,
# WHETHER IN CONTRACT, STRICT LIABILITY, OR TORT (INCLUDING NEGLIGENCE OR OTHERWISE) ARISING IN ANY WAY OUT OF THE USE OF THIS SOFTWARE,
# EVEN IF ADVISED OF THE POSSIBILITY OF SUCH DAMAGE.


####################################################################
# EXOplanet Transit Interpretation Code (EXOTIC)
#
# Authors: Ethan Blaser, Rob Zellem, Kyle Pearson, Tamim Fatahi, Marlee Smith, Aaron Tran, John Engelke, Sujay Nair, Jon Varghese, Michael Fitzgerald
# Supplemental Code: Kyle Pearson, Gael Roudier, and Jason Eastman
####################################################################

# EXOTIC version number
# Now adhering to the Semantic Versioning 2.0.0
# Given a version number MAJOR.MINOR.PATCH, increment the:
# MAJOR version when you make incompatible API changes,
# MINOR version when you add functionality in a backwards compatible manner, and
# PATCH version when you make backwards compatible bug fixes.
# Additional labels for pre-release and build metadata are available as extensions to the MAJOR.MINOR.PATCH format.
# https://semver.org
versionid = "0.14.2"


# --IMPORTS -----------------------------------------------------------
print("Importing Python Packages - please wait.")

import itertools
import threading
import time
import sys

print('Python Version: %s' % sys.version)

# To increase memory allocation for EXOTIC; allows for more fits files
# import resource
# resource.setrlimit(resource.RLIMIT_STACK, (resource.RLIM_INFINITY, resource.RLIM_INFINITY))

# here is the animation
def animate():
    for c in itertools.cycle(['|', '/', '-', '\\']):
        if done:
            break
        sys.stdout.write('\rThinking ' + c)
        sys.stdout.flush()
        time.sleep(0.1)
    # sys.stdout.write('\nDone!     \n')
    # print('\nDone!     \n')


done = False
t = threading.Thread(target=animate, daemon=True)
t.start()

import os
import json
import logging
import platform
import argparse
import glob as g
from io import StringIO

# data processing
import pandas
import requests
import numpy as np

# julian conversion imports
import dateutil.parser as dup

# UTC to BJD converter import
from barycorrpy import utc_tdb

# Curve fitting imports
from scipy.optimize import least_squares
from scipy.ndimage import median_filter

# Pyplot imports
import matplotlib.pyplot as plt
from astropy.visualization import astropy_mpl_style
from matplotlib.animation import FuncAnimation

plt.style.use(astropy_mpl_style)

# Nested Sampling imports
from elca import lc_fitter, binner
import dynesty

# astropy imports
import astropy.time
import astropy.coordinates
from astropy.io import fits
import astropy.units as u
from astropy.coordinates import SkyCoord, EarthLocation, AltAz
from astropy.wcs import WCS
from astroquery.simbad import Simbad

# Image alignment import
import astroalign as aa

# Nonlinear Limb Darkening Calculations import
from gaelLDNL import createldgrid

# photometry
from photutils import CircularAperture
from photutils import aperture_photometry

# cross corrolation imports
from skimage.registration import phase_cross_correlation

# long process here
# time.sleep(10)
done = True

# ################### START PROPERTIES ########################################
# CONFIGURATIONS
requests_timeout = 16, 512  # connection timeout, response timeout in secs.

# SHARED CONSTANTS
pi = 3.14159
au = 1.496e11  # m
rsun = 6.955e8  # m
rjup = 7.1492e7  # m
G = 0.00029591220828559104  # day, AU, Msun

# SHARED LAMBDAS
# keplerian semi-major axis (au)
sa = lambda m, P: (G*m*P**2/(4*pi**2))**(1./3)
# ################### END PROPERTIES ##########################################


def sigma_clip(ogdata, sigma=3, dt=20):
    mdata = median_filter(ogdata, dt)
    res = ogdata - mdata
    std = np.nanmedian([np.nanstd(np.random.choice(res,50)) for i in range(100)])
    #std = np.nanstd(res) # biased from large outliers
    return np.abs(res) > sigma*std


# ################### START ARCHIVE SCRAPER (PRIORS) ##########################
def dataframe_to_jsonfile(dataframe, filename):
    jsondata = json.loads(dataframe.to_json(orient='table', index=False))
    with open(filename, "w") as f:
        f.write(json.dumps(jsondata['data'], indent=4))


def tap_query(base_url, query, dataframe=True):
    # table access protocol query

    # build url
    uri_full = base_url
    for k in query:
        if k != "format":
            uri_full += "{} {} ".format(k, query[k])

    uri_full = uri_full[:-1] + "&format={}".format(query.get("format", "csv"))
    uri_full = uri_full.replace(' ', '+')
    print(uri_full)

    response = requests.get(uri_full, timeout=requests_timeout)
    # TODO check status_code?

    if dataframe:
        return pandas.read_csv(StringIO(response.text))
    else:
        return response.text


def new_scrape(filename="eaConf.json", target=None):

    # scrape_new()
    uri_ipac_base = "https://exoplanetarchive.ipac.caltech.edu/TAP/sync?query="
    uri_ipac_query = {
        # Table columns: https://exoplanetarchive.ipac.caltech.edu/docs/API_PS_columns.html
        "select"   : "pl_name,hostname,tran_flag,pl_massj,pl_radj,pl_radjerr1,"
                     "pl_ratdor,pl_ratdorerr1,pl_orbincl,pl_orbinclerr1,"
                     "pl_orbper,pl_orbpererr1,pl_orbeccen,"
                     "pl_orblper,pl_tranmid,pl_tranmiderr1,"
                     "pl_trandep,pl_trandeperr1,pl_trandeperr2,"
                     "pl_ratror,pl_ratrorerr1,pl_ratrorerr2,"
                     "st_teff,st_tefferr1,st_tefferr2,st_met,st_meterr1,st_meterr2,"
                     "st_logg,st_loggerr1,st_loggerr2,st_mass,st_rad,st_raderr1,ra,dec",
        "from"     : "ps",  # Table name
        "where"    : "tran_flag = 1 and default_flag = 1",
        "order by" : "pl_name",
        "format"   : "csv"
    }

    if target:
        uri_ipac_query["where"] += " and hostname = '{}'".format(target[:-2])

    default = tap_query(uri_ipac_base, uri_ipac_query)

    # fill in missing columns
    uri_ipac_query['where'] = 'tran_flag=1'

    if target:
        uri_ipac_query["where"] += " and hostname = '{}'".format(target[:-2])

    extra = tap_query(uri_ipac_base, uri_ipac_query)

    # for each planet
    for i in default.pl_name:

        # extract rows for each planet
        ddata = default.loc[default.pl_name == i]
        edata = extra.loc[extra.pl_name == i]

        # for each nan column in default
        nans = ddata.isna()
        for k in ddata.keys():
            if nans[k].bool():  # if col value is nan
                if not edata[k].isna().all():  # if replacement data exists
                    # replace with first index
                    default.loc[default.pl_name == i, k] = edata[k][edata[k].notna()].values[0]
                    # TODO could use mean for some variables (not mid-transit)
                    # print(i,k,edata[k][edata[k].notna()].values[0])
                else:
                    # permanent nans - require manual entry
                    if k == 'pl_orblper':  # omega
                        default.loc[default.pl_name == i, k] = 0
                    elif k == 'pl_ratdor':  # a/R*
                        # Kepler's 3rd law
                        semi = sa(ddata.st_mass.values[0], ddata.pl_orbper.values[0])
                        default.loc[default.pl_name == i, k] = semi*au / (ddata.st_rad.values[0]*rsun)
                    elif k == 'pl_orbincl':  # inclination
                        default.loc[default.pl_name == i, k] = 90
                    elif k == "pl_orbeccen":  # eccentricity
                        default.loc[default.pl_name == i, k] = 0
                    elif k == "st_met":  # [Fe/H]
                        default.loc[default.pl_name == i, k] = 0

    if len(default)==0:
        print("Cannot find target ({}) in NASA exoplanet archive, check case sensitivity".format(target))
        target = str(input("\n Enter the Planet Name: "))
        new_scrape("eaConf.json", target)
    else:
        dataframe_to_jsonfile(default, filename)


def new_getParams(data):
    # translate data from Archive keys to Ethan Keys
    try:
        rprs = np.sqrt(data['pl_trandep']/100.)
        rprserr = np.sqrt(np.abs((data['pl_trandeperr1']/100.)*(data['pl_trandeperr2']/100.)))/(2.*rprs)
    except (KeyError, TypeError):
        try:
            rprs = data['pl_ratror']
            rprserr = np.sqrt(np.abs(data['pl_ratrorerr1']*data['pl_ratrorerr2']))
        except (KeyError, TypeError):
            rp = data['pl_radj']*rjup
            rperr = data['pl_radjerr1']*rjup
            rs = data['st_rad']*rsun
            rserr = data['st_raderr1']*rsun
            rprserr = ((rperr/rs)**2 + (-rp*rserr/rs**2)**2 )**0.5
            rprs = rp/rs
    planetDictionary = {
        'ra': data['ra'],
        'dec': data['dec'],
        'pName': data['pl_name'],
        'sName': data['hostname'],
        'pPer': data['pl_orbper'],
        'pPerUnc': data['pl_orbpererr1'],

        'midT': data['pl_tranmid'],
        'midTUnc': data['pl_tranmiderr1'],
        'rprs': rprs,
        'rprsUnc': rprserr,
        'aRs': data['pl_ratdor'],
        'aRsUnc': data['pl_ratdorerr1'],
        'inc': data['pl_orbincl'],
        'incUnc': data['pl_orbinclerr1'],

        'ecc': data.get('pl_orbeccen', 0),
        'teff': data['st_teff'],
        'teffUncPos': data['st_tefferr1'],
        'teffUncNeg': data['st_tefferr2'],
        'met': data['st_met'],
        'metUncPos': data['st_meterr1'],
        'metUncNeg': data['st_meterr2'],
        'logg': data['st_logg'],
        'loggUncPos': data['st_loggerr1'],
        'loggUncNeg': data['st_loggerr2']
    }

    return planetDictionary
# ################### END ARCHIVE SCRAPER (PRIORS) ############################

#Get Julian time, don't need to divide by 2 since assume mid-EXPOSURE
#Find separate funciton in code that does julian conversion to BJD_TDB

# Method that gets and returns the julian time of the observation
def getJulianTime(hdul):
    exptime_offset = 0
    imageheader = hdul[0].header

    exp = imageheader.get('EXPTIME')  #checking for variation in .fits header format
<<<<<<< HEAD
    if not exp:
=======
    if exp:
        exp = exp
    else:
>>>>>>> c4274ed3
        exp = imageheader.get('EXPOSURE')

    # Grab the BJD first
    if 'BJD_TDB' in hdul[0].header:
        julianTime = float(hdul[0].header['BJD_TDB'])
        # If the time is from the beginning of the observation, then need to calculate mid-exposure time
        if "start" in hdul[0].header.comments['BJD_TDB']:
            exptime_offset = exp / 2. / 60. / 60. / 24.  # assume exptime is in seconds for now
    elif 'BJD' in hdul[0].header:
        julianTime = float(hdul[0].header['BJD'])
        # If the time is from the beginning of the observation, then need to calculate mid-exposure time
        if "start" in hdul[0].header.comments['BJD']:
            exptime_offset = exp / 2. / 60. / 60. / 24.  # assume exptime is in seconds for now
    # then the DATE-OBS
    elif "UT-OBS" in hdul[0].header:
        gDateTime = hdul[0].header['UT-OBS']  # gets the gregorian date and time from the fits file header
        dt = dup.parse(gDateTime)
        time = astropy.time.Time(dt)
        julianTime = time.jd
        # If the time is from the beginning of the observation, then need to calculate mid-exposure time
        if "start" in hdul[0].header.comments['UT-OBS']:
            exptime_offset = exp / 2. / 60. / 60. / 24.  # assume exptime is in seconds for now
    # Then Julian Date
    elif 'JULIAN' in hdul[0].header:
        julianTime = float(hdul[0].header['JULIAN'])
        # If the time is from the beginning of the observation, then need to calculate mid-exposure time
        if "start" in hdul[0].header.comments['JULIAN']:
            exptime_offset = exp / 2. / 60. / 60. / 24.  # assume exptime is in seconds for now
    # Then MJD-OBS last, as in the MicroObservatory headers, it has less precision
    elif "MJD-OBS" in hdul[0].header:
        julianTime = float(hdul[0].header["MJD-OBS"]) + 2400000.5
        # If the time is from the beginning of the observation, then need to calculate mid-exposure time
        if "start" in hdul[0].header.comments['MJD-OBS']:
            exptime_offset = exp / 2. / 60. / 60. / 24.  # assume exptime is in seconds for now
    else:
        gDateTime = hdul[0].header['DATE-OBS']  # gets the gregorian date and time from the fits file header
        dt = dup.parse(gDateTime)
        time = astropy.time.Time(dt)
        julianTime = time.jd
        # If the time is from the beginning of the observation, then need to calculate mid-exposure time
        if "start" in hdul[0].header.comments['DATE-OBS']:
            exptime_offset = exp / 2. / 60. / 60. / 24.  # assume exptime is in seconds for now

    # If the mid-exposure time is given in the fits header, then no offset is needed to calculate the mid-exposure time
    return julianTime + exptime_offset


# Method that gets and returns the current phase of the target
def getPhase(curTime, pPeriod, tMid):
    phase = ((curTime - tMid) / pPeriod) % 1
    if phase >= .5:
        return -1 * (1 - phase)
    else:
        return phase


# Method that gets and returns the airmass from the fits file (Really the Altitude)
def getAirMass(hdul, ra, dec, lati, longit, elevation):
    # Grab airmass from image header; if not listed, calculate it from TELALT; if that isn't listed, then calculate it the hard way
    if 'AIRMASS' in hdul[0].header:
        am = float(hdul[0].header['AIRMASS'])
    elif 'TELALT' in hdul[0].header:
        alt = float(hdul[0].header['TELALT'])  # gets the airmass from the fits file header in (sec(z)) (Secant of the zenith angle)
        cosam = np.cos((np.pi / 180) * (90.0 - alt))
        am = 1 / cosam
    else:
        # pointing = SkyCoord(str(astropy.coordinates.Angle(raStr+" hours").deg)+" "+str(astropy.coordinates.Angle(decStr+" degrees").deg ), unit=(u.deg, u.deg), frame='icrs')
        pointing = SkyCoord(str(ra)+" "+str(dec), unit=(u.deg, u.deg), frame='icrs')

        location = EarthLocation.from_geodetic(lat=lati*u.deg, lon=longit*u.deg, height=elevation)
        time = astropy.time.Time(getJulianTime(hdul), format='jd', scale='utc', location=location)
        pointingAltAz = pointing.transform_to(AltAz(obstime=time, location=location))
        am = float(pointingAltAz.secz)
    return am


# Validate user input
def user_input(prompt, type_, val1=None, val2=None, val3=None):
    while True:
        try:
            option = type_(input(prompt))
        except ValueError:
            print('Sorry, not a valid data type.')
            continue
        if type_ == str and val1 and val2:
            option = option.lower().replace(' ', '')
            if option not in (val1, val2):
                print("Sorry, your response was not valid.")
            else:
                return option
        elif type_ == int and val1 and val2 and val3:
            if option not in (val1, val2, val3):
                print("Sorry, your response was not valid.")
            else:
                return option
        elif type_ == int and val1 and val2:
            if option not in (val1, val2):
                print("Sorry, your response was not valid.")
            else:
                return option
        else:
            return option


# Create a save directory within the current working directory
def create_directory():
    while True:
        try:
            directoryname = input('Enter the name for your new directory: ')
            newdirectoryPath = os.getcwd()
            savedirectory = newdirectoryPath + '/' + directoryname + '/'
            os.mkdir(savedirectory)
        except OSError:
            print("Creation of the directory %s failed" % savedirectory)
        else:
            print("Successfully created the directory %s " % savedirectory)
            return savedirectory


# Check user's inits.json for user information and planetary parameters
def inits_file(initspath, dictinfo, dictplanet):
    with open(initspath) as json_file:
        data = json.load(json_file)

    initdictinfo = data['user_info']
    initdictplanet = data['planetary_parameters']

    for key, key2 in zip(dictinfo, initdictinfo[0]):
        dictinfo[key] = initdictinfo[0][key2]

    for key, key2 in zip(dictplanet, initdictplanet[0]):
        dictplanet[key] = initdictplanet[0][key2]

    return dictinfo, dictplanet

#Convert time units to BJD_TDB if pre-reduced file not in proper units
def timeConvert(timeList, timeFormat, pDict, infoDict):
    #if timeFormat is already in BJD_TDB, just do nothing
    #Perform appropriate conversion for each time format if needed
    if timeFormat == "JD_UTC":
        convertedTimes = utc_tdb.JDUTC_to_BJDTDB(timeList, ra=pDict['ra'], dec=pDict['dec'], lat=infoDict['lat'], longi=infoDict['long'], alt=infoDict['elev'])
        timeList = convertedTimes[0]
    elif timeFormat == "MJD_UTC":
        convertedTimes = utc_tdb.JDUTC_to_BJDTDB(timeList + 2400000.5, ra=pDict['ra'], dec=pDict['dec'], lat=infoDict['lat'], longi=infoDict['long'], alt=infoDict['elev'])
        timeList = convertedTimes[0]
    return timeList

#Convert magnitude units to flux if pre-reduced file not in flux already
def fluxConvert(fluxList, errorList, fluxFormat):
    #If units already in flux, do nothing, perform appropriate conversions to flux otherwise
    if fluxFormat == "magnitude":
        convertedPositiveErrors = 10. ** ((-1. * (fluxList + errorList)) / 2.5)
        convertedNegativeErrors = 10. ** ((-1. * (fluxList - errorList)) / 2.5)
        fluxList = 10. ** ((-1. * fluxList) / 2.5)
    if fluxFormat == "millimagnitude":
        convertedPositiveErrors = 10. ** ((-1. * ((fluxList + errorList) / 1000.)) / 2.5)
        convertedNegativeErrors = 10. ** ((-1. * ((fluxList - errorList) / 1000.)) / 2.5)
        fluxList = 10. ** ((-1. * (fluxList / 1000.) / 2.5))
    positiveErrorDistance = abs(convertedPositiveErrors - fluxList)
    negativeErrorDistance = abs(convertedNegativeErrors - fluxList)
    meanErrorList = (positiveErrorDistance * negativeErrorDistance) ** (0.5)
    return fluxList, meanErrorList

# --------PLANETARY PARAMETERS UI------------------------------------------
# Get the user's confirmation of values that will later be used in lightcurve fit
def get_planetary_parameters(candplanetbool, userpdict, pdict=None):
    print('\n*******************************************')
    print("Planetary Parameters for Lightcurve Fitting\n")

    # The order of planet_params list must match the pDict that is declared when scraping the NASA Exoplanet Archive
    planet_params = ["Target Star RA in the form: HH:MM:SS (ignore the decimal values)",
                     "Target Star DEC in form: <sign>DD:MM:SS (ignore the decimal values and don't forget the '+' or '-' sign!)",
                     "Planet's Name",
                     "Host Star's Name",
                     "Orbital Period (days)",
                     "Orbital Period Uncertainty (days) \n(Keep in mind that 1.2e-34 is the same as 1.2 x 10^-34)",
                     "Published Mid-Transit Time (BJD_UTC)",
                     "Mid-Transit Time Uncertainty (JD)",
                     "Ratio of Planet to Stellar Radius (Rp/Rs)",
                     "Ratio of Planet to Stellar Radius (Rp/Rs) Uncertainty",
                     "Ratio of Distance to Stellar Radius (a/Rs)",
                     "Ratio of Distance to Stellar Radius (a/Rs) Uncertainty",
                     "Orbital Inclination (deg)",
                     "Orbital Inclination (deg) Uncertainty",
                     "Orbital Eccentricity (0 if null)",
                     "Star Effective Temperature (K)",
                     "Star Effective Temperature Positive Uncertainty (K)",
                     "Star Effective Temperature Negative Uncertainty (K)",
                     "Star Metallicity ([FE/H])",
                     "Star Metallicity Positive Uncertainty ([FE/H])",
                     "Star Metallicity Negative Uncertainty ([FE/H])",
                     "Star Surface Gravity (log(g))",
                     "Star Surface Gravity Positive Uncertainty (log(g))",
                     "Star Surface Gravity Negative Uncertainty (log(g))"]

    # Conversion between hours to degrees if user entered ra and dec
    if userpdict['ra'] is None:
        userpdict['ra'] = input('\nEnter the %s: ' % planet_params[0])
    if userpdict['dec'] is None:
        userpdict['dec'] = input('\nEnter the %s: ' % planet_params[1])
    userpdict['ra'], userpdict['dec'] = radec_hours_to_degree(userpdict['ra'], userpdict['dec'])

    radeclist = ['ra', 'dec']
    if not candplanetbool:
        for idx, item in enumerate(radeclist):
            uncert = 20 / 3600
            if pdict[item] - uncert <= userpdict[item] <= pdict[item] + uncert:
                continue
            else:
                print("\n\n*** WARNING: %s initialization file's %s does not match the NASA Exoplanet Archive. ***\n" % (pdict['pName'], planet_params[idx]))
                print("\tNASA Exoplanet Archive value: %s" % pdict[item])
                print("\tInitialization file value: %s" % userpdict[item])
                print("\nWould you like to: (1) use NASA Exoplanet Archive value, (2) use initialization file value, or (3) enter in a new value.")
                option = user_input('Which option do you choose? (1/2/3): ', type_=int, val1=1, val2=2, val3=3)
                if option == 1:
                    userpdict[item] = pdict[item]
                elif option == 2:
                    continue
                else:
                    userpdict['ra'] = user_input('Enter the ' + planet_params[0] + ': ', type_=str)
                    userpdict['dec'] = user_input('Enter the ' + planet_params[1] + ': ', type_=str)
                    break

    if type(userpdict['ra']) and type(userpdict['dec']) is str:
        userpdict['ra'], userpdict['dec'] = radec_hours_to_degree(userpdict['ra'], userpdict['dec'])

    # Exoplanet confirmed in NASA Exoplanet Archive
    if not candplanetbool:
        print('\n\n*** Here are the values scraped from the NASA Exoplanet Archive for %s that were not set (or set to null) in your initialization file. ***' % pdict['pName'])
        print('For each planetary parameter, enter "y" if you agree and "n" if you disagree.')
        # print('enter "1" to use NASA Exoplanet Archive value, "2" to use initialization file value, or "3" to enter a new value if you ')
        # print('decided to use an initialization file.')

        for i, key in enumerate(userpdict):
            if key in ('ra', 'dec'):
                continue
            if key in ('pName', 'sName'):
                userpdict[key] = pdict[key]
            # Initialization planetary parameters match NEA
            if pdict[key] == userpdict[key]:
                continue
            # Initialization planetary parameters don't match NASA Exoplanet Archive
            if userpdict[key] is not None:
                print("\n\n*** WARNING: %s initialization file's %s does not match the NASA Exoplanet Archive. ***\n" % (pdict['pName'], planet_params[i]))
                print("\tNASA Exoplanet Archive value: %s" % pdict[key])
                print("\tInitialization file value: %s" % userpdict[key])
                print("\nWould you like to: (1) use NASA Exoplanet Archive value, (2) use initialization file value, or (3) enter in a new value.")
                option = user_input('Which option do you choose? (1/2/3): ', type_=int, val1=1, val2=2, val3=3)
                if option == 1:
                    userpdict[key] = pdict[key]
                elif option == 2:
                    continue
                else:
                    userpdict[key] = user_input('Enter the ' + planet_params[i] + ': ', type_=type(userpdict[key]))
            # Did not use initialization file or null
            else:
                print('\n' + pdict['pName'] + ' ' + planet_params[i] + ': ' + str(pdict[key]))
                agreement = user_input('Do you agree? (y/n): ', type_=str, val1='y', val2='n')
                if agreement == 'y':
                    userpdict[key] = pdict[key]
                else:
                    userpdict[key] = user_input('Enter the ' + planet_params[i] + ': ', type_=type(pdict[key]))

    # Exoplanet not confirmed in NASA Exoplanet Archive
    else:
        for i, key in enumerate(userpdict):
            if key in ('ra', 'dec'):
                continue
            # Used initialization file and is not empty
            if userpdict[key] is not None:
                agreement = user_input('%s: %s \nDo you agree? (y/n): '
                                       % (planet_params[i], userpdict[key]), type_=str, val1='y', val2='n')
                if agreement == 'y':
                    continue
                else:
                    userpdict[key] = user_input('Enter the ' + planet_params[i] + ': ', type_=type(userpdict[key]))
            # Did not use initialization file
            else:
                if key in ('pName', 'sName'):
                    userpdict[key] = input('\nEnter the ' + planet_params[i] + ': ')
                else:
                    userpdict[key] = user_input('Enter the ' + planet_params[i] + ': ', type_=float)
    return userpdict


def radec_hours_to_degree(ra, dec):
    while True:
        try:
            ra = ra.replace(' ', '').replace(':', ' ')
            dec = dec.replace(' ', '').replace(':', ' ')
            c = SkyCoord(ra + ' ' + dec, unit=(u.hourangle, u.deg))
            return c.ra.degree, c.dec.degree
        except ValueError:
            print('Error: The format is not correct, please try again.')
            ra = input('Input the right ascension of target (HH:MM:SS): ')
            dec = input('Input the declination of target (<sign>DD:MM:SS): ')


# Check if user's directory contains imaging files that are able to be reduced
def check_file_extensions(directory, filename):
    # Find fits files
    file_extensions = ['.fits', '.fit', '.fts']
    inputfiles = []

    while True:
        try:
            # Add / to end of directory if user does not input it
            if directory[-1] != "/":
                directory += "/"

            if os.path.isdir(directory):
                # Loop until we find something
                for exti in file_extensions:
                    for file in os.listdir(directory):
                        if file.lower().endswith(exti.lower()) and file[0:2] not in ('ref', 'new'):
                            inputfiles.append(os.path.join(directory, file))
                    # If we find files, then stop the for loop and while loop
                    if inputfiles:
                        return directory, inputfiles

                # If we don't find any files, then we need the user to check their directory and loop over again
                if not inputfiles:
                    raise FileNotFoundError

            # If the directory does not exist
            else:
                raise OSError

        except FileNotFoundError:
            extaddoption = user_input("\nError: " + filename + " files not found with .fits, .fit or .fts extensions in " + directory +
                                      ".\nWould you like to enter in an alternate image extension in addition to .FITS? (y/n): ", type_=str, val1='y', val2='n')
            if extaddoption == 'y':
                file_extensions.append(input('Please enter the extension you want to add (EX: .FITS): '))
            else:
                directory = input("Enter the directory path where " + filename + " files are located: ")
        except OSError:
            print("Error: No such directory exists when searching for FITS files. Please try again.")
            directory = input("Enter the directory path where " + filename + " files are located: ")


# Calculating Limb Darkening Parameters using LDTK
def ld_nonlinear(teff, teffpos, teffneg, met, metpos, metneg, logg, loggpos, loggneg):
                     # Source for FWHM band wavelengths (units: nm): https://www.aavso.org/filters
                     # Near-Infrared
    minmaxwavelen = {'J': (1040.00, 1360.00), 'H': (1420.00, 1780.00), 'K': (2015.00, 2385.00),
                     'J NIR 1.2micron': (1040.00, 1360.00), 'H NIR 1.6micron': (1420.00, 1780.00), 'K NIR 2.2micron': (2015.00, 2385.00),

                     # Sloan
                     'SU': (321.80, 386.80), 'SG': (402.50, 551.50), 'SR': (553.10, 693.10), 'SI': (697.50, 827.50), 'SZ': (841.20, 978.20),
                     'Sloan u': (321.80, 386.80), 'Sloan g': (402.50, 551.50), 'Sloan r': (553.10, 693.10), 'Sloan i': (697.50, 827.50), 'Sloan z': (841.20, 978.20),

                     # Stromgren
                     'STU': (336.30, 367.70), 'STV': (401.50, 418.50), 'STB': (459.55, 478.05), 'STY': (536.70, 559.30),
                     'Stromgren u': (336.30, 367.70), 'Stromgren v': (401.50, 418.50), 'Stromgren b': (459.55, 478.05), 'Stromgren y': (536.70, 559.30),
                     'STHBW': (481.50, 496.50), 'STHBN': (487.50, 484.50),
                     'Stromgren Hbw': (481.50, 496.50), 'Stromgren Hbn': (487.50, 484.50),

                     # Johnson
                     'U': (333.80, 398.80), 'B': (391.60, 480.60), 'V': (502.80, 586.80), 'RJ': (590.00, 810.00), 'IJ': (780, 1020),
                     'Johnson U': (333.80, 398.80), 'Johnson B': (391.60, 480.60), 'Johnson V': (502.80, 586.80), 'Johnson R': (590.00, 810.00), 'Johnson I': (780, 1020),

                     # Cousins
                     'R': (561.70, 719.70), 'I': (721.00, 875.00),
                     'Cousins R': (561.70, 719.70), 'Cousins I': (721.00, 875.00)}

    print('\n***************************')
    print('Limb Darkening Coefficients')
    print('***************************')

    print('\n\nStandard bands available to filter for limb darkening parameters (https://www.aavso.org/filters):')
    for key, value in minmaxwavelen.items():
        print('\t%s: %s-%s nm' % (key, value[0], value[1]))

    ldopt = user_input('\nWould you like EXOTIC to calculate your limb darkening parameters with uncertainties? (y/n): ', type_=str, val1='y', val2='n')

    # User decides to allow EXOTIC to calculate limb darkening parameters
    if ldopt == 'y':
        standcustomopt = user_input('Please enter 1 to use a standard filter or 2 for a customized filter: ', type_=int, val1=1, val2=2)

        # Standard filters calculating limb darkening parameters
        if standcustomopt == 1:
            while True:
                try:
                    filtername = input('\nPlease enter in the filter type (EX: Johnson U, U, Stromgren u, STU): ')
                    if filtername not in minmaxwavelen:
                        raise KeyError
                    break
                except KeyError:
                    print('Error: The entered filter is not a part of the standard ones.')

            wlmin = [minmaxwavelen[filtername][0] / 1000]
            wlmax = [minmaxwavelen[filtername][1] / 1000]

        # Custom filters calculating limb darkening parameters
        else:
            filtername = input('\nPlease enter in your custom filter name: ')
            wlmin = [float(input('FWHM Minimum wavelength (nm): ')) / 1000]
            wlmax = [float(input('FWHM Maximum wavelength (nm): ')) / 1000]


        priors = {'T*': teff, 'T*_uperr': teffpos, 'T*_lowerr': teffneg,
                  'FEH*': met, 'FEH*_uperr': metpos, 'FEH*_lowerr': metneg,
                  'LOGG*': logg, 'LOGG*_uperr': loggpos, 'LOGG*_lowerr': loggneg}

        ldparams = createldgrid(np.array(wlmin), np.array(wlmax), priors)

        nlld0 = ldparams['LD'][0][0], ldparams['ERR'][0][0]
        nlld1 = ldparams['LD'][1][0], ldparams['ERR'][1][0]
        nlld2 = ldparams['LD'][2][0], ldparams['ERR'][2][0]
        nlld3 = ldparams['LD'][3][0], ldparams['ERR'][3][0]

    # User enters in their own limb darkening parameters with uncertainties
    else:
        filtername = input('\nEnter in your filter name: ')
        nlld0 = user_input('\nEnter in your first nonlinear term: ', type_=float)
        nlld0unc = user_input('Enter in your first nonlinear term uncertainty: ', type_=float)
        nlld1 = user_input('\nEnter in your second nonlinear term: ', type_=float)
        nlld1unc = user_input('Enter in your second nonlinear term uncertainty: ', type_=float)
        nlld2 = user_input('\nEnter in your third nonlinear term: ', type_=float)
        nlld2unc = user_input('Enter in your third nonlinear term uncertainty: ', type_=float)
        nlld3 = user_input('\nEenter in your fourth nonlinear term: ', type_=float)
        nlld3unc = user_input('Enter in your fourth nonlinear term uncertainty: ', type_=float)
        nlld0, nlld1, nlld2, nlld3 = (nlld0, nlld0unc), (nlld1, nlld1unc), (nlld2, nlld2unc), (nlld3, nlld3unc)

    return nlld0, nlld1, nlld2, nlld3, filtername


# Check for WCS in the user's imaging data and possibly plate solves.
def check_wcs(fits_file, saveDirectory):
    hdulist = fits.open(name=fits_file, memmap=False, cache=False, lazy_load_hdus=False)  # opens the fits file
    header = hdulist[0].header
    hdulist.close()  # close stream
    del hdulist

    # MJD seems sometimes throw off an error. Deleted since not important for plate solving
    try:
        del header['MJD-OBS']
    except:
        pass

    # Gets the WCS of the header and checks to see if it exists
    wcsheader = WCS(header)
    wcsExists = wcsheader.is_celestial

    # If the fits file has WCS info, ask the user if they trust it
    if wcsExists:
        trustWCS = user_input('The imaging data from your file has WCS information. Do you trust this? (y/n): ', type_=str, val1='y', val2='n')
    else:
        trustWCS = 'n'

    if trustWCS == 'n':
        plateSol = user_input("\nWould you like to upload the your image for a plate solution?"
                              "\nDISCLAIMER: One of your imaging files will be publicly viewable on nova.astrometry.net. (y/n): ", type_=str, val1='y', val2='n')
        # Plate solve the fits file
        if plateSol == 'y':
            print("\nGetting the plate solution for your imaging file. Please wait.")
            global done
            done = False
            t = threading.Thread(target=animate, daemon=True)
            t.start()

            # Plate solves the first imaging file
            imagingFile = fits_file
            wcsFile = plate_solution(imagingFile, saveDirectory)
            done = True

            # Return plate solution from nova.astrometry.net
            return wcsFile
        else:
            # User either did not want a plate solution or had one in file header and decided not to use it,
            # therefore return nothing
            return False
    else:
        # User trusted their imaging file header's WCS
        return fits_file


# Gets the WCS of a .fits file for the user from nova.astrometry.net w/ API key
def plate_solution(fits_file, saveDirectory):
    default_url = 'http://nova.astrometry.net/api/'

    # Login to Exoplanet Watch's profile w/ API key. If session fails, allow 5 attempts of
    # rejoining before returning False and informing user of technical failure.
    for i in range(5):
        try:
            r = requests.post(default_url + 'login', data={'request-json': json.dumps({"apikey": "vfsyxlmdxfryhprq"})})
            sess = r.json()['session']
            break
        except Exception:
            if i == 4:
                print('Imaging file could not receive a plate solution due to technical difficulties '
                      'from nova.astrometry.net. Please try again later. Data reduction will continue.')
                return False
            time.sleep(5)
            continue

    # Saves session number to upload imaging file
    files = {'file': open(fits_file, 'rb')}
    headers = {'request-json': json.dumps({"session": sess}), 'allow_commercial_use': 'n',
               'allow_modifications': 'n', 'publicly_visible': 'n'}

    # Uploads the .fits file to nova.astrometry.net
    r = requests.post(default_url + 'upload', files=files, data=headers)
    if r.json()['status'] != 'success':
        print('Imaging file could not receive a plate solution due to technical difficulties '
              'from nova.astrometry.net. Please try again later. Data reduction will continue.')
        return False

    # Saves submission id for checking on the status of image uploaded
    sub_id = r.json()['subid']
    submissions_url = 'http://nova.astrometry.net/api/submissions/%s' % sub_id

    # Once the image has successfully been plate solved, the following loop will break
    while True:
        r = requests.get(submissions_url)
        if r.json()['job_calibrations']:
            break
        time.sleep(5)

    # Checks the job id's status for parameters
    job_id = r.json()['jobs']
    job_url = 'http://nova.astrometry.net/api/jobs/%s' % job_id[0]
    wcs_file = saveDirectory + 'newfits.fits'

    # Checks the job id's status
    while True:
        r = requests.get(job_url)
        if r.json()['status'] == 'success':
            fits_download_url = 'http://nova.astrometry.net/new_fits_file/%s' % job_id[0]
            r = requests.get(fits_download_url)
            with open(wcs_file, 'wb') as f:
                f.write(r.content)
            print('\n\nSuccess. ')
            return wcs_file
        elif r.json()['status'] == 'failure':
            print('\n\n.FITS file has failed to be given WCS.')
            return False
        time.sleep(5)


# Getting the right ascension and declination for every pixel in imaging file if there is a plate solution
def get_radec(hdulWCSrd):
    wcsheader = WCS(hdulWCSrd[0].header)
    xaxis = np.arange(hdulWCSrd[0].header['NAXIS1'])
    yaxis = np.arange(hdulWCSrd[0].header['NAXIS2'])
    x, y = np.meshgrid(xaxis, yaxis)
    return wcsheader.all_pix2world(x, y, 0)


# Check the ra and dec against the plate solution to see if the user entered in the correct values
def check_targetpixelwcs(pixx, pixy, expra, expdec, ralist, declist):
    while True:
        try:
            uncert = 20 / 3600
            # Margins are within 20 arcseconds
            if expra - uncert >= ralist[pixy][pixx] or ralist[pixy][pixx] >= expra + uncert:
                print('\nError: The X Pixel Coordinate entered does not match the right ascension.')
                raise ValueError
            if expdec - uncert >= declist[pixy][pixx] or declist[pixy][pixx] >= expdec + uncert:
                print('\nError: The Y Pixel Coordinate entered does not match the declination.')
                raise ValueError
            return pixx, pixy
        except ValueError:
            repixopt = user_input('Would you like to re-enter the pixel coordinates? (y/n): ', type_=str, val1='y', val2='n')

            # User wants to change their coordinates
            if repixopt == 'y':
                # Checks for the closest pixel location in ralist and declist for expected ra and dec
                dist = (ralist - expra) ** 2 + (declist - expdec) ** 2
                pixy, pixx = np.unravel_index(dist.argmin(), dist.shape)
                searchopt = user_input('Here are the suggested pixel coordinates: X Pixel: %s Y Pixel: %s'
                                       '\nWould you like to use these? (y/n): ' % (pixx, pixy), type_=str, val1='y', val2='n')
                # Use the coordinates found by code
                if searchopt == 'y':
                    return pixx, pixy
                # User enters their own coordinates to be re-checked
                else:
                    pixx = user_input("Please re-enter the target star's X Pixel Coordinate: ", type_=int)
                    pixy = user_input("Please re-enter the target star's Y Pixel Coordinate: ", type_=int)
            else:
                # User does not want to change coordinates even though they don't match the expected ra and dec
                return pixx, pixy

# Checks if comparison star is variable via querying SIMBAD
def variableStarCheck(refx, refy, hdulWCS):
    #Read in WCS data from plate solution file and convert comparison star coordinates from pixel to WCS
    w = WCS(hdulWCS[0].header)
    world = w.wcs_pix2world(np.array([[refx, refy]], dtype = np.float64), 1)
    ra = world[0][0]
    dec = world[0][1]
    sample = SkyCoord(ra*u.deg, dec*u.deg, frame='fk5')

    #query SIMBAD and search identifier result table to determine if comparison star is variable in any form
    simbad_result = Simbad.query_region(sample, radius=20*u.arcsec)
    try:
        starName = simbad_result['MAIN_ID'][0].decode("utf-8")
    except:
        print("Your star cannot be resolved in SIMBAD. Proceed with caution.")
        return False
    identifiers = Simbad.query_objectids(starName)
    for currName in identifiers:
        if "V*" in currName[0]:
            return True
    return False


# Aligns imaging data from .fits file to easily track the host and comparison star's positions
def image_alignment(imagedata):
    print("\nAligning your images from FITS files. Please wait.")
    boollist = []
    notaligned = 0

    # Align images from .FITS files and catch exceptions if images can't be aligned.
    # boollist for discarded images to delete .FITS data from airmass and times.
    for i, image_file in enumerate(imagedata):
        try:
            sys.stdout.write('Aligning Image %s of %s\r' % (str(i+1), str(len(imagedata))))
            sys.stdout.flush()
            imagedata[i], footprint = aa.register(image_file, imagedata[0])
            boollist.append(True)
        except:
            print('Image %s of %s failed to align' % (str(i+1), str(len(imagedata))))
            notaligned += 1
            boollist.append(False)

    imagedata = imagedata[boollist]

    if notaligned > 0:
        print('\n\n*********************************************************************')
        print('WARNING: From the given imaging files: %s of %s were not aligned.'
              % (str(notaligned), str(len(imagedata) + notaligned)))
        print('*********************************************************************')
        time.sleep(5)

    return imagedata, boollist


# defines the star point spread function as a 2D Gaussian
def star_psf(x, y, x0, y0, a, sigx, sigy, b):
    gaus = a * np.exp(-(x - x0) ** 2 / (2 * sigx ** 2)) * np.exp(-(y - y0) ** 2 / (2 * sigy ** 2)) + b
    return gaus


# Method uses the Full Width Half Max to estimate the standard deviation of the star's psf
def estimate_sigma(x, maxidx=-1):
    if maxidx == -1:
        maxidx = np.argmax(x)
    lower = np.abs(x - 0.5 * np.nanmax(x))[:maxidx].argmin()
    upper = np.abs(x - 0.5 * np.nanmax(x))[maxidx:].argmin() + maxidx
    FWHM = upper - lower
    return FWHM / (2 * np.sqrt(2 * np.log(2)))


def gaussian_psf(x,y,x0,y0,a,sigx,sigy,rot, b):
    rx = (x-x0)*np.cos(rot) - (y-y0)*np.sin(rot)
    ry = (x-x0)*np.sin(rot) + (y-y0)*np.cos(rot)
    gausx = np.exp(-(rx)**2 / (2*sigx**2) )
    gausy = np.exp(-(ry)**2 / (2*sigy**2) )
    return a*gausx*gausy + b


def fit_psf(data,pos,init,lo,up,psf_function=gaussian_psf,lossfn='linear',method='trf',box=15):
    xv,yv = mesh_box(pos, box)
    def fcn2min(pars):
        model = psf_function(xv,yv,*pars)
        return (data[yv,xv]-model).flatten()
    if method == 'trf':
        res = least_squares(fcn2min,x0=[*pos,*init],bounds=[lo,up],loss=lossfn,jac='3-point',method=method)
    else:
        res = least_squares(fcn2min,x0=[*pos,*init],loss=lossfn,jac='3-point',method=method)
    return res.x


def mesh_box(pos,box):
    pos = [int(np.round(pos[0])), int(np.round(pos[1]))]
    x = np.arange(pos[0]-box, pos[0]+box+1)
    y = np.arange(pos[1]-box, pos[1]+box+1)
    xv, yv = np.meshgrid(x, y)
    return xv.astype(int), yv.astype(int)


# Method fits a 2D gaussian function that matches the star_psf to the star image and returns its pixel coordinates
def fit_centroid(data, pos, init=None, box=10):

    # get sub field in image
    xv, yv = mesh_box(pos, box)
    wx, wy = pos # could take flux weighted centroid if not crowded

    if init:
        pass
    else:
        init = [np.nanmax(data[yv,xv])-np.nanmin(data[yv,xv]), 1, 1, 0, np.nanmin(data[yv,xv])]

    try:
        # fit gaussian PSF
        pars = fit_psf(
            data,
            [wx, wy], # position estimate
            init,    # initial guess: [amp, sigx, sigy, rotation, bg]
            [wx-5, wy-5, 0, 0, 0, -np.pi/4, np.nanmin(data)-1 ], # lower bound: [xc, yc, amp, sigx, sigy, rotation,  bg]
            [wx+5, wy+5, 1e7, 20, 20, np.pi/4, np.nanmax(data[yv,xv])+1 ], # upper bound
            psf_function=gaussian_psf, method='trf',
            box=box  # only fit a subregion +/- 5 px from centroid
        )
    except:
        print("WARNING trouble fitting Gaussian PSF to star at {},{}".format(wx,wy))
        print("  check location of comparison star in the first few images")
        print("  fitting parameters are out of bounds")
        print("  init:",init)
        print(" lower:",[wx-5, wy-5, 0, 0, 0, -np.pi/4, np.nanmin(data)-1 ] )
        print(" upper:",[wx+5, wy+5, 1e7, 20, 20, np.pi/4, np.nanmax(data[yv,xv])+1 ])

        # use LM in unbounded optimization
        pars = fit_psf(
            data, [wx, wy], init,
            [wx-5, wy-5, 0, 0, 0, -np.pi/4, np.nanmin(data)-1 ],
            [wx+5, wy+5, 1e7, 20, 20, np.pi/4, np.nanmax(data[yv,xv])+1 ],
            psf_function=gaussian_psf,
            box=box, method='lm'
        )
    return pars


# Method calculates the flux of the star (uses the skybg_phot method to do backgorund sub)
def getFlux(data, xc, yc, r=5, dr=5):

    if dr > 0:
        bgflux = skybg_phot(data, xc, yc, r, dr)
    else:
        bgflux = 0
    positions = [(xc, yc)]
    data = data-bgflux
    data[data < 0] = 0

    apertures = CircularAperture(positions, r=r)
    phot_table = aperture_photometry(data, apertures, method='exact')

    return float(phot_table['aperture_sum']), bgflux


def skybg_phot(data, xc, yc, r=10, dr=5):
    # create a crude annulus to mask out bright background pixels
    xv, yv = mesh_box([xc, yc], np.round(r+dr))
    rv = ((xv-xc)**2 + (yv-yc)**2)**0.5
    mask = (rv > r) & (rv < (r+dr))
    cutoff = np.percentile(data[yv, xv][mask], 50)
    dat = np.copy(data)
    dat[dat > cutoff] = cutoff # ignore bright pixels like stars
    return min(np.mean(dat[yv, xv][mask]), np.median(dat[yv, xv][mask]))


# Mid-Transit Time Prior Helper Functions
def numberOfTransitsAway(timeData, period, originalT):
    return int((np.nanmin(timeData) - originalT) / period) + 1

def nearestTransitTime(timeData, period, originalT):
    nearT = ((numberOfTransitsAway(timeData, period, originalT) * period) + originalT)
    return nearT


# make plots of the centroid positions as a function of time
def plotCentroids(xTarg, yTarg, xRef, yRef, times, targetname, date):
    times = np.array(times)
    # X TARGET
    plt.figure()
    plt.plot(times - np.nanmin(times), xTarg, '-bo')
    plt.xlabel('Time (JD-' + str(np.nanmin(times)) + ')')
    plt.ylabel('X Pixel Position')
    plt.title(targetname + ' X Centroid Position ' + date)
    plt.savefig(infoDict['saveplot'] + 'temp/XCentroidPosition' + targetname + date + '.png')
    plt.close()

    # Y TARGET
    plt.figure()
    plt.plot(times - np.nanmin(times), yTarg, '-bo')
    plt.xlabel('Time (JD-' + str(np.nanmin(times)) + ')')
    plt.ylabel('Y Pixel Position')
    plt.title(targetname + ' Y Centroid Position ' + date)
    plt.savefig(infoDict['saveplot'] + 'temp/YCentroidPos' + targetname + date + '.png')
    plt.close()

    # X COMP
    plt.figure()
    plt.plot(times - np.nanmin(times), xRef, '-ro')
    plt.xlabel('Time (JD-' + str(np.nanmin(times)) + ')')
    plt.ylabel('X Pixel Position')
    plt.title('Comp Star X Centroid Position ' + date)
    plt.savefig(infoDict['saveplot'] + 'temp/CompStarXCentroidPos' + date + '.png')
    plt.close()

    # Y COMP
    plt.figure()
    plt.plot(times - np.nanmin(times), yRef, '-ro')
    plt.xlabel('Time (JD-' + str(np.nanmin(times)) + ')')
    plt.ylabel('Y Pixel Position')
    plt.title('Comp Star Y Centroid Position ' + date)
    plt.savefig(infoDict['saveplot'] + 'temp/CompStarYCentroidPos' + date + '.png')
    plt.close()

    # X DISTANCE BETWEEN TARGET AND COMP
    plt.figure()
    plt.xlabel('Time (JD-' + str(np.nanmin(times)) + ')')
    plt.ylabel('X Pixel Distance')
    for e in range(0, len(xTarg)):
        plt.plot(times[e] - np.nanmin(times), abs(int(xTarg[e]) - int(xRef[e])), 'bo')
    plt.title('Distance between Target and Comparison X position')
    plt.savefig(infoDict['saveplot'] + 'temp/XCentroidDistance' + targetname + date + '.png')
    plt.close()

    # Y DISTANCE BETWEEN TARGET AND COMP
    plt.figure()
    plt.xlabel('Time (JD-' + str(np.nanmin(times)) + ')')
    plt.ylabel('Y Pixel Difference')
    d = 0
    for d in range(0, len(yTarg)):
        plt.plot(times[d] - np.nanmin(times), abs(int(yTarg[d]) - int(yRef[d])), 'bo')
    plt.title('Difference between Target and Comparison Y position')
    plt.savefig(infoDict['saveplot'] + 'temp/YCentroidDistance' + targetname + date + '.png')
    plt.close()


def realTimeReduce(i):
    targetFluxVals = []
    referenceFluxVals = []
    normalizedFluxVals = []
    fileNameList = []
    timeSortedNames = []
    timeList = []
    timesListed = []

    # -------TIME SORT THE FILES--------------------------------------------------------------------------------
    directoryP = ""
    directToWatch = str(input("Enter the Directory Path where .FITS or .FTS Image Files are located: "))
    # Add / to end of directory if user does not input it
    if directToWatch[-1] != "/":
        directToWatch += "/"
    directoryP = directToWatch

    while len(g.glob(directoryP)) == 0:
        print("Error: .FITS files not found in " + directoryP)
        directToWatch = str(input("Enter the Directory Path where FITS Image Files are located: "))
        # Add / to end of directory if user does not input it
        if directToWatch[-1] != "/":
            directToWatch += "/"
        directoryP = directToWatch

    fileNumber = 1
    for fileName in g.glob(directoryP):  # Loop through all the fits files and time sorts
        fitsHead = fits.open(name=fileName, memmap=False, cache=False, lazy_load_hdus=False)  # opens the file
        # TIME
        timeVal = getJulianTime(fitsHead)  # gets the julian time registered in the fits header
        timeList.append(timeVal)  # adds to time value list
        fileNameList.append(fileName)
        fitsHead.close()  # close stream
        del fitsHead

    # Time sorts the file names based on the fits file header
    timeSortedNames = [x for _, x in sorted(zip(timeList, fileNameList))]

    # sorts the times for later plotting use
    sortedTimeList = sorted(timeList)

    # hdul = fits.open(name=timeSortedNames[0], memmap=False, cache=False, lazy_load_hdus=False)  # opens the fits file
    # Extracts data from the image file and puts it in a 2D numpy array: firstImageData
    firstImageData = fits.getdata(timeSortedNames[0], ext=0)

    # fit first image
    targx, targy, targamplitude, targsigX, targsigY, targrot, targoff = fit_centroid(firstImageData, [UIprevTPX, UIprevTPY], box=10)
    refx, refy, refamplitude, refsigX, refsigY, refrot, refoff = fit_centroid(firstImageData, [UIprevRPX, UIprevRPY], box=10)

    # just use one aperture and annulus
    apertureR = 3 * max(targsigX, targsigY)
    annulusR = 10

    for imageFile in timeSortedNames:

        hdul = fits.open(name=imageFile, memmap=False, cache=False, lazy_load_hdus=False)  # opens the fits file
        # Extracts data from the image file and puts it in a 2D numpy array: imageData
        currTime = getJulianTime(hdul)
        imageData = hdul['ext', 0].data  # fits.getdata(imageFile, ext=0)
        header = hdul[0].header  # fits.getheader(imageFile)

        hdul.close()  # close the stream
        del hdul

        # Find the target star in the image and get its pixel coordinates if it is the first file
        if fileNumber == 1:
            # Initializing the star location guess as the user inputted pixel coordinates
            prevTPX, prevTPY, prevRPX, prevRPY = UIprevTPX, UIprevTPY, UIprevRPX, UIprevRPY
            prevTSigX, prevTSigY, prevRSigX, prevRSigY = targsigX, targsigY, refsigX, refsigY

            prevImageData = imageData  # no shift should be registered

        # ---FLUX CALCULATION WITH BACKGROUND SUBTRACTION---------------------------------

        # corrects for any image shifts that result from a tracking slip
        shift, error, diffphase = phase_cross_correlation(prevImageData, imageData)
        xShift = shift[1]
        yShift = shift[0]

        prevTPX = prevTPX - xShift
        prevTPY = prevTPY - yShift
        prevRPX = prevRPX - xShift
        prevRPY = prevRPY - yShift

        # --------GAUSSIAN FIT AND CENTROIDING----------------------------------------------

        txmin = int(prevTPX) - distFC  # left
        txmax = int(prevTPX) + distFC  # right
        tymin = int(prevTPY) - distFC  # top
        tymax = int(prevTPY) + distFC  # bottom

        targSearchA = imageData[tymin:tymax, txmin:txmax]

        # Set reference search area
        rxmin = int(prevRPX) - distFC  # left
        rxmax = int(prevRPX) + distFC  # right
        rymin = int(prevRPY) - distFC  # top
        rymax = int(prevRPY) + distFC  # bottom

        refSearchA = imageData[rymin:rymax, rxmin:rxmax]

        # Guess at Gaussian Parameters and feed them in to help gaussian fitter

        tGuessAmp = targSearchA.max() - targSearchA.min()

        # Fits Centroid for Target
        myPriors = [tGuessAmp, prevTSigX, prevTSigY, 0, targSearchA.min()]
        tx, ty, tamplitude, tsigX, tsigY, trot, toff = fit_centroid(imageData, [prevTPX, prevTPY], init=myPriors, box=10)
        currTPX = tx
        currTPY = ty

        # Fits Centroid for Reference
        rGuessAmp = refSearchA.max() - refSearchA.min()
        myRefPriors = [rGuessAmp, prevRSigX, prevRSigY, 0, refSearchA.min()]
        rx, ry, ramplitude, rsigX, rsigY, rrot, roff = fit_centroid(imageData, [prevRPX, prevRPY], init=myRefPriors, box=10)
        currRPX = rx
        currRPY = ry

        # gets the flux value of the target star and
        tFluxVal, tTotCts = getFlux(imageData, currTPX, currTPY, apertureR, annulusR)
        targetFluxVals.append(tFluxVal)  # adds tFluxVal to the total list of flux values of target star

        # gets the flux value of the reference star and subracts the background light
        rFluxVal, rTotCts = getFlux(imageData, currRPX, currRPY, apertureR, annulusR)
        referenceFluxVals.append(rFluxVal)  # adds rFluxVal to the total list of flux values of reference star

        normalizedFluxVals.append((tFluxVal / rFluxVal))

        # TIME
        timesListed.append(currTime)

        # UPDATE PIXEL COORDINATES and SIGMAS
        # target
        prevTPX = currTPX
        prevTPY = currTPY
        prevTSigX = tsigX
        prevTSigY = tsigY
        # reference
        prevRPX = currRPX
        prevRPY = currRPY
        prevRSigX = rsigX
        prevTSigY = rsigY

        # UPDATE FILE COUNT
        prevImageData = imageData
        fileNumber = fileNumber + 1

    # EXIT THE FILE LOOP

    ax1.clear()
    ax1.set_title(targetName)
    ax1.set_ylabel('Normalized Flux')
    ax1.set_xlabel('Time (jd)')
    ax1.plot(timesListed, normalizedFluxVals, 'bo')


def parse_args():
    # TODO
    parser = argparse.ArgumentParser()

    help_ = "Choose a target to process"
    parser.add_argument("-t", "--target", help=help_, type=str, default="all")

    return parser.parse_args()


if __name__ == "__main__":
    # TODO use text based interface if no command line arguments

    print('\n')
    print('*************************************************************')
    print('Welcome to the EXOplanet Transit Interpretation Code (EXOTIC)')
    print("Version ", versionid)
    print('*************************************************************\n')

    # ---INITIALIZATION-------------------------------------------------------
    targetFluxVals, referenceFluxVals, normalizedFluxVals, targUncertanties, refUncertanties, timeList, phasesList, airMassList = (
        [] for l in range(8))

    fileNameList, timeSortedNames, xTargCent, yTargCent, xRefCent, yRefCent, finXTargCent, finYTargCent, finXRefCent, finYRefCent = (
        [] for m in range(10))

    timesListed = []  # sorted times of observation
    fileNumber = 1  # initializes file number to one
    minSTD = 100000  # sets the initial minimum standard deviation absurdly high so it can be replaced immediately
    minChi2 = 100000
    distFC = 10  # gaussian search area
    context = {}

    # ---USER INPUTS--------------------------------------------------------------------------

    realTimeAns = user_input('Enter "1" for Real Time Reduction or "2" for for Complete Reduction: ', type_=int, val1=1, val2=2)

    #############################
    # Real Time Reduction Routine
    #############################

    if realTimeAns == 1:
        print('\n**************************************************************')
        print('Real Time Reduction ("Control + C"  or close the plot to quit)')
        print('**************************************************************\n')

        directToWatch = str(input("Enter the Directory Path of imaging files: "))
        directoryP = ""
        directoryP = directToWatch
        directToWatch, inputfiles = check_file_extensions(directToWatch, 'imaging')

        targetName = str(input("Enter the Planet Name: "))

        while True:
            try:
                carryOn = input('Type continue after the first image has been taken and saved: ')
                if carryOn != 'continue':
                    raise ValueError
                break
            except ValueError:
                continue

        UIprevTPX = user_input(targetName + " X Pixel Coordinate: ", type_=int)
        UIprevTPY = user_input(targetName + " Y Pixel Coordinate: ", type_=int)
        UIprevRPX = user_input("Comp Star X Pixel Coordinate: ", type_=int)
        UIprevRPY = user_input("Comp Star Y Pixel Coordinate: ", type_=int)

        print('Real Time Plotting ("Control + C" or close the plot to quit)')
        print('\nPlease be patient. It will take at least 15 seconds for the first image to get plotted.')

        fig = plt.figure()
        ax1 = fig.add_subplot(1, 1, 1)
        ax1.set_title(targetName)
        ax1.set_ylabel('Normalized Flux')
        ax1.set_xlabel('Time (jd)')

        anim = FuncAnimation(fig, realTimeReduce, interval=15000)  # refresh every 15 seconds
        plt.show()

    ###########################
    # Complete Reduction Routine
    ###########################

    # ----USER INPUTS----------------------------------------------------------
    else:
        print('\n**************************')
        print('Complete Reduction Routine')
        print('**************************\n')

        directoryP = ""
        compStarList = []

        infoDict = {'fitsdir': None, 'saveplot': None, 'flatsdir': None, 'darksdir': None, 'biasesdir': None,
                    'aavsonum': None, 'secondobs': None, 'date': None, 'lat': None, 'long': None,'elev': None,
                    'ctype': None, 'pixelbin': None, 'filter': None, 'notes': None, 'tarcoords': None, 'compstars': None}

        userpDict = {'ra': None, 'dec': None, 'pName': None, 'sName': None, 'pPer': None, 'pPerUnc': None,
                     'midT': None, 'midTUnc': None, 'rprs': None, 'rprsUnc': None, 'aRs': None, 'aRsUnc': None,
                     'inc': None, 'incUnc': None, 'ecc': None, 'teff': None,
                     'teffUncPos': None, 'teffUncNeg': None, 'met': None, 'metUncPos': None, 'metUncNeg': None,
                     'logg': None, 'loggUncPos': None, 'loggUncNeg': None}

        fitsortext = user_input('Enter "1" to perform aperture photometry on fits files or "2" to start '
                                'with pre-reduced data in a .txt format: ', type_=int, val1=1, val2=2)

        fileorcommandline = user_input('How would you like to input your initial parameters? '
                                       'Enter "1" to use the Command Line or "2" to use an input file: ', type_=int, val1=1, val2=2)

        # Read in input file rather than using the command line
        if fileorcommandline == 2:
            print("\nYour current working directory is: ", os.getcwd())
            print("\nPotential initialization files I've found in " + os.getcwd() + " are: ")
            [print(i) for i in g.glob(os.getcwd() + "/*.json")]

            # Parse input file
            while True:
                try:
                    initfilename = str(input("\nPlease enter the Directory and Filename of your Initialization File: "))
                    if initfilename == 'ok':
                        initfilename = "/Users/rzellem/Documents/EXOTIC/inits.json"
                    infoDict, userpDict = inits_file(initfilename, infoDict, userpDict)
                    break
                except FileNotFoundError:
                    print("Error: Initialization file not found. Please try again.")
                except IsADirectoryError:
                    print('Error: Entered a directory. Please try again.')

            # inits = []
            # for line in initf:
            #     if line[0] == "#": continue
            #     inits.append(line)
            # initf.close()

            if infoDict['flatsdir'] == "n":
                flats = 'n'
                flatsBool = False
            else:
                flats = 'y'
                flatsBool = True

            if infoDict['darksdir'] == "n":
                darks = 'n'
                darksBool = False
            else:
                darks = 'y'
                darksBool = True

            if infoDict['biasesdir'] == "n":
                biases = 'n'
                biasesBool = False
            else:
                biases = 'y'
                biasesBool = True

            if flatsBool + darksBool + biasesBool:
                cals = 'y'
            else:
                cals = 'n'

            # Initial position of target star
            UIprevTPX = infoDict['tarcoords'][0]
            UIprevTPY = infoDict['tarcoords'][1]

            # Read in locations of comp stars
            for i in infoDict['compstars']:
                compStarList.append((i[0], i[1]))

        if fitsortext == 1:
            # File directory name and initial guess at target and comp star locations on image.
            if fileorcommandline == 1:
                infoDict['fitsdir'] = str(input("\nEnter the Directory of imaging files: "))

            infoDict['fitsdir'], inputfiles = check_file_extensions(infoDict['fitsdir'], 'imaging')
        else:
            datafile = str(input("Enter the path and filename of your data file: "))
            if datafile == 'ok':
                datafile = "/Users/rzellem/Documents/EXOTIC/sample-data/NormalizedFluxHAT-P-32 bDecember 17, 2017.txt"
                # datafile = "/Users/rzellem/Downloads/fluxorama.csv
            try:
                initf = open(datafile, 'r')
            except FileNotFoundError:
                print("Data file not found. Please try again.")
                sys.exit()

            processeddata = initf.readlines()

        if fileorcommandline == 1:
            infoDict['saveplot'] = str(input("Enter the Directory to Save Plots into or type new to create one: "))

        # Check to see if the save directory exists
        while True:
            try:
                if infoDict['saveplot'] == 'new':
                    infoDict['saveplot'] = create_directory()
                    break
                # In case the user forgets the trailing / for the folder
                if infoDict['saveplot'][-1] != "/":
                    infoDict['saveplot'] += "/"
                if os.path.isdir(infoDict['saveplot']):
                    break
                raise OSError
            except OSError:
                print('Error: the directory entered does not exist. Please try again.')
                infoDict['saveplot'] = input("Enter the Directory to Save Plots into or type new to create one: ")

        # Make a temp directory of helpful files
        try:
            os.makedirs(infoDict['saveplot'] + "temp/")
        except FileExistsError:
            # directory already exists
            pass

        if fileorcommandline == 1:
            userpDict['pName'] = str(input("\nEnter the Planet Name: "))

        print("\nLooking up ", userpDict['pName'], "- please wait.")
        done = False

        # check to make sure the target can be found in the exoplanet archive right after they enter its name
        new_scrape(filename="eaConf.json", target=userpDict['pName'])
        targetName = userpDict['pName']

        CandidatePlanetBool = False
        with open("eaConf.json", "r") as confirmedFile:
            data = json.load(confirmedFile)
            planets = [data[i]['pl_name'].lower().replace(' ', '').replace('-', '') for i in range(len(data))]
            #stars = [data[i]['hostname'] for i in range(len(data))]
            if targetName.lower().replace(' ', '').replace('-', '') not in planets:
                while targetName.lower().replace(' ', '').replace('-', '') not in planets:
                    done = True
                    print("\nCannot find " + userpDict['pName'] + " in the NASA Exoplanet Archive. Check spelling or delete the file: eaConf.json.")
                    targetName = input("If this is a planet candidate, type candidate or re-enter the planet's name: ")
                    if targetName.replace(' ', '') == 'candidate':
                        CandidatePlanetBool = True
                        break
            if not CandidatePlanetBool:
                idx = planets.index(targetName.lower().replace(' ', '').replace('-', ''))
                pDict = new_getParams(data[idx])
                print('\nSuccessfuly found ' + targetName + ' in the NASA Exoplanet Archive!')

        if targetName.replace(' ','') != 'candidate' and targetName.replace(' ', '') != userpDict['pName']:
            userpDict['pName'] = targetName

        done = True

        # observation date
        if fileorcommandline == 1:
            infoDict['date'] = str(input("\nEnter the Observation Date: "))

        # Using a / in your date can screw up the file paths- this will check user's date
        while "/" in infoDict['date']:
            print("Do not use / in your date. Please try again.")
            infoDict['date'] = str(input("\nEnter the Observation Date: "))

        if fitsortext == 1:
            if fileorcommandline == 1:
                infoDict['lat'] = input("Enter the latitude of where you observed (deg) "
                                        "(Don't forget the sign where North is '+' and South is '-'): ")
            # Latitude
            while True:
                try:
                    infoDict['lat'] = infoDict['lat'].replace(' ', '')
                    if infoDict['lat'][0] != '+' and infoDict['lat'][0] != '-':
                        raise ValueError("You forgot the sign for the latitude! North is '+' and South is '-'. Please try again.")
                    lati = float(infoDict['lat'])
                    if lati <= -90.00 or lati >= 90.00:
                        raise ValueError('Your latitude is out of range. Please enter a latitude between -90 and +90 (deg)')
                    break
                # check to make sure they have a sign
                except ValueError as err:
                    print(err.args)
                    infoDict['lat'] = input("Enter the latitude of where you observed (deg) "
                                            "(Don't forget the sign where North is '+' and South is '-'): ")

            if fileorcommandline == 1:
                infoDict['long'] = input("Enter the longitude of where you observed (deg) "
                                         "(Don't forget the sign where East is '+' and West is '-'): ")
            # Longitude
            while True:
                try:
                    infoDict['long'] = infoDict['long'].replace(' ', '')
                    if infoDict['long'][0] != '+' and infoDict['long'][0] != '-':
                        raise ValueError("You forgot the sign for the longitude! East is '+' and West is '-'. Please try again.")
                    longit = float(infoDict['long'])
                    if longit <= -180.00 or longit >= 180.00:
                        raise ValueError('Your longitude is out of range. Please enter a longitude between -180 and +180 (deg)')
                    break
                # check to make sure they have a sign
                except ValueError as err:
                    print(err.args)
                    infoDict['long'] = input("Enter the longitude of where you observed (deg) "
                                             "(Don't forget the sign where East is '+' and West is '-'): ")

            if fileorcommandline == 1:
                infoDict['elev'] = user_input("Enter the elevation (in meters) of where you observed: ", type_=float)

            # TARGET STAR
            if fileorcommandline == 1:
                UIprevTPX = user_input('\n' + userpDict['pName'] + " X Pixel Coordinate: ", type_=int)
                UIprevTPY = user_input(userpDict['pName'] + " Y Pixel Coordinate: ", type_=int)
                numCompStars = user_input("How many comparison stars would you like to use? (1-10) ", type_=int)

                for num in range(numCompStars):
                    xpix = user_input("Comparison Star %s X Pixel Coordinate: " % str(num+1), type_=int)
                    ypix = user_input("Comparison Star %s Y Pixel Coordinate: " % str(num+1), type_=int)
                    compStarList.append((xpix, ypix))

            # ---HANDLE CALIBRATION IMAGES------------------------------------------------
            if fileorcommandline == 1:
                cals = user_input('\nDo you have any calibration images (flats, darks or biases)? (y/n): ', type_=str, val1='y', val2='n')

            # if they have cals, handle them by calculating the median flat, dark or bias
            if cals == 'y':

                # flats
                # THIS DOES NOT ACCOUNT FOR CALIBRATING THE FLATS, WHICH COULD BE TAKEN AT A DIFFERENT EXPOSURE TIME
                if fileorcommandline == 1:
                    flats = user_input('\nDo you have flats? (y/n): ', type_=str, val1='y', val2='n')
                    if flats == 'y':
                        flatsBool = True
                        infoDict['flatsdir'] = str(input('Enter the directory path to your flats (must be in their own separate folder): '))  # +"/*.FITS"
                    else:
                        flatsBool = False

                    if flatsBool:
                        infoDict['flatsdir'], inputflats = check_file_extensions(infoDict['flatsdir'], 'flats')
                        flatsImgList = []
                        for flatFile in inputflats:
                            flatData = fits.getdata(flatFile, ext=0)
                            flatsImgList.append(flatData)
                        notNormFlat = np.median(flatsImgList, axis=0)

                        # NORMALIZE
                        medi = np.median(notNormFlat)
                        generalFlat = notNormFlat / medi
                else:
                    flatsBool = False

                # darks
                if fileorcommandline == 1:
                    darks = user_input('\nDo you have darks? (y/n): ', type_=str, val1='y', val2='n')
                    if darks == 'y':
                        darksBool = True
                        infoDict['darksdir'] = str(input('Enter the directory path to your darks (must be in their own separate folder): '))  # +"/*.FITS"
                    else:
                        darksBool = False

                # Only do the dark correction if user selects this option
                if darksBool:
                    infoDict['darksdir'], inputdarks = check_file_extensions(infoDict['darksdir'], 'darks')
                    darksImgList = []
                    for darkFile in inputdarks:
                        darkData = fits.getdata(darkFile, ext=0)
                        darksImgList.append(darkData)
                    generalDark = np.median(darksImgList, axis=0)

                # biases
                if fileorcommandline == 1:
                    biases = user_input('\nDo you have biases? (y/n): ', type_=str, val1='y', val2='n')
                    if biases == 'y':
                        biasesBool = True
                        infoDict['biasesdir'] = str(input('Enter the directory path to your biases (must be in their own separate folder): '))  # +"/*.FITS"
                    else:
                        biasesBool = False

                if biasesBool:
                    # Add / to end of directory if user does not input it
                    infoDict['biasesdir'], inputbiases = check_file_extensions(infoDict['biasesdir'], 'biases')
                    biasesImgList = []
                    for biasFile in inputbiases:
                        biasData = fits.getdata(biasFile, ext=0)
                        biasesImgList.append(biasData)
                    generalBias = np.median(biasesImgList, axis=0)
            else:
                flatsBool = False
                darksBool = False
                biasesBool = False

        print("\n***************************************")

        # Handle AAVSO Formatting
        if fileorcommandline == 1:
            # userNameEmails = str(input('Please enter your name(s) and email address(es) in the format: Your Name (youremail@example.com), Next Name (nextemail@example.com), etc.  '))
            infoDict['aavsonum'] = str(input('Please enter your AAVSO Observer Account Number (type N/A if you do not currently have an account): '))
            infoDict['secondobs'] = str(input('Please enter your comma-separated secondary observer codes (or type N/A if only 1 observer code): '))
            infoDict['ctype'] = str(input("Please enter your camera type (CCD or DSLR): "))
            infoDict['pixelbin'] = str(input('Please enter your pixel binning: '))
            # infoDict['exposure'] = user_input('Please enter your exposure time (seconds): ', type_=int)
            infoDict['filter'] = str(input('Please enter your filter name from the options at '
                                           'http://astroutils.astronomy.ohio-state.edu/exofast/limbdark.shtml: '))
            infoDict['notes'] = str(input('Please enter any observing notes (seeing, weather, etc.): '))

        # Get the planetary parameters non-candidate exoplanets
        if not CandidatePlanetBool:
            pDict = get_planetary_parameters(CandidatePlanetBool, userpDict, pdict=pDict)
        # Candidate planetary parameters for exoplanets
        else:
            pDict = get_planetary_parameters(CandidatePlanetBool, userpDict)

        ld0, ld1, ld2, ld3, infoDict['filter'] = ld_nonlinear(pDict['teff'], pDict['teffUncPos'], pDict['teffUncNeg'],
                                                              pDict['met'], pDict['metUncNeg'], pDict['metUncPos'],
                                                              pDict['logg'], pDict['loggUncPos'], pDict['loggUncNeg'])

        exptimes = list()

        if fitsortext == 1:
            print('\n**************************')
            print('Starting Reduction Process')
            print('**************************')

            #########################################
            # FLUX DATA EXTRACTION AND MANIPULATION
            #########################################

            # Loop placed to check user-entered x and y target coordinates against WCS.
            while True:
                fileNumber = 1
                allImageData, timeList, fileNameList, timesListed, airMassList, fileNameStr = [], [], [], [], [], []

                # ----TIME SORT THE FILES-------------------------------------------------------------
                for fileName in inputfiles:  # Loop through all the fits files in the directory and executes data reduction

                    # fitsHead = fits.open(name=fileName, memmap=False, cache=False, lazy_load_hdus=False)  # opens the file

                    # FOR 61'' DATA ONLY: ONLY REDUCE DATA FROM B FILTER
                    # if fitsHead[0].header ['FILTER']== 'Harris-B':
                    #     #TIME
                    #     timeVal = getJulianTime(fitsHead) #gets the julian time registered in the fits header
                    #     timeList.append(timeVal) #adds to time value list
                    #     fileNameList.append (fileName)
                    # fitsHead.close()  # close stream
                    # del fitsHead

                    # Keeps a list of file names
                    fileNameStr.append(fileName)

                    hdul = fits.open(name=fileName, memmap=False, cache=False, lazy_load_hdus=False)  # opens the fits file
                    imageheader = hdul[0].header
                    # TIME
                    timeVal = getJulianTime(hdul)  # gets the julian time registered in the fits header
                    timeList.append(timeVal)  # adds to time value list
                    fileNameList.append(fileName)

                    # TIME
                    currTime = getJulianTime(hdul)
                    timesListed.append(currTime)

                    # AIRMASS
                    airMass = getAirMass(hdul, pDict['ra'], pDict['dec'], lati, longit, infoDict['elev'])  # gets the airmass at the time the image was taken
                    airMassList.append(airMass)  # adds that airmass value to the list of airmasses

                    # IMAGES
                    allImageData.append(hdul[0].data)

                    # EXPOSURE_TIME
                    exp = imageheader.get('EXPTIME')  #checking for variation in .fits header format
                    if exp:
                        exptimes.append(imageheader['EXPTIME'])
                    else:
                        exptimes.append(imageheader['EXPOSURE'])

                    hdul.close()  # closes the file to avoid using up all of computer's resources
                    del hdul

                consistent_et = False
                if len(exptimes) > 0 :
                    consistent_et = all(elem == exptimes[0] for elem in exptimes)

                exptimes = np.array(exptimes)

                if consistent_et :
                    #print("All Elements in List are Equal")
                    infoDict['exposure'] = exptimes[0]
                else:
                    #print("All Elements in List are Not Equal")
                    infoDict['exposure'] = np.median(exptimes)
                    #print(infoDict['exposure'])

                # Recast list as numpy arrays
                allImageData = np.array(allImageData)
                timesListed = np.array(timesListed)
                airMassList = np.array(airMassList)

                # TODO: Is this dead code? The vars pointing and location are undefined.
                # TODO: comment out conditional block?
                # If all of the airmasses == 1, then you need to calculate the airmass for the user
                if set(airMassList) == 1:
                    pointingAltAz = pointing.transform_to(AltAz(obstime=t, location=location))

                # # Time sorts the file names based on the fits file header
                # timeSortedNames = [x for _, x in sorted(zip(timeList, fileNameList))]
                # tsnCopy = timeSortedNames

                # sorts the times for later plotting use
                sortedallImageData = allImageData[np.argsort(timeList)]
                timesListed = timesListed[np.argsort(timeList)]
                airMassList = airMassList[np.argsort(timeList)]
                sortedTimeList = sorted(timeList)

                # print("\nEXOTIC now has the option to filter the raw images for cosmic rays. Typically, images do not need this filter. However, if you run into an error while running EXOTIC, give this a try. As a heads up, this can take a few minutes.")
                # cosmicrayfilter = user_input("\nDo you want to filter the raw images for cosmic rays? (y/n): ")
                # if cosmicrayfilter.lower() == "yes" or cosmicrayfilter.lower() == "y":
                #     cosmicrayfilter_bool = True
                # else:
                #     cosmicrayfilter_bool = False

                # The cosmic ray filter isn't really working for now...so let's just turn it off
                cosmicrayfilter_bool = False
                if cosmicrayfilter_bool:
                    print("\nFiltering your data for cosmic rays.")
                    done = False
                    t = threading.Thread(target=animate, daemon=True)
                    t.start()
                    # # -------COSMIC RAY FILTERING-----------------------------------------------------------------------
                    # For now, this is a simple median filter...in the future, should use something more smart later
                    for xi in np.arange(np.shape(sortedallImageData)[-2]):
                        # print("Filtering for cosmic rays in image row: "+str(xi)+"/"+str(np.shape(sortedallImageData)[-2]))
                        for yi in np.arange(np.shape(sortedallImageData)[-1]):
                            # Simple median filter
                            idx = np.abs(sortedallImageData[:, xi, yi]-np.nanmedian(sortedallImageData[:, xi, yi])) > 5*np.nanstd(sortedallImageData[:, xi, yi])
                            sortedallImageData[idx, xi, yi] = np.nanmedian(sortedallImageData[:, xi, yi])
                            # Filter iteratively until no more 5sigma outliers exist - not currently working, so keep commented out for now
                            # while sum(idx) > 0:
                            #     # sortedallImageData[idx,xi,yi] = np.nanmedian(sortedallImageData[:,xi,yi])
                            #     idx = np.abs(sortedallImageData[:,xi,yi]-np.nanmedian(sortedallImageData[:,xi,yi])) >  5*np.nanstd(sortedallImageData[:,xi,yi])
                    done = True

                # if len(sortedTimeList) == 0:
                #     print("Error: .FITS files not found in " + directoryP)
                #     sys.exit()

                # -------OPTIMAL COMP STAR, APERTURE, AND ANNULUS CALCULATION----------------------------------------

                # Loops through all of the possible aperture and annulus radius
                # guess at optimal aperture by doing a gaussian fit and going out 3 sigma as an estimate

                # hdul = fits.open(name=timeSortedNames[0], memmap=False, cache=False, lazy_load_hdus=False)  # opens the fits file
                # firstImageData = hdul['ext', 0].data  # fits.getdata(timeSortedNames[0], ext=0)
                firstimagecounter = 0
                firstImageData = sortedallImageData[firstimagecounter]

                # Sometimes the first image is a bad one...in that case, we iterate until we do not fail
                while True:
                    # fit Target in the first image and use it to determine aperture and annulus range
                    try:
                        targx, targy, targamplitude, targsigX, targsigY, targrot, targoff = fit_centroid(firstImageData, [UIprevTPX, UIprevTPY],
                                                                                                box=10)
                        break
                    # If the first image is a bad one, then move on to the next image
                    except Exception:
                        firstimagecounter += 1
                        firstImageData = sortedallImageData[firstimagecounter]

                # Filter the other data as well
                sortedallImageData = sortedallImageData[firstimagecounter:]
                timesListed = timesListed[firstimagecounter:]
                airMassList = airMassList[firstimagecounter:]
                sortedTimeList = sortedTimeList[firstimagecounter:]

                # apply cals correction if applicable
                if darksBool:
                    print("Dark subtracting images.")
                    sortedallImageData = sortedallImageData - generalDark
                elif biasesBool:
                    print("Bias-correcting images.")
                    sortedallImageData = sortedallImageData - generalBias
                else:
                    pass

                if flatsBool:
                    print("Flattening images.")
                    sortedallImageData = sortedallImageData / generalFlat

                # Plate Solution
                pathSolve = infoDict['saveplot'] + 'ref_file_%s_%s' % (str(firstimagecounter), fileNameStr[firstimagecounter].split('/')[-1])

                # Removes existing file of first_fits.fits
                try:
                    os.remove(pathSolve)
                except OSError:
                    pass
                convertToFITS = fits.PrimaryHDU(data=sortedallImageData[0])
                convertToFITS.writeto(pathSolve)
                print('\nHere is the path to the reference imaging file EXOTIC: \n' + pathSolve)
                wcsFile = check_wcs(pathSolve, infoDict['saveplot'])

                # Check pixel coordinates by converting to WCS. If not correct, loop over again
                if wcsFile:
                    print('Here is the path to your plate solution: \n' + wcsFile)
                    hdulWCS = fits.open(name=wcsFile, memmap=False, cache=False, lazy_load_hdus=False)  # opens the fits file
                    rafile, decfile = get_radec(hdulWCS)

                    # Save previously entered x and y pixel coordinates before checking against plate solution
                    saveUIprevTPX, saveUIprevTPY = UIprevTPX, UIprevTPY
                    UIprevTPX, UIprevTPY = check_targetpixelwcs(UIprevTPX, UIprevTPY, pDict['ra'],
                                                                pDict['dec'], rafile, decfile)
                    # If the coordinates were not changed, do not loop over again
                    if UIprevTPX == saveUIprevTPX and UIprevTPY == saveUIprevTPY:
                        break
                else:
                    break

            # Image Alignment
            sortedallImageData, boollist = image_alignment(sortedallImageData)

            minAperture = max(1,int(2 * max(targsigX, targsigY)))
            maxAperture = int(5 * max(targsigX, targsigY) + 1)
            minAnnulus = 2
            maxAnnulus = 5
            # exit()
            # fit centroids for first image to determine priors to be used later
            for compCounter in range(0, len(compStarList)):
                print('\n\n***************************************************************')
                print('Determining Optimal Aperture and Annulus Size for Comp Star #' + str(compCounter + 1))
                print('***************************************************************')

                # #just in case comp star drifted off and timeSortedNames had to be altered, reset it for the new comp star
                # timeSortedNames = tsnCopy

                UIprevRPX, UIprevRPY = compStarList[compCounter]
                print('Target X: ' + str(round(targx)) + ' Target Y: ' + str(round(targy)))
                refx, refy, refamplitude, refsigX, refsigY, retrot, refoff = fit_centroid(firstImageData, [UIprevRPX, UIprevRPY],
                                                                                box=10)
                print('Comparison X: ' + str(round(refx)) + ' Comparison Y: ' + str(round(refy)) + '\n')

                #If plate solution was generated, use it to check if the comparison stars selected are variable
                #If yes, skip determining optimal aperture and annulus for that comparison star
                if wcsFile:
                    print("Checking for variability in current comparison star... ")
                    if variableStarCheck(refx, refy, hdulWCS):
                        print("Current comparison star is variable, proceeding to next star...")
                        continue

                # determines the aperture and annulus combinations to iterate through based on the sigmas of the LM fit
                aperture_min = int(3 * np.nanmax([targsigX, targsigY]))
                aperture_max = int(5 * np.nanmax([targsigX, targsigY]))

                # Run through only 5 different aperture sizes, all interger pixel values
                aperture_step = np.nanmax([1, (aperture_max + 1 - aperture_min)//5])  # forces step size to be at least 1
                aperture_sizes = np.arange(aperture_min, aperture_max + 1, aperture_step)
                if aperture_min <= 1:
                    aperture_sizes = np.arange(1, 10, 2)

                # single annulus size
                annulus_sizes = [5]

                target_fits = {}
                ref_fits = {}
                reg_trans = {}

                for apertureR in aperture_sizes:  # aperture loop
                    for annulusR in annulus_sizes:  # annulus loop # no need
                        # fileNumber = 1
                        print('Testing Comparison Star #' + str(compCounter+1) + ' with a '+str(apertureR)+' pixel aperture and a '+str(annulusR)+' pixel annulus.')
                        for fileNumber, imageData in enumerate(sortedallImageData):

                            # hDul = fits.open(name=imageFile, memmap=False, cache=False, lazy_load_hdus=False)  # opens the fits file
                            # imageData = fits.getdata(imageFile, ext=0)  # Extracts data from the image file

                            # header = fits.getheader(imageFile)

                            # Find the target star in the image and get its pixel coordinates if it is the first file
                            if fileNumber == 0:
                                # Initializing the star location guess as the user inputted pixel coordinates
                                prevTPX, prevTPY, prevRPX, prevRPY = UIprevTPX, UIprevTPY, UIprevRPX, UIprevRPY  # 398, 275, 419, 203
                                prevTSigX, prevTSigY, prevRSigX, prevRSigY = targsigX, targsigY, refsigX, refsigY
                                prevImageData = imageData  # no shift should be registered

                            # ------ CENTROID FITTING ----------------------------------------

                            # corrects for any image shifts that result from a tracking slip
                            # shift, error, diffphase = phase_cross_correlation(prevImageData, imageData)
                            if fileNumber in reg_trans.keys():
                                shift, error, diffphase = reg_trans[fileNumber]
                            else:
                                shift, error, diffphase = phase_cross_correlation(prevImageData, imageData)
                                reg_trans[fileNumber] = [shift, error, diffphase]

                            xShift = shift[1]
                            yShift = shift[0]

                            prevTPX = prevTPX - xShift
                            prevTPY = prevTPY - yShift
                            prevRPX = prevRPX - xShift
                            prevRPY = prevRPY - yShift

                            # set target search area
                            txmin = int(prevTPX) - distFC  # left
                            txmax = int(prevTPX) + distFC  # right
                            tymin = int(prevTPY) - distFC  # top
                            tymax = int(prevTPY) + distFC  # bottom

                            # boolean that represents if either the target or comp star gets too close to the detector
                            driftBool = False

                            #check if your target star is too close to the edge of the detector
                            if txmin <= 0 or tymin <= 0 or txmax >= len(imageData) or tymax >= len(imageData[0]):
                                print('*************************************************************************************')
                                print('WARNING: In image '+str(fileNumber)+', your target star has drifted too close to the edge of the detector.')
                                #tooClose = int(input('Enter "1" to pick a new comparison star or enter "2" to continue using the same comp star, with the images with all the remaining images ignored \n'))
                                print('All the remaining images after image #'+str(fileNumber-1)+' will be ignored')
                                driftBool = True

                                # mask off the rest of timeSortedNames and then ignore the rest of the procedure until

                            # Set reference search area
                            rxmin = int(prevRPX) - distFC  # left
                            rxmax = int(prevRPX) + distFC  # right
                            rymin = int(prevRPY) - distFC  # top
                            rymax = int(prevRPY) + distFC  # bottom

                            # check if the reference is too close to the edge of the detector
                            if (rxmin <= 0 or rymin <= 0 or rxmax >= len(imageData[0]) or rymax >= len(imageData)):
                                print('*************************************************************************************')
                                print('WARNING: In image '+str(fileNumber)+', your reference star has drifted too close to the edge of the detector.')
                                #tooClose = int(input('Enter "1" to pick a new comparison star or enter "2" to continue using the same comp star, with the images with all the remaining images ignored \n'))
                                print('All the remaining images after image #'+str(fileNumber-1)+' will be ignored for this comparison star')
                                print('*************************************************************************************')
                                driftBool = True

                            # if the star isn't too close, then proceed as normal
                            if not driftBool:
                                targSearchA = imageData[tymin:tymax, txmin:txmax]
                                refSearchA = imageData[rymin:rymax, rxmin:rxmax]

                                targPos = [prevTPX, prevTPY]

                                # get minimum background value bigger than 0
                                targImFlat = np.sort(np.array(targSearchA).ravel())

                                # Initialize the variable
                                tGuessBkg = 0
                                for el in targImFlat:
                                    if el > 0:
                                        tGuessBkg = el
                                        break

                                refImFlat = np.sort(np.array(refSearchA).ravel())
                                for rel in refImFlat:
                                    if rel > 0:
                                        rGuessBkg = rel
                                        break

                                # Guess at Gaussian Parameters and feed them in to help gaussian fitter

                                tGuessAmp = targSearchA.max() - tGuessBkg
                                if tGuessAmp < 0:
                                    print('Error: the Darks have a higher pixel counts than the image itself')
                                myPriors = [tGuessAmp, prevTSigX, prevTSigY, 0, tGuessBkg]

                                # tx, ty, tamplitude, tsigX, tsigY, toff = fit_centroid(imageData, targPos,
                                #                                                     init=myPriors, box=distFC)
                                if fileNumber in target_fits.keys():
                                    tx, ty, tamplitude, tsigX, tsigY, toff = target_fits[fileNumber]
                                else:
                                    tx, ty, tamplitude, tsigX, tsigY, trot, toff = fit_centroid(imageData, targPos,
                                                                                          init=myPriors, box=distFC)
                                    target_fits[fileNumber] = [tx, ty, tamplitude, tsigX, tsigY, toff]

                                currTPX = tx
                                currTPY = ty

                                # append to list of target centroid positions for later plotting
                                xTargCent.append(currTPX)
                                yTargCent.append(currTPY)

                                rGuessAmp = refSearchA.max() - rGuessBkg
                                myRefPriors = [rGuessAmp, prevRSigX, prevRSigY, 0, rGuessBkg]
                                # rx, ry, ramplitude, rsigX, rsigY, roff = fit_centroid(imageData, [prevRPX, prevRPY],
                                # init=myRefPriors, box=distFC)
                                if fileNumber in ref_fits.keys():
                                    rx, ry, ramplitude, rsigX, rsigY, roff = ref_fits[fileNumber]
                                else:
                                    rx, ry, ramplitude, rsigX, rsigY, rrot, roff = fit_centroid(imageData, [prevRPX, prevRPY],
                                                                                          init=myRefPriors, box=distFC)
                                    ref_fits[fileNumber] = [rx, ry, ramplitude, rsigX, rsigY, roff]
                                currRPX = rx
                                currRPY = ry

                                # append to list of reference centroid positions for later plotting
                                xRefCent.append(currRPX)
                                yRefCent.append(currRPY)

                                if tamplitude < 0 or tsigX < 0 or tsigY < 0:  # gets rid of negative amplitude values that indicate it couldn't fit gaussian
                                    print('Could not fit 2D gaussian to Target for File Number' + str(fileNumber))

                                elif ramplitude < 0 or rsigX < 0 or rsigY < 0:  # gets rid of negative amplitude values that indicate it couldn't fit gaussian
                                    print('Could not fit 2D gaussian to Comparison Star for File Number' + str(fileNumber))

                                else:
                                    # ------FLUX CALCULATION WITH BACKGROUND SUBTRACTION----------------------------------

                                    # gets the flux value of the target star and subtracts the background light
                                    tFluxVal, tTotCts = getFlux(imageData, currTPX, currTPY, apertureR, annulusR)
                                    # FIXME centroid position is way off from user input for star

                                    targetFluxVals.append(tFluxVal)  # adds tFluxVal to the total list of flux values of target star
                                    targUncertanties.append(np.sqrt(tFluxVal))  # uncertanty on each point is the sqrt of the total counts

                                    # gets the flux value of the reference star and subracts the background light
                                    rFluxVal, rTotCts = getFlux(imageData, currRPX, currRPY, apertureR, annulusR)

                                    referenceFluxVals.append(
                                        rFluxVal)  # adds rFluxVal to the total list of flux values of reference star
                                    refUncertanties.append(np.sqrt(rFluxVal))

                                    # # TIME
                                    # currTime = getJulianTime(hDul)
                                    # timesListed.append(currTime)

                                    # ORBITAL PHASE
                                    currentPhase = getPhase(currTime, pDict['pPer'], pDict['midT'])
                                    phasesList.append(currentPhase)  # adds to list of phases

                                    # # AIRMASS
                                    # airMass = getAirMass(hDul)  # gets the airmass at the time the image was taken
                                    # airMassList.append(airMass)  # adds that airmass value to the list of airmasses

                                    # UPDATE PIXEL COORDINATES and SIGMAS
                                    # target
                                    prevTPX = currTPX
                                    prevTPY = currTPY
                                    prevTSigX = tsigX
                                    prevTSigY = tsigY
                                    # reference
                                    prevRPX = currRPX
                                    prevRPY = currRPY
                                    prevRSigX = rsigX
                                    prevTSigY = rsigY

                                # UPDATE FILE COUNT
                                prevImageData = imageData
                                # fileNumber = fileNumber + 1
                                # hDul.close()  # close the stream

                            # otherwise, mask off the rest of the files from time sorted names including the current one
                            else:
                                print("\nFiltering data to account for drifting target.")
                                # timeSortedNames = timeSortedNames[:fileNumber]

                                # TIME
                                timesListed = timesListed[:fileNumber]

                                # AIRMASS
                                airMassList = airMassList[:fileNumber]

                                # ALL IMAGES
                                sortedallImageData = sortedallImageData[:fileNumber]

                                boollist = boollist[:fileNumber]

                                break

                        # EXIT THE FILE LOOP

                        # NORMALIZE BY REF STAR
                        # Convert the raw flux values to arrays and then divide them to get the normalized flux data
                        rawFinalFluxData = np.array(targetFluxVals)[boollist]

                        # Convert Everything to numpy Arrays
                        arrayFinalFlux = np.array(rawFinalFluxData)  # finalFluxData
                        arrayTargets = np.array(targetFluxVals)[boollist]  # finalFluxData
                        arrayTimes = np.array(timesListed)[boollist]
                        arrayPhases = np.array(phasesList)[boollist]
                        arrayTargets = np.array(targetFluxVals)[boollist]
                        arrayReferences = np.array(referenceFluxVals)[boollist]
                        arrayAirmass = np.array(airMassList)[boollist]
                        arrayTUnc = np.array(targUncertanties)[boollist]
                        arrayRUnc = np.array(refUncertanties)[boollist]

                        arrayNormUnc = rawFinalFluxData**0.5

                        # Execute sigma_clip
                        try:
                            filtered_data = sigma_clip(arrayFinalFlux, sigma=3)
                        except TypeError:
                            filtered_data = sigma_clip(arrayFinalFlux, sigma=3)

                        # -----LM LIGHTCURVE FIT--------------------------------------

                        prior = {
                            'rprs':pDict['rprs'],    # Rp/Rs
                            'ars':pDict['aRs'],      # a/Rs
                            'per':pDict['pPer'],     # Period [day]
                            'inc':pDict['inc'],      # Inclination [deg]
                            'u0': ld0[0], 'u1': ld1[0], 'u2': ld2[0], 'u3': ld3[0],  # limb darkening (nonlinear)
                            'ecc': pDict['ecc'],     # Eccentricity
                            'omega':0,          # Arg of periastron
                            'tmid':pDict['midT'],    # time of mid transit [day]
                            'a1': arrayFinalFlux.mean(), #max() - arrayFinalFlux.min(), #mid Flux
                            'a2': 0,             #Flux lower bound
                        }

                        phase = (arrayTimes[~filtered_data]-prior['tmid'])/prior['per']
                        prior['tmid'] = pDict['midT'] + np.floor(phase).max()*prior['per']
                        upper = pDict['midT']+ 25*pDict['midTUnc'] + np.floor(phase).max()*(pDict['pPer']+25*pDict['pPerUnc'])
                        lower = pDict['midT']- 25*pDict['midTUnc'] + np.floor(phase).max()*(pDict['pPer']-25*pDict['pPerUnc'])

                        if np.floor(phase).max()-np.floor(phase).min() == 0:
                            print("WARNING!")
                            print("Estimated mid-transit time is not within the observations")
                            print(" Check Period, Mid-transit time in inits.json. Make sure the uncertainties are not 0 or Nan.")
                            print("  the times in your image headers should be in UTC too")
                            print('start:', arrayTimes[~filtered_data].min())
                            print('  end:', arrayTimes[~filtered_data].max())
                            print('prior:', prior['tmid'])

                        mybounds = {
                            'rprs':[0, pDict['rprs']+3*pDict['rprsUnc']],
                            'tmid':[max(lower,arrayTimes[~filtered_data].min()),min(arrayTimes[~filtered_data].max(),upper)],
                            'ars':[pDict['aRs']-5*pDict['aRsUnc'], pDict['aRs']+5*pDict['aRsUnc']],

                            'a1':[0, 3*max(arrayFinalFlux[~filtered_data])],
                            'a2':[-3,3],
                            # 'a3':[0, max(arrayFinalFlux[~filtered_data])]
                        }

                        myfit = lc_fitter(
                            arrayTimes[~filtered_data],
                            arrayFinalFlux[~filtered_data],
                            arrayNormUnc[~filtered_data],
                            arrayAirmass[~filtered_data],
                            prior,
                            mybounds,
                            mode='lm'
                        )

                        for k in myfit.bounds.keys():
                            print("  {}: {:.6f}".format(k, myfit.parameters[k])) #, myfit.errors[k]))

                        print('The Residual Standard Deviation is: %' + str(round(100*myfit.residuals.std()/np.median(myfit.data), 6)))
                        print('The Mean Squared Error is: ' + str(round( np.sum(myfit.residuals**2), 6)) + '\n')
                        if minSTD > myfit.residuals.std():  # If the standard deviation is less than the previous min
                            bestCompStar = compCounter + 1
                            minSTD = myfit.residuals.std()  # set the minimum standard deviation to that

                            arrayNormUnc = arrayNormUnc * np.sqrt(myfit.chi2 / myfit.data.shape[0])  # scale errorbars by sqrt(rchi2)
                            minAnnulus = annulusR  # then set min aperature and annulus to those values
                            minAperture = apertureR
                            # gets the centroid trace plots to ensure tracking is working
                            finXTargCentArray = np.array(xTargCent)[boollist]
                            finYTargCentArray = np.array(yTargCent)[boollist]
                            finXRefCentArray = np.array(xRefCent)[boollist]
                            finYRefCentArray = np.array(yRefCent)[boollist]

                            # APPLY DATA FILTER
                            # apply data filter sets the lists we want to print to correspond to the optimal aperature
                            finXTargCent = finXTargCentArray[~filtered_data]
                            finYTargCent = finYTargCentArray[~filtered_data]
                            finXRefCent = finXRefCentArray[~filtered_data]
                            finYRefCent = finYRefCentArray[~filtered_data]
                            # sets the lists we want to print to correspond to the optimal aperature
                            goodFluxes = arrayFinalFlux[~filtered_data]
                            nonBJDTimes = arrayTimes[~filtered_data]
                            nonBJDPhases = arrayPhases[~filtered_data]
                            goodAirmasses = arrayAirmass[~filtered_data]
                            goodTargets = arrayTargets[~filtered_data]
                            goodReferences = arrayReferences[~filtered_data]
                            goodTUnc = arrayTUnc[~filtered_data]
                            goodRUnc = arrayRUnc[~filtered_data]
                            goodNormUnc = arrayNormUnc[~filtered_data]
                            goodResids = myfit.residuals
                            bestlmfit = myfit

                        # Reinitialize the the arrays to be empty
                        # airMassList = []
                        phasesList = []
                        # timesListed = []
                        targetFluxVals = []
                        referenceFluxVals = []
                        targUncertanties = []
                        refUncertanties = []
                        normUncertainties = []
                        xTargCent = []
                        yTargCent = []
                        xRefCent = []
                        yRefCent = []

                    # Exit aperture loop
                # Exit annulus loop
            # Exit the Comp Stars Loop
            print('\n*********************************************')
            print('Best Comparison Star: #' + str(bestCompStar))
            print('Minimum Residual Scatter: ' + str(round(minSTD/np.median(goodFluxes) * 100, 4)) + '%')
            print('Optimal Aperture: ' + str(minAperture))
            print('Optimal Annulus: ' + str(minAnnulus))
            print('********************************************\n')

            # # %%%%%%%%%%%%%%%%%%%%%%%%%%%%%%%%%%%%%%%%%%%%%%%%%%%%%%%%%%%%%%%%%%%%
            # # Save a text file of the RA and DEC of the target and comp
            # # %%%%%%%%%%%%%%%%%%%%%%%%%%%%%%%%%%%%%%%%%%%%%%%%%%%%%%%%%%%%%%%%%%%%
            # outParamsFile = open(saveDirectory + targetName + date + '.radec', 'w+')
            # outParamsFile.write('#RA, Dec, Target = 0 / Ref Star = 1, Centroid [pix]\n')
            # outParamsFile.write(raStr+","+decStr+",0,"+str(minAperture)+"\n")
            # outParamsFile.close()

            # %%%%%%%%%%%%%%%%%%%%%%%%%%%%%%%%%%%%%%%%%%%%%%%%%%%%%%%%%%%%%%%%%%%%
            # Save an image of the FOV
            # (for now, take the first image; later will sum all of the images up)
            # %%%%%%%%%%%%%%%%%%%%%%%%%%%%%%%%%%%%%%%%%%%%%%%%%%%%%%%%%%%%%%%%%%%%
            if wcsFile:
                if hdulWCS[0].header['COMMENT'][135].split(' ')[0] == 'scale:':
                    imscalen = float(hdulWCS[0].header['COMMENT'][135].split(' ')[1])
                    imscaleunits = 'Image scale in arc-secs/pixel'
                    imscale = imscaleunits + ": " + str(round(imscalen, 2))
                else:
                    i = 100
                    while hdulWCS[0].header['COMMENT'][i].split(' ')[0] != 'scale:':
                        i += 1
                    imscalen = float(hdulWCS[0].header['COMMENT'][i].split(' ')[1])
                    imscaleunits = 'Image scale in arc-secs/pixel'
                    imscale = imscaleunits + ": " + str(round(imscalen, 2))
                hdulWCS.close()  # close stream
                del hdulWCS
            elif "IM_SCALE" in imageheader:
                imscalen = imageheader['IM_SCALE']
                imscaleunits = imageheader.comments['IM_SCALE']
                imscale = imscaleunits + ": " + str(imscalen)
            elif "PIXSCALE" in imageheader:
                imscalen = imageheader['PIXSCALE']
                imscaleunits = imageheader.comments['PIXSCALE']
                imscale = imscaleunits + ": " + str(imscalen)
            else:
                print("Cannot find the pixel scale in the image header.")
                # pixscale = input("Do you know the size of your pixels? (y/n) ")
                # if pixscale == 'y' or pixscale == 'Y' or pixscale == 'yes':
                imscalen = input("Please enter the size of your pixel (e.g., 5 arcsec/pixel). ")
                imscale = "Image scale: " + imscalen
            imwidth = np.shape(sortedallImageData[0])[1]
            imheight = np.shape(sortedallImageData[0])[0]
            picframe = 10*(minAperture+minAnnulus)
            pltx = [min([finXTargCent[0], finXRefCent[0]])-picframe, max([finXTargCent[0], finXRefCent[0]])+picframe]
            FORwidth = pltx[1]-pltx[0]
            plty = [min([finYTargCent[0], finYRefCent[0]])-picframe, max([finYTargCent[0], finYRefCent[0]])+picframe]
            FORheight = plty[1]-plty[0]
            fig, ax = plt.subplots()
            target_circle = plt.Circle((finXTargCent[0], finYTargCent[0]), minAperture, color='lime', fill=False, ls='-', label='Target')
            target_circle_sky = plt.Circle((finXTargCent[0], finYTargCent[0]), minAperture+minAnnulus, color='lime', fill=False, ls='--', lw=.5)
            ref_circle = plt.Circle((finXRefCent[0], finYRefCent[0]), minAperture, color='r', fill=False, ls='-.', label='Comp')
            ref_circle_sky = plt.Circle((finXRefCent[0], finYRefCent[0]), minAperture+minAnnulus, color='r', fill=False, ls='--', lw=.5)
            plt.imshow(np.log10(sortedallImageData[0]), origin='lower', cmap='Greys_r', interpolation=None)  #,vmax=np.nanmax([arrayTargets[0],arrayReferences[0]]))
            plt.plot(finXTargCent[0], finYTargCent[0], marker='+', color='lime')
            ax.add_artist(target_circle)
            ax.add_artist(target_circle_sky)
            ax.add_artist(ref_circle)
            ax.add_artist(ref_circle_sky)
            plt.plot(finXRefCent[0], finYRefCent[0], '+r')
            plt.xlabel("x-axis [pixel]")
            plt.ylabel("y-axis [pixel]")
            plt.title("FOV for " + pDict['pName'] + "\n(" + imscale + ")")
            plt.xlim(pltx[0], pltx[1])
            plt.ylim(plty[0], plty[1])
            ax.grid(False)
            plt.plot(0, 0, color='lime', ls='-', label='Target')
            plt.plot(0, 0, color='r', ls='-.', label='Comp')
            l = plt.legend(frameon=None, framealpha=0)
            for text in l.get_texts():
                text.set_color("white")
            plt.savefig(infoDict['saveplot'] + "FOV" + pDict['pName'] + infoDict['date'] + ".pdf", bbox_inches='tight')
            plt.close()

            # Take the BJD times from the image headers
            if "BJD_TDB" in imageheader:
                goodTimes = nonBJDTimes
            # If not in there, then convert all the final times into BJD - using astropy alone
            else:
                print("No BJDs in Image Headers. Converting all JDs to BJD_TDBs.")
                print("Please be patient- this step can take a few minutes.")
                # targetloc = astropy.coordinates.SkyCoord(raStr, decStr, unit=(astropy.units.deg,astropy.units.deg), frame='icrs')
                # obsloc = astropy.coordinates.EarthLocation(lat=lati, lon=longit)
                # timesToConvert = astropy.time.Time(nonBJDTimes, format='jd', scale='utc', location=obsloc)
                # ltt_bary = timesToConvert.light_travel_time(targetloc)
                # time_barycentre = timesToConvert.tdb + ltt_bary
                # resultos = time_barycentre.value
                # goodTimes = resultos
                done = False
                t = threading.Thread(target=animate, daemon=True)
                t.start()
                resultos = utc_tdb.JDUTC_to_BJDTDB(nonBJDTimes, ra=pDict['ra'], dec=pDict['dec'], lat=lati, longi=longit, alt=infoDict['elev'])
                goodTimes = resultos[0]
                done = True

            # Centroid position plots
            plotCentroids(finXTargCent, finYTargCent, finXRefCent, finYRefCent, goodTimes, pDict['pName'], infoDict['date'])

            # TODO: convert the exoplanet archive mid transit time to bjd - need to take into account observatory location listed in Exoplanet Archive
            # tMidtoC = astropy.time.Time(timeMidTransit, format='jd', scale='utc')
            # forPhaseResult = utc_tdb.JDUTC_to_BJDTDB(tMidtoC, ra=raDeg, dec=decDeg, lat=lati, longi=longit, alt=2000)
            # bjdMidTOld = float(forPhaseResult[0])
            bjdMidTOld = pDict['midT']


            goodPhasesList = []
            # convert all the phases based on the updated bjd times
            for convertedTime in goodTimes:
                bjdPhase = getPhase(float(convertedTime), pDict['pPer'], bjdMidTOld)
                goodPhasesList.append(bjdPhase)
            goodPhases = np.array(goodPhasesList)

            # another 3 sigma clip based on residuals of the best LM fit
            try:
                interFilter = sigma_clip(goodResids, sigma=3)
            except TypeError:
                interFilter = sigma_clip(goodResids, sigma=3)

            goodFluxes = goodFluxes[~interFilter]
            goodTimes = goodTimes[~interFilter]
            goodPhases = goodPhases[~interFilter]
            goodAirmasses = goodAirmasses[~interFilter]
            goodTargets = goodTargets[~interFilter]
            goodReferences = goodReferences[~interFilter]
            goodTUnc = goodTUnc[~interFilter]
            goodRUnc = goodRUnc[~interFilter]
            goodNormUnc = goodNormUnc[~interFilter]

            # Calculate the standard deviation of the normalized flux values
            standardDev1 = np.std(goodFluxes)

            ######################################
            # PLOTS ROUND 1
            ####################################
            # Make plots of raw target and reference values
            plt.figure()
            plt.errorbar(goodTimes, goodTargets, yerr=goodTUnc, linestyle='None', fmt='-o')
            plt.xlabel('Time (BJD)')
            plt.ylabel('Total Flux')
            # plt.rc('grid', linestyle="-", color='black')
            # plt.grid(True)
            plt.title(pDict['pName'] + ' Raw Flux Values ' + infoDict['date'])
            plt.savefig(infoDict['saveplot'] + 'temp/TargetRawFlux' + pDict['pName'] + infoDict['date'] + '.png')
            plt.close()

            plt.figure()
            plt.errorbar(goodTimes, goodReferences, yerr=goodRUnc, linestyle='None', fmt='-o')
            plt.xlabel('Time (BJD)')
            plt.ylabel('Total Flux')
            # plt.rc('grid', linestyle="-", color='black')
            # plt.grid(True)
            plt.title('Comparison Star Raw Flux Values ' + infoDict['date'])
            plt.savefig(infoDict['saveplot'] + 'temp/CompRawFlux' + pDict['pName'] + infoDict['date'] + '.png')
            plt.close()

            # Plots final reduced light curve (after the 3 sigma clip)
            plt.figure()
            plt.errorbar(goodPhases, goodFluxes, yerr=goodNormUnc, linestyle='None', fmt='-bo')
            plt.xlabel('Phase')
            plt.ylabel('Normalized Flux')
            # plt.rc('grid', linestyle="-", color='black')
            # plt.grid(True)
            plt.title(pDict['pName'] + ' Normalized Flux vs. Phase ' + infoDict['date'])
            plt.savefig(infoDict['saveplot'] + 'NormalizedFluxPhase' + pDict['pName'] + infoDict['date'] + '.png')
            plt.close()

            # Save normalized flux to text file prior to MCMC
            outParamsFile = open(infoDict['saveplot'] + 'NormalizedFlux' + pDict['pName'] + infoDict['date'] + '.txt', 'w+')
            outParamsFile.write(str("BJD") + ',' + str("Norm Flux") + ',' + str("Norm Err") + ',' + str("AM") + '\n')
            for ti, fi, erri, ami in zip(goodTimes, goodFluxes, goodNormUnc, goodAirmasses):
                outParamsFile.write(str(round(ti, 8)) + ',' + str(round(fi, 7)) + ',' + str(round(erri, 6)) + ',' + str(round(ami, 2)) + '\n')
            # CODE YIELDED DATA IN PREV LINE FORMAT
            outParamsFile.close()
            print('\nOutput File Saved')
        else:
            goodTimes, goodFluxes, goodNormUnc, goodAirmasses = [], [], [], []
            for i in processeddata:
                try:
                    goodTimes.append(float(i.split(",")[0]))
                    goodFluxes.append(float(i.split(",")[1]))
                    goodNormUnc.append(float(i.split(",")[2]))
                    goodAirmasses.append(float(i.split(",")[3]))
                except ValueError:
                    continue

            goodTimes = np.array(goodTimes)
            goodFluxes = np.array(goodFluxes)
            goodNormUnc = np.array(goodNormUnc)
            goodAirmasses = np.array(goodAirmasses)

            #Ask user for time format and convert it if not in BJD_TDB
            validTimeFormats = ['BJD_TDB', "MJD_UTC", "JD_UTC"]
            formatEntered = False
            print("\nNOTE: If your file is not in one of the following formats, please rereduce your data into one of the time formats recognized by EXOTIC.")
            while not formatEntered:
                print("Which of the following time formats is your data file stored in? (Type q to quit)")
                timeFormat = str(input("BJD_TDB / JD_UTC / MJD_UTC: "))
                if (timeFormat.upper()).strip() == 'Q':
                    sys.exit()
                elif (timeFormat.upper()).strip() not in validTimeFormats:
                    print("\nInvalid entry; please try again.")
                else:
                    formatEntered = True
            timeFormat = (timeFormat.upper()).strip()
            goodTimes = timeConvert(goodTimes, timeFormat, pDict, infoDict)

            #Ask user for flux units and convert to flux if in magnitude/millimagnitude
            validFluxFormats = ['flux', "magnitude", "millimagnitude"]
            formatEntered = False
            print("\nNOTE: If your file is not in one of the following formats, please rereduce your data into one of the time formats recognized by EXOTIC.")
            while not formatEntered:
                print("Which of the following units of flux is your data file stored in? (Type q to quit)")
                fluxFormat = str(input("flux / magnitude / millimagnitude: "))
                if (fluxFormat.upper()).strip() == 'Q':
                    sys.exit()
                elif (fluxFormat.lower()).strip() not in validFluxFormats:
                    print("\nInvalid entry; please try again.")
                else:
                    formatEntered = True
            fluxFormat = (fluxFormat.lower()).strip()
            if fluxFormat != "flux":
                goodFluxes, goodNormUnc = fluxConvert(goodFluxes, goodNormUnc, fluxFormat)

            bjdMidTOld = goodTimes[0]
            standardDev1 = np.std(goodFluxes)

        print('\n****************************************')
        print('Fitting a Light Curve Model to Your Data')
        print('****************************************\n')


        ##########################
        # NESTED SAMPLING FITTING
        ##########################

        try:
            prior = {
                'rprs':pDict['rprs'],    # Rp/Rs
                'ars':pDict['aRs'],      # a/Rs
                'per':pDict['pPer'],     # Period [day]
                'inc':pDict['inc'],      # Inclination [deg]
                'u0': ld0[0], 'u1': ld1[0], 'u2': ld2[0], 'u3': ld3[0],  # limb darkening (nonlinear)
                'ecc': pDict['ecc'],     # Eccentricity
                'omega':0,          # Arg of periastron
                'tmid':pDict['midT'],    # time of mid transit [day]
                'a1': bestlmfit.parameters['a1'], #mid Flux
                'a2': bestlmfit.parameters['a2'], #Flux lower bound
            }
        except:
            prior = {
                'rprs':pDict['rprs'],    # Rp/Rs
                'ars':pDict['aRs'],      # a/Rs
                'per':pDict['pPer'],     # Period [day]
                'inc':pDict['inc'],      # Inclination [deg]
                'u0': ld0[0], 'u1': ld1[0], 'u2': ld2[0], 'u3': ld3[0],  # limb darkening (nonlinear)
                'ecc': pDict['ecc'],     # Eccentricity
                'omega':0,          # Arg of periastron
                'tmid':pDict['midT'],    # time of mid transit [day]
                'a1': goodFluxes.mean(), #max() - arrayFinalFlux.min(), #mid Flux
                'a2': 0,             #Flux lower bound
            }

        phase = (goodTimes-prior['tmid'])/prior['per']
        prior['tmid'] = pDict['midT'] + np.floor(phase).max()*prior['per']
        upper = pDict['midT']+ 25*pDict['midTUnc'] + np.floor(phase).max()*(pDict['pPer']+25*pDict['pPerUnc'])
        lower = pDict['midT']- 25*pDict['midTUnc'] + np.floor(phase).max()*(pDict['pPer']-25*pDict['pPerUnc'])

        if np.floor(phase).max()-np.floor(phase).min() == 0:
            print('Estimated mid-transit not in observation range (check priors or observation time)')
            print('start:', goodTimes.min())
            print('  end:', goodTimes.max())
            print('prior:', prior['tmid'])

        try:
            mybounds = {
                'rprs':[pDict['rprs']-3*pDict['rprsUnc'], pDict['rprs']+3*pDict['rprsUnc']],
                'tmid':[max(lower,goodTimes.min()),min(goodTimes.max(),upper)],
                'ars':[pDict['aRs']-5*pDict['aRsUnc'], pDict['aRs']+5*pDict['aRsUnc']],

                'a1':[bestlmfit.parameters['a1']*0.75, bestlmfit.parameters['a1']*1.25],
                'a2':[bestlmfit.parameters['a2']-0.25, bestlmfit.parameters['a2']+0.25],
            }
        except:
            mybounds = {
                'rprs':[pDict['rprs']-3*pDict['rprsUnc'], pDict['rprs']+3*pDict['rprsUnc']],
                'tmid':[max(lower,goodTimes.min()),min(goodTimes.max(),upper)],
                'ars':[pDict['aRs']-5*pDict['aRsUnc'], pDict['aRs']+5*pDict['aRsUnc']],
                'a1':[0, 3*np.nanmax(goodFluxes)],
                'a2':[-3,3],
            }

        # fitting method in elca.py
        myfit = lc_fitter(goodTimes, goodFluxes, goodNormUnc, goodAirmasses, prior, mybounds, mode='ns')

        # for k in myfit.bounds.keys():
        #     print("{:.6f} +- {}".format( myfit.parameters[k], myfit.errors[k]))

        ########################
        # PLOT FINAL LIGHT CURVE
        ########################
        f, (ax_lc, ax_res) = plt.subplots(2, 1, gridspec_kw={'height_ratios': [3, 1]})

        ax_lc.set_title(pDict['pName'])
        ax_res.set_xlabel('Phase')

        # clip plot to get rid of white space
        ax_res.set_xlim([min(myfit.phase), max(myfit.phase)])
        ax_lc.set_xlim([min(myfit.phase), max(myfit.phase)])

        # making borders and tick labels black
        ax_lc.spines['bottom'].set_color('black')
        ax_lc.spines['top'].set_color('black')
        ax_lc.spines['right'].set_color('black')
        ax_lc.spines['left'].set_color('black')
        ax_lc.tick_params(axis='x', colors='black')
        ax_lc.tick_params(axis='y', colors='black')

        ax_res.spines['bottom'].set_color('black')
        ax_res.spines['top'].set_color('black')
        ax_res.spines['right'].set_color('black')
        ax_res.spines['left'].set_color('black')
        ax_res.tick_params(axis='x', colors='black')
        ax_res.tick_params(axis='y', colors='black')

        # residual plot
        ax_res.errorbar(myfit.phase, myfit.residuals/np.median(myfit.data), yerr=myfit.detrendederr ,color='gray', marker='o', markersize=5, linestyle='None', mec='None', alpha=0.75)
        ax_res.plot(myfit.phase, np.zeros(len(myfit.phase)), 'r-', lw=2, alpha=1, zorder=100)
        ax_res.set_ylabel('Residuals')
        ax_res.set_ylim([-3 * np.nanstd(myfit.residuals/np.median(myfit.data)), 3 * np.nanstd(myfit.residuals/np.median(myfit.data))])

        correctedSTD = np.std(myfit.residuals/np.median(myfit.data))
        ax_lc.errorbar(myfit.phase, myfit.detrended, yerr=myfit.detrendederr, ls='none',
                       marker='o', color='gray', markersize=5, mec='None', alpha=0.75)
        ax_lc.plot(myfit.phase, myfit.transit, 'r', zorder=1000, lw=2)

        ax_lc.set_ylabel('Relative Flux')
        ax_lc.get_xaxis().set_visible(False)


        ax_res.errorbar(binner(myfit.phase, len(myfit.residuals) // 10), binner(myfit.residuals/np.median(myfit.data), len(myfit.residuals) // 10),
                        yerr=binner(myfit.residuals/np.median(myfit.data), len(myfit.residuals) // 10, myfit.detrendederr)[1],
                        fmt='s', ms=5, mfc='b', mec='None', ecolor='b', zorder=10)
        ax_lc.errorbar(binner(myfit.phase, len(myfit.phase) // 10),
                        binner(myfit.detrended, len(myfit.detrended) // 10),
                        yerr=binner(myfit.residuals/np.median(myfit.data), len(myfit.residuals) // 10, myfit.detrendederr)[1],
                        fmt='s', ms=5, mfc='b', mec='None', ecolor='b', zorder=10)

        # remove vertical whitespace
        f.subplots_adjust(hspace=0)

        # For some reason, saving as a pdf crashed on Rob's laptop...so adding in a try statement to save it as a pdf if it can, otherwise, png
        try:
            f.savefig(infoDict['saveplot'] + 'FinalLightCurve' + pDict['pName'] + infoDict['date'] + ".pdf", bbox_inches="tight")
        except AttributeError:
            f.savefig(infoDict['saveplot'] + 'FinalLightCurve' + pDict['pName'] + infoDict['date'] + ".png", bbox_inches="tight")
        plt.close()

        ###################################################################################

        # triangle plot
        fig,axs = dynesty.plotting.cornerplot(myfit.results, labels=list(mybounds.keys()), quantiles_2d=[0.4,0.85], smooth=0.015, show_titles=True,use_math_text=True, title_fmt='.2e',hist2d_kwargs={'alpha':1,'zorder':2,'fill_contours':False})
        dynesty.plotting.cornerpoints(myfit.results, labels=list(mybounds.keys()), fig=[fig,axs[1:,:-1]],plot_kwargs={'alpha':0.1,'zorder':1,} )
        fig.savefig(infoDict['saveplot'] + 'temp/Triangle_{}_{}.png'.format(targetName, infoDict['date']))


        # write output to text file
        outParamsFile = open(infoDict['saveplot'] + 'FinalLightCurve' + targetName + infoDict['date'] + '.csv', 'w+')
        outParamsFile.write('# FINAL TIMESERIES OF ' + targetName + '\n')
        outParamsFile.write('# BJD_TDB,Orbital Phase,Model,Flux,Uncertainty\n')

        phase = (myfit.time - myfit.parameters['tmid'] + 0.5*pDict['pPer'])/pDict['pPer'] % 1

        for bjdi, phasei, fluxi, fluxerri, modeli, ami in zip( myfit.time, phase, myfit.detrended, myfit.dataerr/myfit.airmass_model, myfit.transit, myfit.airmass_model):

            outParamsFile.write("{}, {}, {}, {}, {}, {}\n".format(bjdi, phasei, fluxi, fluxerri, modeli, ami))

        outParamsFile.close()

        #######################################################################
        # print final extracted planetary parameters
        #######################################################################

        print('*********************************************************')
        print('FINAL PLANETARY PARAMETERS\n')
        print('              Mid-Transit Time [BJD]: {:.6f} +- {:.6f} '.format(myfit.parameters['tmid'], myfit.errors['tmid']))
        print('  Radius Ratio (Planet/Star) [Rp/Rs]: {:.4f} +- {:.4f} '.format(myfit.parameters['rprs'], myfit.errors['rprs']))
        print(' Semi Major Axis/ Star Radius [a/Rs]: {:.3f} +- {:.3f} '.format(myfit.parameters['ars'], myfit.errors['ars']))
        print('               Airmass coefficient 1: {:.3f} +- {:.4f} '.format(myfit.parameters['a1'], myfit.errors['a1']))
        print('               Airmass coefficient 2: {:.4f} +- {:.4f} '.format(myfit.parameters['a2'], myfit.errors['a2']))
        print('The scatter in the residuals of the lightcurve fit is: {:.4f} %'.format(100*np.std(myfit.residuals/np.median(myfit.data))))
        print('\n*********************************************************')

        ##########
        # SAVE DATA
        ##########

        # TODO write as json
        # write output to text file
        outParamsFile = open(infoDict['saveplot'] + 'FinalParams' + pDict['pName'] + infoDict['date'] + '.txt', 'w+')
        outParamsFile.write('FINAL PLANETARY PARAMETERS\n')
        outParamsFile.write('')
        outParamsFile.write(' Mid-Transit Time: ' + str(myfit.parameters['tmid']) + ' +/- ' + str(myfit.errors['tmid']) + ' (BJD)\n')
        outParamsFile.write(' Ratio of Planet to Stellar Radius: ' + str(myfit.parameters['rprs']) + ' +/- ' + str(
            myfit.errors['rprs']) + ' (Rp/Rs)\n')
        outParamsFile.write(' transit depth uncertainty: ' + str(100 * 2 * myfit.parameters['rprs'] * myfit.errors['rprs']) + ' (%)\n')
        outParamsFile.write(' airmass coefficient 1: ' + str(myfit.parameters['a1']) + ' +/- ' + str(myfit.errors['a1']) + '\n')
        outParamsFile.write(' airmass coefficient 2: ' + str(myfit.parameters['a2']) + ' +/- ' + str(myfit.errors['a2']) + '\n')
        outParamsFile.write(' scatter in the residuals of the lightcurve fit is: ' + str( np.std(myfit.residuals/np.median(myfit.data))) + '%\n')
        outParamsFile.close()
        print('\nFinal Planetary Parameters have been saved in ' + infoDict['saveplot'] + ' as '
              + pDict['pName'] + infoDict['date'] + '.txt' + '\n')

        # AAVSO Format
        userCode = infoDict['aavsonum']
        secuserCode = infoDict['secondobs']
        # else:
        outParamsFile = open(infoDict['saveplot'] + 'AAVSO' + pDict['pName'] + infoDict['date'] + '.txt', 'w+')
        outParamsFile.write('#TYPE=EXOPLANET\n')  # fixed
        outParamsFile.write('#OBSCODE=' + infoDict['aavsonum'] + '\n')  # UI
        outParamsFile.write('#SECONDARYOBSCODE=' + infoDict['secondobs'] + '\n')  # UI
        outParamsFile.write('#SOFTWARE=EXOTIC v' + versionid + '\n')  # fixed
        outParamsFile.write('#DELIM=,\n')  # fixed
        outParamsFile.write('#DATE_TYPE=BJD_TDB\n')  # fixed
        outParamsFile.write('#OBSTYPE=' + infoDict['ctype'] + '\n')
        outParamsFile.write('#STAR_NAME=' + pDict['sName'] + '\n')  # code yields
        outParamsFile.write('#EXOPLANET_NAME=' + pDict['pName'] + '\n')  # code yields
        outParamsFile.write('#BINNING=' + infoDict['pixelbin'] + '\n')  # user input
        outParamsFile.write('#EXPOSURE_TIME=' + str(infoDict['exposure']) + '\n')  # UI
        outParamsFile.write('#FILTER=' + infoDict['filter'] + '\n')
        outParamsFile.write('#NOTES=' + infoDict['notes'] + '\n')
        outParamsFile.write('#DETREND_PARAMETERS=AIRMASS, AIRMASS CORRECTION FUNCTION\n')  # fixed
        outParamsFile.write('#MEASUREMENT_TYPE=Rnflux\n')  # fixed
        # outParamsFile.write('#PRIORS=Period=' + str(planetPeriod) + ' +/- ' + str(ogPeriodErr) + ',a/R*=' + str(
        #     semi) + ',Tc=' + str(round(bjdMidTranCur, 8)) + ' +/- ' + str(round(propMidTUnct, 8)) + ',T0=' + str(
        #     round(bjdMidTOld, 8)) + ' +/- ' + str(round(ogMidTErr, 8)) + ',inc=' + str(inc) + ',ecc=' + str(
        #     eccent) + ',u1=' + str(linearLimb) + ',u2=' + str(quadLimb) + '\n')  # code yields
        outParamsFile.write('#PRIORS=Period=' + str(pDict['pPer']) + ' +/- ' + str(pDict['pPerUnc']) + ',a/R*='
                            + str(pDict['aRs']) + ',inc=' + str(pDict['inc']) + ',ecc=' + str(pDict['ecc']) + ',u0='
                            + str(ld0[0]) + ' +/- ' + str(ld0[1]) + ',u1=' + str(ld1[0]) + ' +/- ' + str(ld1[1])
                            + ',u2=' + str(ld2[0]) + ' +/- ' + str(ld2[1]) + ',u3=' + str(ld3[0]) + ' +/- '
                            + str(ld3[1]) + '\n')
        # code yields
        outParamsFile.write(
            '#RESULTS=Tc=' + str(round(myfit.parameters['tmid'], 8)) + ' +/- ' + str(round(myfit.errors['tmid'], 8)) + ',Rp/R*=' + str(
                round(myfit.parameters['rprs'], 6)) + ' +/- ' + str(round(myfit.errors['rprs'], 6)) + ',Am1=' + str(
                round(myfit.parameters['a1'], 5)) + ' +/- ' + str(round(myfit.errors['a1'], 5)) + ',Am2=' + str(
                round(myfit.parameters['a2'], 5)) + ' +/- ' + str(round(myfit.errors['a2'], 5)) + '\n')  # code yields
        # outParamsFile.write('#NOTES= ' + userNameEmails + '\n')
        outParamsFile.write('#DATE,FLUX,MERR,DETREND_1,DETREND_2\n')
        for aavsoC in range(0, len(myfit.time)):
            outParamsFile.write(
                str(round(myfit.time[aavsoC], 8)) + ',' + str(round(myfit.data[aavsoC], 7)) + ',' + str(
                    round(myfit.dataerr[aavsoC], 7)) + ',' + str(round(goodAirmasses[aavsoC], 7)) + ',' + str(
                    round(myfit.airmass_model[aavsoC], 7)) + '\n')

        # CODE YIELDED DATA IN PREV LINE FORMAT
        outParamsFile.close()
        print('Output File Saved')

        print('\n************************')
        print('End of Reduction Process')
        print('************************')<|MERGE_RESOLUTION|>--- conflicted
+++ resolved
@@ -305,13 +305,9 @@
     imageheader = hdul[0].header
 
     exp = imageheader.get('EXPTIME')  #checking for variation in .fits header format
-<<<<<<< HEAD
-    if not exp:
-=======
     if exp:
         exp = exp
     else:
->>>>>>> c4274ed3
         exp = imageheader.get('EXPOSURE')
 
     # Grab the BJD first
