--- conflicted
+++ resolved
@@ -252,49 +252,6 @@
 
     extra = tap_query(uri_ipac_base, uri_ipac_query)
 
-<<<<<<< HEAD
-    # replaces NEA default with most recent publication
-    default.iloc[0] = extra.iloc[0]
-
-    # for each planet
-    for i in default.pl_name:
-
-        # extract rows for each planet
-        ddata = default.loc[default.pl_name == i]
-        edata = extra.loc[extra.pl_name == i]
-
-        # for each nan column in default
-        nans = ddata.isna()
-        for k in ddata.keys():
-            if nans[k].bool():  # if col value is nan
-                if not edata[k].isna().all():  # if replacement data exists
-                    # replace with first index
-                    default.loc[default.pl_name == i, k] = edata[k][edata[k].notna()].values[0]
-
-                    # add reference 
-                    newkey = k+"_reflink"
-                    default[newkey] = edata["pl_refname"][edata[k].notna()].values[0]
-
-                    # print(i,k,edata[k][edata[k].notna()].values[0])
-                else:
-                    # permanent nans - require manual entry
-                    if k == 'pl_orblper':  # omega
-                        default.loc[default.pl_name == i, k] = 0
-                    elif k == 'pl_ratdor':  # a/R*
-                        # Kepler's 3rd law
-                        semi = sa(ddata.st_mass.values[0], ddata.pl_orbper.values[0])
-                        default.loc[default.pl_name == i, k] = semi*au / (ddata.st_rad.values[0]*rsun)
-                    elif k == 'pl_orbincl':  # inclination
-                        default.loc[default.pl_name == i, k] = 90
-                    elif k == "pl_orbeccen":  # eccentricity
-                        default.loc[default.pl_name == i, k] = 0
-                    elif k == "st_met":  # [Fe/H]
-                        default.loc[default.pl_name == i, k] = 0
-
-                    if k in ["pl_orblper", "pl_ratdor", "pl_orbincl", "pl_orbeccen", "st_met"]:
-                        newkey = k+"_reflink"
-                        default[newkey] = "Estimated"
-=======
     if len(default) == 0:
         target = input("Cannot find target ({}) in NASA Exoplanet Archive. Check case sensitivity and re-enter the"
                        "\nplanet's name or type candidate if this is a planet candidate: ".format(target))
@@ -340,7 +297,6 @@
 
         dataframe_to_jsonfile(default, filename)
         return target, False
->>>>>>> 60a40da9
 
     if filename:
         dataframe_to_jsonfile(default, filename)
@@ -1652,39 +1608,7 @@
         if fileorcommandline == 1:
             userpDict['pName'] = str(input("\nEnter the Planet Name: "))
 
-<<<<<<< HEAD
-        print("\nLooking up ", userpDict['pName'], "- please wait.")
-        done = False
-
-        # check to make sure the target can be found in the exoplanet archive right after they enter its name
-        NEA_scrape(filename="eaConf.json", target=userpDict['pName'])
-        targetName = userpDict['pName']
-
-        CandidatePlanetBool = False
-        with open("eaConf.json", "r") as confirmedFile:
-            data = json.load(confirmedFile)
-            planets = [data[i]['pl_name'].lower().replace(' ', '').replace('-', '') for i in range(len(data))]
-            #stars = [data[i]['hostname'] for i in range(len(data))]
-            if targetName.lower().replace(' ', '').replace('-', '') not in planets:
-                while targetName.lower().replace(' ', '').replace('-', '') not in planets:
-                    done = True
-                    print("\nCannot find " + userpDict['pName'] + " in the NASA Exoplanet Archive. Check spelling or delete the file: eaConf.json.")
-                    targetName = input("If this is a planet candidate, type candidate or re-enter the planet's name: ")
-                    if targetName.replace(' ', '') == 'candidate':
-                        CandidatePlanetBool = True
-                        break
-            if not CandidatePlanetBool:
-                idx = planets.index(targetName.lower().replace(' ', '').replace('-', ''))
-                pDict = new_getParams(data[idx])
-                print('\nSuccessfully found ' + targetName + ' in the NASA Exoplanet Archive!')
-
-        if targetName.replace(' ', '') != 'candidate' and targetName.replace(' ', '') != userpDict['pName']:
-            userpDict['pName'] = targetName
-
-        done = True
-=======
         userpDict['pName'], CandidatePlanetBool, pDict = get_planet_name(userpDict['pName'])
->>>>>>> 60a40da9
 
         # observation date
         if fileorcommandline == 1:
