--- conflicted
+++ resolved
@@ -1691,7 +1691,6 @@
             # FLUX DATA EXTRACTION AND MANIPULATION
             #########################################
 
-<<<<<<< HEAD
             # Loop placed to check user-entered x and y target coordinates against WCS. Should iterate at MAX 2 times.
             # Once if the user entered the values in correctly the first time.
             while True:
@@ -1701,7 +1700,7 @@
                 # ----TIME SORT THE FILES-------------------------------------------------------------
                 for fileName in inputfiles:  # Loop through all the fits files in the directory and executes data reduction
 
-                    # fitsHead = fits.open(fileName)  # opens the file
+                    # fitsHead = fits.open(name=fileName, memmap=False, cache=False, lazy_load_hdus=False)  # opens the file
 
                     # FOR 61'' DATA ONLY: ONLY REDUCE DATA FROM B FILTER
                     # if fitsHead[0].header ['FILTER']== 'Harris-B':
@@ -1709,9 +1708,11 @@
                     #     timeVal = getJulianTime(fitsHead) #gets the julian time registered in the fits header
                     #     timeList.append(timeVal) #adds to time value list
                     #     fileNameList.append (fileName)
-
-                    hdul = fits.open(fileName)  # opens the file
-
+                    # fitsHead.close()  # close stream
+                    # del fitsHead
+
+                    hdul = fits.open(name=fileName, memmap=False, cache=False, lazy_load_hdus=False)  # opens the fits file
+                    imageheader = hdul[0].header
                     # TIME
                     timeVal = getJulianTime(hdul)  # gets the julian time registered in the fits header
                     timeList.append(timeVal)  # adds to time value list
@@ -1729,12 +1730,15 @@
                     allImageData.append(hdul[0].data)
 
                     hdul.close()  # closes the file to avoid using up all of computer's resources
+                    del hdul
 
                 # Recast list as numpy arrays
                 allImageData = np.array(allImageData)
                 timesListed = np.array(timesListed)
                 airMassList = np.array(airMassList)
 
+                # TODO: Is this dead code? The vars pointing and location are undefined.
+                # TODO: comment out conditional block?
                 # If all of the airmasses == 1, then you need to calculate the airmass for the user
                 if set(airMassList) == 1:
                     pointingAltAz = pointing.transform_to(AltAz(obstime=t, location=location))
@@ -1786,8 +1790,8 @@
                 # Loops through all of the possible aperture and annulus radius
                 # guess at optimal aperture by doing a gaussian fit and going out 3 sigma as an estimate
 
-                # hdul = fits.open(timeSortedNames[0])  # opens the fits file
-                # firstImageData = fits.getdata(timeSortedNames[0], ext=0)
+                # hdul = fits.open(name=timeSortedNames[0], memmap=False, cache=False, lazy_load_hdus=False)  # opens the fits file
+                # firstImageData = hdul['ext', 0].data  # fits.getdata(timeSortedNames[0], ext=0)
                 firstimagecounter = 0
                 firstImageData = sortedallImageData[firstimagecounter]
 
@@ -1819,122 +1823,16 @@
                     sortedallImageData = sortedallImageData - generalBias
                 else:
                     pass
-=======
-            fileNumber = 1
-            allImageData = []
-            timeList = []
-            fileNameList = []
-            timesListed = []
-            airMassList = []
-
-            # ----TIME SORT THE FILES-------------------------------------------------------------
-            for fileName in inputfiles:  # Loop through all the fits files in the directory and executes data reduction
-
-                # fitsHead = fits.open(name=fileName, memmap=False, cache=False, lazy_load_hdus=False)  # opens the file
-
-                # FOR 61'' DATA ONLY: ONLY REDUCE DATA FROM B FILTER
-                # if fitsHead[0].header ['FILTER']== 'Harris-B':
-                #     #TIME
-                #     timeVal = getJulianTime(fitsHead) #gets the julian time registered in the fits header
-                #     timeList.append(timeVal) #adds to time value list
-                #     fileNameList.append (fileName)
-                # fitsHead.close()  # close stream
-                # del fitsHead
-
-                hdul = fits.open(name=fileName, memmap=False, cache=False, lazy_load_hdus=False)  # opens the fits file
-                imageheader = hdul[0].header
-                # TIME
-                timeVal = getJulianTime(hdul)  # gets the julian time registered in the fits header
-                timeList.append(timeVal)  # adds to time value list
-                fileNameList.append(fileName)
-
-                # TIME
-                currTime = getJulianTime(hdul)
-                timesListed.append(currTime)
-
-                # AIRMASS
-                airMass = getAirMass(hdul, pDict['ra'], pDict['dec'], lati, longit, elevation)  # gets the airmass at the time the image was taken
-                airMassList.append(airMass)  # adds that airmass value to the list of airmasses
-
-                # IMAGES
-                allImageData.append(hdul[0].data)
-
-                hdul.close()  # closes the file to avoid using up all of computer's resources
-                del hdul
-
-            # Recast list as numpy arrays
-            allImageData = np.array(allImageData)
-            timesListed = np.array(timesListed)
-            airMassList = np.array(airMassList)
-
-            # TODO: Is this dead code? The vars pointing and location are undefined.
-            # TODO: comment out conditional block?
-            # If all of the airmasses == 1, then you need to calculate the airmass for the user
-            if set(airMassList) == 1:
-                pointingAltAz = pointing.transform_to(AltAz(obstime=t, location=location))
-
-            # # Time sorts the file names based on the fits file header
-            # timeSortedNames = [x for _, x in sorted(zip(timeList, fileNameList))]
-            # tsnCopy = timeSortedNames
-
-            # sorts the times for later plotting use
-            sortedallImageData = allImageData[np.argsort(timeList)]
-            timesListed = timesListed[np.argsort(timeList)]
-            airMassList = airMassList[np.argsort(timeList)]
-            sortedTimeList = sorted(timeList)
-
-            # print("\nEXOTIC now has the option to filter the raw images for cosmic rays. Typically, images do not need this filter. However, if you run into an error while running EXOTIC, give this a try. As a heads up, this can take a few minutes.")
-            # cosmicrayfilter = user_input("\nDo you want to filter the raw images for cosmic rays? (y/n): ")
-            # if cosmicrayfilter.lower() == "yes" or cosmicrayfilter.lower() == "y":
-            #     cosmicrayfilter_bool = True
-            # else:
-            #     cosmicrayfilter_bool = False
-
-            # The cosmic ray filter isn't really working for now...so let's just turn it off
-            cosmicrayfilter_bool = False
-            if cosmicrayfilter_bool:
-                print("\nFiltering your data for cosmic rays.")
-                done = False
-                t = threading.Thread(target=animate, daemon=True)
-                t.start()
-                # # -------COSMIC RAY FILTERING-----------------------------------------------------------------------
-                # For now, this is a simple median filter...in the future, should use something more smart later
-                for xi in np.arange(np.shape(sortedallImageData)[-2]):
-                    # print("Filtering for cosmic rays in image row: "+str(xi)+"/"+str(np.shape(sortedallImageData)[-2]))
-                    for yi in np.arange(np.shape(sortedallImageData)[-1]):
-                        # Simple median filter
-                        idx = np.abs(sortedallImageData[:, xi, yi]-np.nanmedian(sortedallImageData[:, xi, yi])) > 5*np.nanstd(sortedallImageData[:, xi, yi])
-                        sortedallImageData[idx, xi, yi] = np.nanmedian(sortedallImageData[:, xi, yi])
-                        # Filter iteratively until no more 5sigma outliers exist - not currently working, so keep commented out for now
-                        # while sum(idx) > 0:
-                        #     # sortedallImageData[idx,xi,yi] = np.nanmedian(sortedallImageData[:,xi,yi])
-                        #     idx = np.abs(sortedallImageData[:,xi,yi]-np.nanmedian(sortedallImageData[:,xi,yi])) >  5*np.nanstd(sortedallImageData[:,xi,yi])
-                done = True
-
-            # if len(sortedTimeList) == 0:
-            #     print("Error: .FITS files not found in " + directoryP)
-            #     sys.exit()
-
-            # -------OPTIMAL COMP STAR, APERTURE, AND ANNULUS CALCULATION----------------------------------------
->>>>>>> a29a2467
 
                 if flatsBool:
                     print("Flattening images.")
                     sortedallImageData = sortedallImageData / generalFlat
 
-<<<<<<< HEAD
                 # Plate Solution
                 pathSolve = saveDirectory + 'first_file.fits'
-=======
-            # hdul = fits.open(name=timeSortedNames[0], memmap=False, cache=False, lazy_load_hdus=False)  # opens the fits file
-            # firstImageData = hdul['ext', 0].data  # fits.getdata(timeSortedNames[0], ext=0)
-            firstimagecounter = 0
-            firstImageData = sortedallImageData[firstimagecounter]
->>>>>>> a29a2467
 
                 # Removes existing file of first_fits.fits
                 try:
-<<<<<<< HEAD
                     os.remove(pathSolve)
                 except OSError:
                     pass
@@ -1944,7 +1842,7 @@
 
                 # Check pixel coordinates by converting to WCS. If not correct, loop over again
                 if wcsFile:
-                    hdulWCS = fits.open(wcsFile)
+                    hdulWCS = fits.open(name=wcsFile, memmap=False, cache=False, lazy_load_hdus=False)  # opens the fits file
 
                     # Save previously entered x and y pixel coordinates before checking against plate solution
                     saveUIprevTPX, saveUIprevTPY = UIprevTPX, UIprevTPY
@@ -1964,55 +1862,6 @@
                 done = True
                 print('\n\nImages Aligned.')
                 break
-=======
-                    targx, targy, targamplitude, targsigX, targsigY, targrot, targoff = fit_centroid(firstImageData, [UIprevTPX, UIprevTPY],
-                                                                                            box=10)
-                    firstimagegood = False
-                # If the first image is a bad one, then move on to the next image
-                except:
-                    firstimagecounter = firstimagecounter + 1
-                    firstImageData = sortedallImageData[firstimagecounter]
-
-            # Filter the other data as well
-            sortedallImageData = sortedallImageData[firstimagecounter:]
-            timesListed = timesListed[firstimagecounter:]
-            airMassList = airMassList[firstimagecounter:]
-            sortedTimeList = sortedTimeList[firstimagecounter:]
-
-            # apply cals correction if applicable
-            if darksBool:
-                print("Dark subtracting images.")
-                sortedallImageData = sortedallImageData - generalDark
-            elif biasesBool:
-                print("Bias-correcting images.")
-                sortedallImageData = sortedallImageData - generalBias
-            else:
-                pass
-
-            if flatsBool:
-                print("Flattening images.")
-                sortedallImageData = sortedallImageData / generalFlat
-
-            pathSolve = saveDirectory + 'first_file.fits'
-            try:
-                os.remove(pathSolve)
-            except OSError:
-                pass
-            convertToFITS = fits.PrimaryHDU(data=sortedallImageData[0])
-            convertToFITS.writeto(pathSolve)
-            wcsFile = check_wcs(pathSolve, saveDirectory)
-            if wcsFile:
-                hdulWCS = fits.open(name=wcsFile, memmap=False, cache=False, lazy_load_hdus=False)  # opens the fits file
-                rafile, decfile = get_radec(hdulWCS)
-
-            print("\nAligning your images from .FITS. Please wait.")
-            done = False
-            t = threading.Thread(target=animate, daemon=True)
-            t.start()
-            sortedallImageData, unalignedBoolList, boollist = image_alignment(sortedallImageData)
-            done = True
-            print('\n\nImages Aligned.')
->>>>>>> a29a2467
 
             minAperture = int(2 * max(targsigX, targsigY))
             maxAperture = int(5 * max(targsigX, targsigY) + 1)
