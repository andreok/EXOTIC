# Copyright (c) 2002-2019, California Institute of Technology.
# All rights reserved.  Based on Government Sponsored Research under contracts NNN12AA01C, NAS7-1407 and/or NAS7-03001.

# Redistribution and use in source and binary forms, with or without modification, are permitted provided that the following conditions are met:
#    1. Redistributions of source code must retain the above copyright notice, this list of conditions and the following disclaimer.
#    2. Redistributions in binary form must reproduce the above copyright notice, this list of conditions and the following disclaimer in the documentation and/or other materials provided with the distribution.
#    3. Neither the name of the California Institute of Technology (Caltech), its operating division the Jet Propulsion Laboratory (JPL), the National Aeronautics and Space Administration (NASA), nor the names of its contributors may be used to endorse or promote products derived from this software without specific prior written permission.

# THIS SOFTWARE IS PROVIDED BY THE COPYRIGHT HOLDERS AND CONTRIBUTORS "AS IS" AND ANY EXPRESS OR IMPLIED WARRANTIES, INCLUDING, BUT NOT LIMITED TO,
# THE IMPLIED WARRANTIES OF MERCHANTABILITY AND FITNESS FOR A PARTICULAR PURPOSE ARE DISCLAIMED.
# IN NO EVENT SHALL THE CALIFORNIA INSTITUTE OF TECHNOLOGY BE LIABLE FOR ANY DIRECT, INDIRECT, INCIDENTAL, SPECIAL, EXEMPLARY, OR CONSEQUENTIAL DAMAGES
# (INCLUDING, BUT NOT LIMITED TO, PROCUREMENT OF SUBSTITUTE GOODS OR SERVICES; LOSS OF USE, DATA, OR PROFITS; OR BUSINESS INTERRUPTION) HOWEVER CAUSED AND ON ANY THEORY OF LIABILITY,
# WHETHER IN CONTRACT, STRICT LIABILITY, OR TORT (INCLUDING NEGLIGENCE OR OTHERWISE) ARISING IN ANY WAY OUT OF THE USE OF THIS SOFTWARE,
# EVEN IF ADVISED OF THE POSSIBILITY OF SUCH DAMAGE.

####################################################################
# ExopLanet tranSit Analyzer
#
# Authors: Kyle Pearson, Marlee Smith
# Supplemental Code: Gael Roudier and Jason Eastman
####################################################################

import copy
import numpy as np
import matplotlib.pyplot as plt

import dynesty
from dynesty import plotting
from dynesty.utils import resample_equal

from scipy.optimize import least_squares
from scipy.ndimage import gaussian_filter as norm_kde
from scipy.stats import gaussian_kde

# Computes Hasting's polynomial approximation for the complete
# elliptic integral of the first (ek) and second (kk) kind
def ellke(k):
    m1=1.-k**2
    np.logm1 = np.log(m1)

    a1=0.44325141463
    a2=0.06260601220
    a3=0.04757383546
    a4=0.01736506451
    b1=0.24998368310
    b2=0.09200180037
    b3=0.04069697526
    b4=0.00526449639
    ee1=1.+m1*(a1+m1*(a2+m1*(a3+m1*a4)))
    ee2=m1*(b1+m1*(b2+m1*(b3+m1*b4)))*(-np.logm1)
    ek = ee1+ee2

    a0=1.38629436112
    a1=0.09666344259
    a2=0.03590092383
    a3=0.03742563713
    a4=0.01451196212
    b0=0.5
    b1=0.12498593597
    b2=0.06880248576
    b3=0.03328355346
    b4=0.00441787012
    ek1=a0+m1*(a1+m1*(a2+m1*(a3+m1*a4)))
    ek2=(b0+m1*(b1+m1*(b2+m1*(b3+m1*b4))))*np.logm1
    kk = ek1-ek2

    return [ek,kk]

# Computes the complete elliptical integral of the third kind using
# the algorithm of Bulirsch (1965):
def ellpic_bulirsch(n,k):
    kc=np.sqrt(1.-k**2); la=n+1.
    if(min(la) < 0.):
        print('Negative l')
    m0=1.; c=1.; la=np.sqrt(la); d=1./la; e=kc
    while 1:
        f = c; c = d/la+c; g = e/la; d = 2.*(f*g+d)
        la = g + la; g = m0; m0 = kc + m0
        if max(abs(1.-kc/g)) > 1.e-8:
            kc = 2*np.sqrt(e); e=kc*m0
        else:
            return 0.5*np.pi*(c*m0+d)/(m0*(m0+la))

#   Python translation of IDL code.
#   This routine computes the lightcurve for occultation of a
#   quadratically limb-darkened source without microlensing.  Please
#   cite Mandel & Agol (2002) and Eastman & Agol (2008) if you make use
#   of this routine in your research.  Please report errors or bugs to
#   jdeast@astronomy.ohio-state.edu
def occultquad(z,u1,u2,p0):

    nz = np.size(z)
    lambdad = np.zeros(nz)
    etad = np.zeros(nz)
    lambdae = np.zeros(nz)
    omega=1.-u1/3.-u2/6.

    ## tolerance for double precision equalities
    ## special case integrations
    tol = 1e-14

    p = abs(p0)

    z = np.where(abs(p-z) < tol,p,z)
    z = np.where(abs((p-1)-z) < tol,p-1.,z)
    z = np.where(abs((1-p)-z) < tol,1.-p,z)
    z = np.where(z < tol,0.,z)

    x1=(p-z)**2.
    x2=(p+z)**2.
    x3=p**2.-z**2.

    ## trivial case of no planet
    if p <= 0.:
        muo1 = np.zeros(nz) + 1.
        mu0  = np.zeros(nz) + 1.
        return [muo1,mu0]

    ## Case 1 - the star is unocculted:
    ## only consider points with z lt 1+p
    notusedyet = np.where( z < (1. + p) )
    notusedyet = notusedyet[0]
    if np.size(notusedyet) == 0:
        muo1 =1.-((1.-u1-2.*u2)*lambdae+(u1+2.*u2)*(lambdad+2./3.*(p > z))+ \
                  u2*etad)/omega
        mu0=1.-lambdae
        return [muo1,mu0]

    # Case 11 - the  source is completely occulted:
    if p >= 1.:
        occulted = np.where(z[notusedyet] <= p-1.)#,complement=notused2)
        if np.size(occulted) != 0:
            ndxuse = notusedyet[occulted]
            etad[ndxuse] = 0.5 # corrected typo in paper
            lambdae[ndxuse] = 1.
            # lambdad = 0 already
            notused2 = np.where(z[notusedyet] > p-1)
            if np.size(notused2) == 0:
                muo1 =1.-((1.-u1-2.*u2)*lambdae+(u1+2.*u2)*(lambdad+2./3.* \
                                                 (p > z))+u2*etad)/omega
                mu0=1.-lambdae
                return [muo1,mu0]
            notusedyet = notusedyet[notused2]

    # Case 2, 7, 8 - ingress/egress (uniform disk only)
    inegressuni = np.where((z[notusedyet] >= abs(1.-p)) & (z[notusedyet] < 1.+p))
    if np.size(inegressuni) != 0:
        ndxuse = notusedyet[inegressuni]
        tmp = (1.-p**2.+z[ndxuse]**2.)/2./z[ndxuse]
        tmp = np.where(tmp > 1.,1.,tmp)
        tmp = np.where(tmp < -1.,-1.,tmp)
        kap1 = np.arccos(tmp)
        tmp = (p**2.+z[ndxuse]**2-1.)/2./p/z[ndxuse]
        tmp = np.where(tmp > 1.,1.,tmp)
        tmp = np.where(tmp < -1.,-1.,tmp)
        kap0 = np.arccos(tmp)
        tmp = 4.*z[ndxuse]**2-(1.+z[ndxuse]**2-p**2)**2
        tmp = np.where(tmp < 0,0,tmp)
        lambdae[ndxuse] = (p**2*kap0+kap1 - 0.5*np.sqrt(tmp))/np.pi
        # eta_1
        etad[ndxuse] = 1./2./np.pi*(kap1+p**2*(p**2+2.*z[ndxuse]**2)*kap0- \
           (1.+5.*p**2+z[ndxuse]**2)/4.*np.sqrt((1.-x1[ndxuse])*(x2[ndxuse]-1.)))

    # Case 5, 6, 7 - the edge of planet lies at origin of star
    ocltor = np.where(z[notusedyet] == p)#, complement=notused3)
    t = np.where(z[notusedyet] == p)
    if np.size(ocltor) != 0:
        ndxuse = notusedyet[ocltor]
        if p < 0.5:
            # Case 5
            q=2.*p  # corrected typo in paper (2k -> 2p)
            Ek,Kk = ellke(q)
            # lambda_4
            lambdad[ndxuse] = 1./3.+2./9./np.pi*(4.*(2.*p**2-1.)*Ek+\
                                              (1.-4.*p**2)*Kk)
            # eta_2
            etad[ndxuse] = p**2/2.*(p**2+2.*z[ndxuse]**2)
            lambdae[ndxuse] = p**2 # uniform disk
        elif p > 0.5:
            # Case 7
            q=0.5/p # corrected typo in paper (1/2k -> 1/2p)
            Ek,Kk = ellke(q)
            # lambda_3
            lambdad[ndxuse] = 1./3.+16.*p/9./np.pi*(2.*p**2-1.)*Ek-\
                              (32.*p**4-20.*p**2+3.)/9./np.pi/p*Kk
            # etad = eta_1 already
        else:
            # Case 6
            lambdad[ndxuse] = 1./3.-4./np.pi/9.
            etad[ndxuse] = 3./32.
        notused3 = np.where(z[notusedyet] != p)
        if np.size(notused3) == 0:
            muo1 =1.-((1.-u1-2.*u2)*lambdae+(u1+2.*u2)*\
                      (lambdad+2./3.*(p > z))+u2*etad)/omega
            mu0=1.-lambdae
            return [muo1,mu0]
        notusedyet = notusedyet[notused3]

    # Case 2, Case 8 - ingress/egress (with limb darkening)
    inegress = np.where( ((z[notusedyet] > 0.5+abs(p-0.5)) & \
                       (z[notusedyet] < 1.+p))  | \
                      ( (p > 0.5) & (z[notusedyet] > abs(1.-p)) & \
                        (z[notusedyet] < p)) )#, complement=notused4)
    if np.size(inegress) != 0:

        ndxuse = notusedyet[inegress]
        q=np.sqrt((1.-x1[ndxuse])/(x2[ndxuse]-x1[ndxuse]))
        Ek,Kk = ellke(q)
        n=1./x1[ndxuse]-1.

        # lambda_1:
        lambdad[ndxuse]=2./9./np.pi/np.sqrt(x2[ndxuse]-x1[ndxuse])*\
                         (((1.-x2[ndxuse])*(2.*x2[ndxuse]+x1[ndxuse]-3.)-\
                           3.*x3[ndxuse]*(x2[ndxuse]-2.))*Kk+(x2[ndxuse]-\
                           x1[ndxuse])*(z[ndxuse]**2+7.*p**2-4.)*Ek-\
                          3.*x3[ndxuse]/x1[ndxuse]*ellpic_bulirsch(n,q))

        notused4 = np.where( ( (z[notusedyet] <= 0.5+abs(p-0.5)) | \
                            (z[notusedyet] >= 1.+p) ) & ( (p <= 0.5) | \
                            (z[notusedyet] <= abs(1.-p)) | \
                            (z[notusedyet] >= p) ))
        if np.size(notused4) == 0:
            muo1 =1.-((1.-u1-2.*u2)*lambdae+(u1+2.*u2)*(lambdad+2./3.*\
                                                     (p > z))+u2*etad)/omega
            mu0=1.-lambdae
            return [muo1,mu0]
        notusedyet = notusedyet[notused4]

    # Case 3, 4, 9, 10 - planet completely inside star
    if p < 1.:
        inside = np.where(z[notusedyet] <= (1.-p))#, complement=notused5)
        if np.size(inside) != 0:
            ndxuse = notusedyet[inside]

            ## eta_2
            etad[ndxuse] = p**2/2.*(p**2+2.*z[ndxuse]**2)

            ## uniform disk
            lambdae[ndxuse] = p**2

            ## Case 4 - edge of planet hits edge of star
            edge = np.where(z[ndxuse] == 1.-p)#, complement=notused6)
            if np.size(edge[0]) != 0:
                ## lambda_5
                lambdad[ndxuse[edge]] = 2./3./pi*np.arccos(1.-2.*p)-\
                                      4./9./pi*np.sqrt(p*(1.-p))*(3.+2.*p-8.*p**2)
                if p > 0.5:
                    lambdad[ndxuse[edge]] -= 2./3.
                notused6 = np.where(z[ndxuse] != 1.-p)
                if np.size(notused6) == 0:
                    muo1 =1.-((1.-u1-2.*u2)*lambdae+(u1+2.*u2)*\
                              (lambdad+2./3.*(p > z))+u2*etad)/omega
                    mu0=1.-lambdae
                    return [muo1,mu0]
                ndxuse = ndxuse[notused6[0]]

            ## Case 10 - origin of planet hits origin of star
            origin = np.where(z[ndxuse] == 0)#, complement=notused7)
            if np.size(origin) != 0:
                ## lambda_6
                lambdad[ndxuse[origin]] = -2./3.*(1.-p**2)**1.5
                notused7 = np.where(z[ndxuse] != 0)
                if np.size(notused7) == 0:
                    muo1 =1.-((1.-u1-2.*u2)*lambdae+(u1+2.*u2)*\
                              (lambdad+2./3.*(p > z))+u2*etad)/omega
                    mu0=1.-lambdae
                    return [muo1,mu0]
                ndxuse = ndxuse[notused7[0]]

            q=np.sqrt((x2[ndxuse]-x1[ndxuse])/(1.-x1[ndxuse]))
            n=x2[ndxuse]/x1[ndxuse]-1.
            Ek,Kk = ellke(q)

            ## Case 3, Case 9 - anynp.where in between
            ## lambda_2
            lambdad[ndxuse] = 2./9./np.pi/np.sqrt(1.-x1[ndxuse])*\
                              ((1.-5.*z[ndxuse]**2+p**2+x3[ndxuse]**2)*Kk+\
                               (1.-x1[ndxuse])*(z[ndxuse]**2+7.*p**2-4.)*Ek-\
                               3.*x3[ndxuse]/x1[ndxuse]*ellpic_bulirsch(n,q))

        ## if there are still unused elements, there's a bug in the code
        ## (please report it)
        notused5 = np.where(z[notusedyet] > (1-p))
        if notused5[0].shape[0] != 0:
            print("ERROR: the following values of z didn't fit into a case:")
            return [-1,-1]

        muo1 =1.-((1.-u1-2.*u2)*lambdae+(u1+2.*u2)*(lambdad+2./3.*(p > z))+\
                  u2*etad)/omega
        mu0=1.-lambdae
        return [muo1,mu0]

def time2z(time, ipct, tknot, sma, orbperiod, ecc, tperi=None, epsilon=1e-5):
    '''
    G. ROUDIER: Time samples in [Days] to separation in [R*]
    '''
    if tperi is not None:
        ft0 = (tperi - tknot) % orbperiod
        ft0 /= orbperiod
        if ft0 > 0.5: ft0 += -1e0
        M0 = 2e0*np.pi*ft0
        E0 = solveme(M0, ecc, epsilon)
        realf = np.sqrt(1e0 - ecc)*np.cos(E0/2e0)
        imagf = np.sqrt(1e0 + ecc)*np.sin(E0/2e0)
        w = np.angle(np.complex(realf, imagf))
        if abs(ft0) < epsilon:
            w = np.pi/2e0
            tperi = tknot
            pass
        pass
    else:
        w = np.pi/2e0
        tperi = tknot
        pass
    ft = (time - tperi) % orbperiod
    ft /= orbperiod
    sft = np.copy(ft)
    sft[(sft > 0.5)] += -1e0
    M = 2e0*np.pi*ft
    E = solveme(M, ecc, epsilon)
    realf = np.sqrt(1. - ecc)*np.cos(E/2e0)
    imagf = np.sqrt(1. + ecc)*np.sin(E/2e0)
    f = []
    for r, i in zip(realf, imagf):
        cn = np.complex(r, i)
        f.append(2e0*np.angle(cn))
        pass
    f = np.array(f)
    r = sma*(1e0 - ecc**2)/(1e0 + ecc*np.cos(f))
    z = r*np.sqrt(1e0**2 - (np.sin(w+f)**2)*(np.sin(ipct*np.pi/180e0))**2)
    z[sft < 0] *= -1e0
    return z, sft

def solveme(M, e, eps):
    '''
    G. ROUDIER: Newton Raphson solver for true anomaly
    M is a numpy array
    '''
    E = np.copy(M)
    for i in np.arange(M.shape[0]):
        while abs(E[i] - e*np.sin(E[i]) - M[i]) > eps:
            num = E[i] - e*np.sin(E[i]) - M[i]
            den = 1. - e*np.cos(E[i])
            E[i] = E[i] - num/den
            pass
        pass
    return E

def transit(time, values):
    sep,phase = time2z(time, values['inc'], values['tmid'], values['ars'], values['per'], values['ecc'])
    model, _ = occultquad(abs(sep), values['u1'], values['u2'], values['rprs'])
    return model


def getPhase(curTime, pPeriod, tMid):
    phase = ((curTime - tMid) / pPeriod) % 1
    mask = phase >= 0.5
    phase[mask] = -1 * (1-phase[mask])
    return phase

# Creates binned data points for Final Light Curve
def time_bin(time, flux, dt):
    bins = int(np.floor((max(time) - min(time))/dt))
    bflux = np.zeros(bins)
    btime = np.zeros(bins)
    for i in range(bins):
        mask = (time >= (min(time)+i*dt)) & (time < (min(time)+(i+1)*dt))
        if mask.sum() > 0:
            bflux[i] = np.nanmean(flux[mask])
            btime[i] = np.nanmean(time[mask])
    zmask = (bflux==0) | (btime==0) | np.isnan(bflux) | np.isnan(btime)
    return btime[~zmask], bflux[~zmask]

# Function that bins an array
def binner(arr, n, err=''):
    if len(err) == 0:
        ecks = np.pad(arr.astype(float), (0, ((n - arr.size % n) % n)), mode='constant', constant_values=np.NaN).reshape(-1, n)
        arr = np.nanmean(ecks, axis=1)
        return arr
    else:
        ecks = np.pad(arr.astype(float), (0, ((n - arr.size % n) % n)), mode='constant', constant_values=np.NaN).reshape(-1, n)
        why = np.pad(err.astype(float), (0, ((n - err.size % n) % n)), mode='constant', constant_values=np.NaN).reshape(-1, n)
        weights = 1./(why**2.)
        # Calculate the weighted average
        arr = np.nansum(ecks * weights, axis=1) / np.nansum(weights, axis=1)
        err = np.array([np.sqrt(1. / np.nansum(1. / (np.array(i) ** 2.))) for i in why])
        return arr, err


class lc_fitter(object):

    def __init__(self, time, data, dataerr, airmass, prior, bounds, mode='ns'):
        self.time = time
        self.data = data
        self.dataerr = dataerr
        self.airmass = airmass
        self.prior = prior
        self.bounds = bounds
        if mode == "lm":
            self.fit_LM()
        elif mode == "ns":
            self.fit_nested()

    def fit_LM(self):

        freekeys = list(self.bounds.keys())
        boundarray = np.array([self.bounds[k] for k in freekeys])

        def lc2min(pars):
            for i in range(len(pars)):
                self.prior[freekeys[i]] = pars[i]
            model = transit(self.time, self.prior)
            model *= (self.prior['a1']*np.exp(self.prior['a2']*self.airmass) + self.prior['a3'])
            return ((self.data-model)/self.dataerr)**2 

        res = least_squares(lc2min, x0=[self.prior[k] for k in freekeys], 
            bounds=[boundarray[:,0], boundarray[:,1]], jac='3-point', loss='linear')
        
        self.parameters = copy.deepcopy(self.prior)
        self.errors = {}

        for i,k in enumerate(freekeys):
            self.parameters[k] = res.x[i]
            self.errors[k] = 0

        self.phase = getPhase(self.time, self.parameters['per'], self.parameters['tmid'])
        self.transit = transit(self.time, self.parameters)
        self.airmass_model = self.parameters['a1']*np.exp(self.parameters['a2']*self.airmass)+self.parameters['a3']
        self.model = self.transit * self.airmass_model
        self.detrended = self.data / self.airmass_model
        self.detrended_error = self.dataerr / self.airmass_model
        self.residuals = self.data - self.model
        self.chi2 = np.sum(self.residuals**2/self.dataerr**2)
        pass

    def fit_nested(self):
        freekeys = list(self.bounds.keys())
        boundarray = np.array([self.bounds[k] for k in freekeys])
        bounddiff = np.diff(boundarray,1).reshape(-1)

        def loglike(pars):
            # chi-squared
            for i in range(len(pars)):
                self.prior[freekeys[i]] = pars[i]
            model = transit(self.time, self.prior)
            model *= (self.prior['a1']*np.exp(self.prior['a2']*self.airmass) + self.prior['a3'])
            return -0.5 * np.sum( ((self.data-model)/self.dataerr)**2 )

        def prior_transform(upars):
            # transform unit cube to prior volume
            return (boundarray[:,0] + bounddiff*upars)

        dsampler = dynesty.DynamicNestedSampler(
            loglike, prior_transform,
            ndim=len(freekeys), bound='multi', sample='unif',
            maxiter_init=5000, dlogz_init=1, dlogz=0.05,
            maxiter_batch=100, maxbatch=10, nlive_batch=100
        )
        dsampler.run_nested()
        self.results = dsampler.results

        # alloc data for best fit + error
        self.errors = {}
        self.quantiles = {}
        self.parameters = copy.deepcopy(self.prior)

        tests = [copy.deepcopy(self.prior) for i in range(6)]

        # Derive kernel density estimate for best fit
        weights = np.exp(self.results.logwt - self.results.logz[-1])
        samples = self.results['samples']
        logvol = self.results['logvol']
        wt_kde = gaussian_kde(resample_equal(-logvol, weights))  # KDE
        logvol_grid = np.linspace(logvol[0], logvol[-1], 1000)  # resample
        wt_grid = wt_kde.pdf(-logvol_grid)  # evaluate KDE PDF
        self.weights = np.interp(-logvol, -logvol_grid, wt_grid)  # interpolate

        # errors + final values
        mean, cov = dynesty.utils.mean_and_cov(self.results.samples, weights)
        mean2, cov2 = dynesty.utils.mean_and_cov(self.results.samples, self.weights)
        for i in range(len(freekeys)):
            self.errors[freekeys[i]] = cov[i,i]**0.5
            tests[0][freekeys[i]] = mean[i]
            tests[1][freekeys[i]] = mean2[i]

            counts, bins = np.histogram(samples[:,i], bins=100, weights=weights)
            mi = np.argmax(counts)
            tests[5][freekeys[i]] = bins[mi] + 0.5*np.mean(np.diff(bins))

            # finds median and +- 2sigma, will vary from mode if non-gaussian
            self.quantiles[freekeys[i]] = dynesty.utils.quantile(self.results.samples[:,i], [0.025, 0.5, 0.975], weights=weights)
            tests[2][freekeys[i]] = self.quantiles[freekeys[i]][1]

        # find minimum near weighted mean
        mask = (samples[:,0] < self.parameters[freekeys[0]]+2*self.errors[freekeys[0]]) & (samples[:,0] > self.parameters[freekeys[0]]-2*self.errors[freekeys[0]])
        bi = np.argmin(self.weights[mask])

        for i in range(len(freekeys)):
            tests[3][freekeys[i]] = samples[mask][bi,i]
            tests[4][freekeys[i]] = np.average(samples[mask][:,i],weights=self.weights[mask],axis=0)

        # find best fit
        chis = []
        for i in range(len(tests)):
            lightcurve = transit(self.time, tests[i])
            airmass = tests[i]['a1']*np.exp(tests[i]['a2']*self.airmass) + tests[i]['a3']
            residuals = self.data - (lightcurve*airmass)
            chis.append( np.sum(residuals**2) )

        mi = np.argmin(chis)
        self.parameters = copy.deepcopy(tests[mi])

        # final model
        self.phase = getPhase(self.time, self.parameters['per'], self.parameters['tmid'])
        self.transit = transit(self.time, self.parameters)
        self.airmass_model = self.parameters['a1']*np.exp(self.parameters['a2']*self.airmass)+self.parameters['a3']
        self.model = self.transit * self.airmass_model
        self.detrended = self.data / self.airmass_model
<<<<<<< HEAD
        self.detrended_error = self.dataerr / self.airmass_model
=======
        self.detrendederr = self.dataerr / self.airmass_model
>>>>>>> e2c8d840
        self.residuals = self.data - self.model
        self.chi2 = np.sum(self.residuals**2/self.dataerr**2)

    def plot_bestfit(self, nbins=10, phase=True):

        f = plt.figure( figsize=(12,7) )
        #f.subplots_adjust(top=0.94,bottom=0.08,left=0.07,right=0.96)
        ax_lc = plt.subplot2grid( (4,5), (0,0), colspan=5,rowspan=3 )
        ax_res = plt.subplot2grid( (4,5), (3,0), colspan=5, rowspan=1, sharex=ax_lc )
        axs = [ax_lc, ax_res]

        ax_res.set_xlim([min(myfit.phase), max(myfit.phase)])
        ax_lc.set_xlim([min(myfit.phase), max(myfit.phase)])

        dt = (max(self.time) - min(self.time))/nbins
<<<<<<< HEAD
        phasebinned = binner(self.phase, len(self.phase)//10)
        timebinned = binner(self.time, len(self.time)//10)
        databinned, errbinned = binner(self.detrended, len(self.detrended)//10, self.detrended_error)
        residbinned, res_errbinned = binner(1e6*self.residuals/np.median(self.data), len(self.residuals)//10, 1e6*self.dataerr/np.median(self.data))

        if phase == True:
            axs[0].errorbar(self.phase, self.detrended, yerr=self.detrended_error, ls='none', marker='o', color='gray', markersize=5, zorder=1)
=======
        phasebinned = binner(self.phase, len(self.phase)//nbins)
        timebinned = binner(self.time, len(self.time)//nbins)
        databinned, errbinned = binner(self.detrended, len(self.detrended)//nbins, self.dataerr)
        residbinned, res_errbinned = binner(self.residuals, len(self.residuals)//nbins, self.detrendederr)

        if phase == True:
            axs[0].errorbar(self.phase, self.detrended, yerr=self.dataerr, ls='none', marker='o', color='gray', mec='None', markersize=5, zorder=1)
>>>>>>> e2c8d840
            axs[0].plot(self.phase, self.transit, 'r-', zorder=2)
            axs[0].set_ylabel("Relative Flux")
            axs[0].grid(True,ls='--')

            axs[1].plot(self.phase, self.residuals, marker='o', color='gray', mec='None', markersize=5, ls='none')
            axs[1].plot(self.phase, np.zeros(len(self.phase)), 'r-', lw=2, alpha=1, zorder=100)
            axs[1].set_xlabel("Phase")
<<<<<<< HEAD
            axs[1].set_ylabel("Residuals [PPM]")

            ax_lc.errorbar(phasebinned, databinned, yerr=errbinned, fmt='s', mfc='b', mec='b', ecolor='b', zorder=10)
            ax_res.errorbar(phasebinned, residbinned, yerr=res_errbinned, fmt='s', mfc='b', mec='b', ecolor='b', zorder=10)

        else:
            axs[0].errorbar(self.time, self.detrended, yerr=self.detrended_error, ls='none', marker='o', color='gray', markersize=5, zorder=1)
=======
            axs[1].set_ylabel("Residuals")

            ax_lc.errorbar(phasebinned, databinned, yerr=errbinned, fmt='s', mfc='b', ecolor='b', mec='None', zorder=10)
            ax_res.errorbar(phasebinned, residbinned, yerr=res_errbinned, fmt='s', mfc='b', ecolor='b', mec='None', zorder=10)

        else:
            axs[0].errorbar(self.time, self.detrended, yerr=self.dataerr, ls='none', marker='o', color='gray', mec='None', markersize=5, zorder=1)
>>>>>>> e2c8d840
            axs[0].plot(self.time, self.transit, 'r-', zorder=2)
            axs[0].set_ylabel("Relative Flux")
            axs[0].grid(True,ls='--')

            axs[1].plot(self.time, self.residuals, marker='o', color='gray', markersize=5, mec='None', ls='none')
            axs[1].plot(phase, np.zeros(len(self.phase)), 'r-', lw=2, alpha=1, zorder=100)   ###maybe
            axs[1].set_xlabel("Time [day]")
            axs[1].set_ylabel("Residuals [PPM]")

            ax_lc.errorbar(timebinned, databinned, yerr=errbinned, fmt='s', mfc='b', mec='b', ecolor='b', zorder=10)
            ax_res.errorbar(timebinned, residbinned, yerr=res_errbinned, fmt='s', mfc='b', mec='b', ecolor='b', zorder=10)

        plt.tight_layout()

        return f,axs

if __name__ == "__main__":

    prior = {
        'rprs':0.03,        # Rp/Rs
        'ars':14.25,        # a/Rs
        'per':3.336817,     # Period [day]
        'inc':87.5,        # Inclination [deg]
        'u1': 0.3, 'u2': 0.1, # limb darkening (linear, quadratic)
        'ecc':0,            # Eccentricity
        'omega':0,          # Arg of periastron
        'tmid':0.75,         # time of mid transit [day],

        'a1':50,            # airmass coeffcients
        'a2':0.25
    }

    time = np.linspace(0.65,0.85,150) # [day]

    # simulate extinction from airmass
    stime = time-time[0]
    alt = 90* np.cos(4*stime-np.pi/6)
    airmass = 1./np.cos( np.deg2rad(90-alt))

    # GENERATE NOISY DATA
    data = transit(time, prior)*prior['a1']*np.exp(prior['a2']*airmass)
    data += np.random.normal(0, prior['a1']*250e-6, len(time))
    dataerr = np.random.normal(300e-6, 50e-6, len(time))


    # add bounds for free parameters only
    mybounds = {
        'rprs':[0,0.1],
        'tmid':[min(time),max(time)],
        'ars':[13,15],

        'a1':[25,75],
        'a2':[0,0.3]
    }

    myfit = lc_fitter(time, data, dataerr, airmass, prior, mybounds, mode='ns')

    for k in myfit.bounds.keys():
        print("{:.6f} +- {}".format( myfit.parameters[k], myfit.errors[k]))

    fig,axs = myfit.plot_bestfit()
    plt.show()

    # triangle plot
    fig,axs = dynesty.plotting.cornerplot(myfit.results, labels=list(mybounds.keys()), quantiles_2d=[0.4,0.85], smooth=0.015, show_titles=True,use_math_text=True, title_fmt='.2e',hist2d_kwargs={'alpha':1,'zorder':2,'fill_contours':False})
    dynesty.plotting.cornerpoints(myfit.results, labels=list(mybounds.keys()), fig=[fig,axs[1:,:-1]],plot_kwargs={'alpha':0.1,'zorder':1,} )
    plt.tight_layout()
    plt.show()
    #plt.savefig("temp.png")<|MERGE_RESOLUTION|>--- conflicted
+++ resolved
@@ -516,11 +516,7 @@
         self.airmass_model = self.parameters['a1']*np.exp(self.parameters['a2']*self.airmass)+self.parameters['a3']
         self.model = self.transit * self.airmass_model
         self.detrended = self.data / self.airmass_model
-<<<<<<< HEAD
         self.detrended_error = self.dataerr / self.airmass_model
-=======
-        self.detrendederr = self.dataerr / self.airmass_model
->>>>>>> e2c8d840
         self.residuals = self.data - self.model
         self.chi2 = np.sum(self.residuals**2/self.dataerr**2)
 
@@ -536,7 +532,6 @@
         ax_lc.set_xlim([min(myfit.phase), max(myfit.phase)])
 
         dt = (max(self.time) - min(self.time))/nbins
-<<<<<<< HEAD
         phasebinned = binner(self.phase, len(self.phase)//10)
         timebinned = binner(self.time, len(self.time)//10)
         databinned, errbinned = binner(self.detrended, len(self.detrended)//10, self.detrended_error)
@@ -544,15 +539,6 @@
 
         if phase == True:
             axs[0].errorbar(self.phase, self.detrended, yerr=self.detrended_error, ls='none', marker='o', color='gray', markersize=5, zorder=1)
-=======
-        phasebinned = binner(self.phase, len(self.phase)//nbins)
-        timebinned = binner(self.time, len(self.time)//nbins)
-        databinned, errbinned = binner(self.detrended, len(self.detrended)//nbins, self.dataerr)
-        residbinned, res_errbinned = binner(self.residuals, len(self.residuals)//nbins, self.detrendederr)
-
-        if phase == True:
-            axs[0].errorbar(self.phase, self.detrended, yerr=self.dataerr, ls='none', marker='o', color='gray', mec='None', markersize=5, zorder=1)
->>>>>>> e2c8d840
             axs[0].plot(self.phase, self.transit, 'r-', zorder=2)
             axs[0].set_ylabel("Relative Flux")
             axs[0].grid(True,ls='--')
@@ -560,7 +546,6 @@
             axs[1].plot(self.phase, self.residuals, marker='o', color='gray', mec='None', markersize=5, ls='none')
             axs[1].plot(self.phase, np.zeros(len(self.phase)), 'r-', lw=2, alpha=1, zorder=100)
             axs[1].set_xlabel("Phase")
-<<<<<<< HEAD
             axs[1].set_ylabel("Residuals [PPM]")
 
             ax_lc.errorbar(phasebinned, databinned, yerr=errbinned, fmt='s', mfc='b', mec='b', ecolor='b', zorder=10)
@@ -568,15 +553,6 @@
 
         else:
             axs[0].errorbar(self.time, self.detrended, yerr=self.detrended_error, ls='none', marker='o', color='gray', markersize=5, zorder=1)
-=======
-            axs[1].set_ylabel("Residuals")
-
-            ax_lc.errorbar(phasebinned, databinned, yerr=errbinned, fmt='s', mfc='b', ecolor='b', mec='None', zorder=10)
-            ax_res.errorbar(phasebinned, residbinned, yerr=res_errbinned, fmt='s', mfc='b', ecolor='b', mec='None', zorder=10)
-
-        else:
-            axs[0].errorbar(self.time, self.detrended, yerr=self.dataerr, ls='none', marker='o', color='gray', mec='None', markersize=5, zorder=1)
->>>>>>> e2c8d840
             axs[0].plot(self.time, self.transit, 'r-', zorder=2)
             axs[0].set_ylabel("Relative Flux")
             axs[0].grid(True,ls='--')
