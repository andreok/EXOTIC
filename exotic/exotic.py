# ########################################################################### #
#    Copyright (c) 2019-2020, California Institute of Technology.
#    All rights reserved.  Based on Government Sponsored Research under
#    contracts NNN12AA01C, NAS7-1407 and/or NAS7-03001.
#
#    Redistribution and use in source and binary forms, with or without
#    modification, are permitted provided that the following conditions
#    are met:
#      1. Redistributions of source code must retain the above copyright
#         notice, this list of conditions and the following disclaimer.
#      2. Redistributions in binary form must reproduce the above copyright
#         notice, this list of conditions and the following disclaimer in
#         the documentation and/or other materials provided with the
#         distribution.
#      3. Neither the name of the California Institute of
#         Technology (Caltech), its operating division the Jet Propulsion
#         Laboratory (JPL), the National Aeronautics and Space
#         Administration (NASA), nor the names of its contributors may be
#         used to endorse or promote products derived from this software
#         without specific prior written permission.
#
#    THIS SOFTWARE IS PROVIDED BY THE COPYRIGHT HOLDERS AND CONTRIBUTORS
#    "AS IS" AND ANY EXPRESS OR IMPLIED WARRANTIES, INCLUDING, BUT NOT
#    LIMITED TO, THE IMPLIED WARRANTIES OF MERCHANTABILITY AND FITNESS FOR
#    A PARTICULAR PURPOSE ARE DISCLAIMED. IN NO EVENT SHALL THE CALIFORNIA
#    INSTITUTE OF TECHNOLOGY BE LIABLE FOR ANY DIRECT, INDIRECT, INCIDENTAL,
#    SPECIAL, EXEMPLARY, OR CONSEQUENTIAL DAMAGES (INCLUDING, BUT NOT LIMITED
#    TO, PROCUREMENT OF SUBSTITUTE GOODS OR SERVICES; LOSS OF USE, DATA, OR
#    PROFITS; OR BUSINESS INTERRUPTION) HOWEVER CAUSED AND ON ANY THEORY OF
#    LIABILITY, WHETHER IN CONTRACT, STRICT LIABILITY, OR TORT (INCLUDING
#    NEGLIGENCE OR OTHERWISE) ARISING IN ANY WAY OUT OF THE USE OF THIS
#    SOFTWARE, EVEN IF ADVISED OF THE POSSIBILITY OF SUCH DAMAGE.
#
# ########################################################################### #
#    EXOplanet Transit Interpretation Code (EXOTIC)
#    # NOTE: See companion file version.py for version info.
# ########################################################################### #
# -- IMPORTS START ------------------------------------------------------------
# ########## IMPORTS -- PRELOAD ANIMATION START ##########
done_flag_animate_exotic = None
th_animate_exotic = None

import threading
import time
import sys


def animate():
    import itertools
    for c in itertools.cycle(['|', '/', '-', '\\']):
        if done_flag_animate_exotic:
            sys.stdout.write('\rThinking ... DONE!')
            sys.stdout.write('\n')
            break
        sys.stdout.write('\rThinking ' + c + ' ... ')
        sys.stdout.flush()
        time.sleep(0.11)
    sys.stdout.flush()


def animate_toggle(enabled=False):
    """
    Console feature intended to be run in a single synchronous block.
    """
    global done_flag_animate_exotic
    global th_animate_exotic
    counter_wait = 0
    if enabled:
        done_flag_animate_exotic = False
        th_animate_exotic = threading.Thread(target=animate, daemon=True)
        th_animate_exotic.start()
    else:
        done_flag_animate_exotic = True
        if th_animate_exotic is not None:  # kill animate thread before proceeding
            while th_animate_exotic.is_alive() and counter_wait <= 30:
                time.sleep(.37)
                counter_wait += 1
            th_animate_exotic.join()  # lightest solution
        th_animate_exotic = None
    return not done_flag_animate_exotic


if __name__ == "__main__":
    print("Importing Python Packages - please wait.")
    animate_toggle(True)

# ########## IMPORTS -- PRELOAD ANIMATION END   ##########

import argparse
from datetime import datetime
# Image alignment import
import astroalign as aa

aa.PIXEL_TOL = 1
# aa.NUM_NEAREST_NEIGHBORS=10
# astropy imports
from astropy import units as u
from astropy.coordinates import SkyCoord, EarthLocation, AltAz
from astropy.io import fits
import astropy.time
from astropy.visualization import astropy_mpl_style, ZScaleInterval, ImageNormalize
from astropy.visualization.stretch import LinearStretch, SquaredStretch, SqrtStretch, LogStretch
from astropy.wcs import WCS, FITSFixedWarning
from astroquery.simbad import Simbad
from astroquery.gaia import Gaia
from astroscrappy import detect_cosmics
# UTC to BJD converter import
from barycorrpy import utc_tdb
# julian conversion imports
import dateutil.parser as dup
# Nested Sampling imports
import dynesty
import glob as g
from pathlib import Path
from io import StringIO
import pyvo as vo
import json
import logging
from logging.handlers import TimedRotatingFileHandler
from matplotlib.animation import FuncAnimation
# Pyplot imports
import matplotlib.pyplot as plt

import numpy as np
import os
# data processing
import pandas
# photometry
from photutils import CircularAperture
from photutils import aperture_photometry
import requests
# scipy imports
from scipy.ndimage import median_filter, generic_filter
from scipy.optimize import least_squares
from scipy.stats import mode
from scipy.signal import savgol_filter
from scipy.ndimage import binary_dilation, label
# cross correlation imports
from skimage.registration import phase_cross_correlation
from skimage.transform import rescale
# error handling for scraper
from tenacity import retry, retry_if_exception_type, retry_if_result, \
    stop_after_attempt, wait_exponential
import warnings

# ########## EXOTIC imports ##########
try:  # science constants
    from constants import *
except ImportError:
    from .constants import *
try:  # light curve numerics
    from .api.elca import lc_fitter, binner, transit
except ImportError:  # package import
    from api.elca import lc_fitter, binner, transit
try:  # plate solution
    from .api.plate_solution import PlateSolution
except ImportError:  # package import
    from api.plate_solution import PlateSolution
try:  # nonlinear limb darkening numerics
    from .api.gael_ld import createldgrid
except ImportError:  # package import
    from api.gael_ld import createldgrid
try:  # filters
    from .api.filters import fwhm
except ImportError:  # package import
    from api.filters import fwhm
try:  # simple version
    from .version import __version__
except ImportError:  # package import
    from version import __version__

animate_toggle()  # CLOSE PRELOAD ANIMATION
# -- IMPORTS END --------------------------------------------------------------

# SETTINGS
plt.style.use(astropy_mpl_style)
# To increase memory allocation for EXOTIC; allows for more fits files
# resource.setrlimit(resource.RLIMIT_STACK, (resource.RLIM_INFINITY, resource.RLIM_INFINITY))
# ################### END PROPERTIES/SETTINGS ############################### #

# logging -- https://docs.python.org/3/library/logging.html
log = logging.getLogger(__name__)


def sigma_clip(ogdata, sigma=3, dt=21):
    nanmask = np.isnan(ogdata)
    mdata = savgol_filter(ogdata[~nanmask], dt, 2)
    # mdata = median_filter(ogdata[~nanmask], dt)
    res = ogdata[~nanmask] - mdata
    std = np.nanmedian([np.nanstd(np.random.choice(res, 25)) for i in range(100)])
    # std = np.nanstd(res) # biased from large outliers
    sigmask = np.abs(res) > sigma * std
    nanmask[~nanmask] = sigmask
    return nanmask


def dms_to_dd(dms_in):
    """
    Quick helper method to convert long/lat values in degree-minute-second (dms) form
    (using ':' separators) to decimal (dd) form
    :param dms_in: DMS long/lat value, colon separated
    :return float: Properly signed long/lat value in decimal float form
    """
    if dms_in is None or isinstance(dms_in, str) is False or str(dms_in).count(":") != 2:
        raise ValueError("Invalid DMS input provided for calculations. ...")
    # clean string of errant leading/trailing/internal spaces
    dms = str(dms_in).strip().replace(" ", "")
    degrees, minutes, seconds = dms.split(":")
    dec = abs(float(degrees)) + float(minutes) / 60. + float(seconds) / 3600.
    if float(degrees) < 0.:
        dec = dec * -1.
    return dec


# ################### START ARCHIVE SCRAPER (PRIORS) ##########################
class NASAExoplanetArchive:

    def __init__(self, planet=None, candidate=False):
        self.planet = planet
        # self.candidate = candidate
        self.pl_dict = None

        # CONFIGURATIONS
        self.requests_timeout = 16, 512  # connection timeout, response timeout in secs.

    def planet_info(self, fancy=False):
        log.info(f"\nLooking up {self.planet}. Please wait. ...")
        self.planet, candidate = self._new_scrape(filename="eaConf.json", target=self.planet)

        if not candidate:
            with open("eaConf.json", "r") as confirmed:
                data = json.load(confirmed)
                planets = [data[i]['pl_name'] for i in range(len(data))]
                idx = planets.index(self.planet)
                self._get_params(data[idx])
                log.info(f"Successfully found {self.planet} in the NASA Exoplanet Archive!")

        # fancy keys matching inits fil
        if fancy:
            coord = SkyCoord(ra=self.pl_dict['ra'] * u.degree, dec=self.pl_dict['dec'] * u.degree)
            rastr = coord.to_string('hmsdms', sep=':').split(' ')[0]
            decstr = coord.to_string('hmsdms', sep=':').split(' ')[1]

            flabels = {
                "Target Star RA": rastr,
                "Target Star Dec": decstr,
                "Planet Name": self.pl_dict['pName'],
                "Host Star Name": self.pl_dict['sName'],
                "Orbital Period (days)": self.pl_dict['pPer'],
                "Orbital Period Uncertainty": self.pl_dict['pPerUnc'],
                "Published Mid-Transit Time (BJD-UTC)": self.pl_dict['midT'],
                "Mid-Transit Time Uncertainty": self.pl_dict['midTUnc'],
                "Ratio of Planet to Stellar Radius (Rp/Rs)": self.pl_dict['rprs'],
                "Ratio of Planet to Stellar Radius (Rp/Rs) Uncertainty": self.pl_dict['rprsUnc'],
                "Ratio of Distance to Stellar Radius (a/Rs)": self.pl_dict['aRs'],
                "Ratio of Distance to Stellar Radius (a/Rs) Uncertainty": self.pl_dict['aRsUnc'],
                "Orbital Inclination (deg)": self.pl_dict['inc'],
                "Orbital Inclination (deg) Uncertainity": self.pl_dict['incUnc'],
                "Orbital Eccentricity (0 if null)": self.pl_dict['ecc'],
                "Star Effective Temperature (K)": self.pl_dict['teff'],
                "Star Effective Temperature (+) Uncertainty": self.pl_dict['teffUncPos'],
                "Star Effective Temperature (-) Uncertainty": self.pl_dict['teffUncNeg'],
                "Star Metallicity ([FE/H])": self.pl_dict['met'],
                "Star Metallicity (+) Uncertainty": self.pl_dict['metUncPos'],
                "Star Metallicity (-) Uncertainty": self.pl_dict['metUncNeg'],
                "Star Surface Gravity (log(g))": self.pl_dict['logg'],
                "Star Surface Gravity (+) Uncertainty": self.pl_dict['loggUncPos'],
                "Star Surface Gravity (-) Uncertainty": self.pl_dict['loggUncNeg']
            }

            return json.dumps(flabels, indent=4)

        return self.planet, candidate, self.pl_dict

    @staticmethod
    def dataframe_to_jsonfile(dataframe, filename):
        jsondata = json.loads(dataframe.to_json(orient='table', index=False))
        with open(filename, "w") as f:
            f.write(json.dumps(jsondata['data'], indent=4))

    def _tap_query(self, base_url, query, dataframe=True):
        # table access protocol query

        # build url
        uri_full = base_url
        for k in query:
            if k != "format":
                uri_full += f"{k} {query[k]} "

        uri_full = f"{uri_full[:-1]} &format={query.get('format', 'csv')}"
        uri_full = uri_full.replace(' ', '+')
        log.info(uri_full)

        response = requests.get(uri_full, timeout=self.requests_timeout)
        # TODO check status_code?

        if dataframe:
            return pandas.read_csv(StringIO(response.text))
        else:
            return response.text

    def resolve_name(self):
        uri_ipac_base = "https://exoplanetarchive.ipac.caltech.edu/TAP/sync?query="
        uri_ipac_query = {
            # Table columns: https://exoplanetarchive.ipac.caltech.edu/docs/API_PS_columns.html
            "select": "pl_name,hostname",
            "from": "ps",  # Table name
            "where": "tran_flag = 1",
            "order by": "pl_pubdate desc",
            "format": "csv"
        }

        if self.planet:
            uri_ipac_query["where"] += " and pl_name = '{}'".format(self.planet)

        default = self._tap_query(uri_ipac_base, uri_ipac_query)

        if len(default) == 0:
            return False
        else:
            return True

    @retry(stop=stop_after_attempt(3),
           wait=wait_exponential(multiplier=1, min=17, max=1024),
           retry=(retry_if_exception_type(requests.exceptions.RequestException) |
                  retry_if_exception_type(ConnectionError)))
    def _new_scrape(self, filename="eaConf.json", target=None):

        # scrape_new()
        uri_ipac_base = "https://exoplanetarchive.ipac.caltech.edu/TAP/sync?query="
        uri_ipac_query = {
            # Table columns: https://exoplanetarchive.ipac.caltech.edu/docs/API_PS_columns.html
            "select": "pl_name,hostname,tran_flag,pl_massj,pl_radj,pl_radjerr1,"
                      "pl_ratdor,pl_ratdorerr1,pl_ratdorerr2,pl_orbincl,pl_orbinclerr1,pl_orbinclerr2,"
                      "pl_orbper,pl_orbpererr1,pl_orbpererr2,pl_orbeccen,"
                      "pl_orblper,pl_tranmid,pl_tranmiderr1,pl_tranmiderr2,"
                      "pl_trandep,pl_trandeperr1,pl_trandeperr2,"
                      "pl_ratror,pl_ratrorerr1,pl_ratrorerr2,"
                      "st_teff,st_tefferr1,st_tefferr2,st_met,st_meterr1,st_meterr2,"
                      "st_logg,st_loggerr1,st_loggerr2,st_mass,st_rad,st_raderr1,ra,dec,pl_pubdate",
            "from": "ps",  # Table name
            "where": "tran_flag = 1 and default_flag = 1",
            "order by": "pl_pubdate desc",
            "format": "csv"
        }

        if target:
            uri_ipac_query["where"] += f" and pl_name = '{target}'"

        default = self._tap_query(uri_ipac_base, uri_ipac_query)

        # fill in missing columns
        uri_ipac_query['where'] = 'tran_flag=1'

        if target:
            uri_ipac_query["where"] += f" and pl_name = '{target}'"

        extra = self._tap_query(uri_ipac_base, uri_ipac_query)

        if len(default) == 0:
            target = input(
                f"Cannot find target ({target}) in NASA Exoplanet Archive. Check case sensitivity and spacing and"
                "\nre-enter the planet's name or type candidate if this is a planet candidate: ")
            if target.strip().lower() == 'candidate':
                target = user_input("\nPlease enter candidate planet's name: ", type_=str)
                return target, True
            else:
                return self._new_scrape(filename="eaConf.json", target=target)
        else:
            # replaces NEA default with most recent publication
            default.iloc[0] = extra.iloc[0]

            # for each planet
            for i in default.pl_name:

                # extract rows for each planet
                ddata = default.loc[default.pl_name == i]
                edata = extra.loc[extra.pl_name == i]

                # for each nan column in default
                nans = ddata.isna()
                for k in ddata.keys():
                    if nans[k].bool():  # if col value is nan
                        if not edata[k].isna().all():  # if replacement data exists
                            # replace with first index
                            default.loc[default.pl_name == i, k] = edata[k][edata[k].notna()].values[0]
                            # TODO could use mean for some variables (not mid-transit)
                            # log.info(i,k,edata[k][edata[k].notna()].values[0])
                        else:
                            # permanent nans - require manual entry
                            if k == 'pl_orblper':  # omega
                                default.loc[default.pl_name == i, k] = 0
                            elif k == 'pl_ratdor':  # a/R*
                                # Kepler's 3rd law
                                semi = SA(ddata.st_mass.values[0], ddata.pl_orbper.values[0])
                                default.loc[default.pl_name == i, k] = semi * AU / (
                                        ddata.st_rad.values[0] * R_SUN)
                            elif k == 'pl_orbincl':  # inclination
                                default.loc[default.pl_name == i, k] = 90
                            elif k == "pl_orbeccen":  # eccentricity
                                default.loc[default.pl_name == i, k] = 0
                            elif k == "st_met":  # [Fe/H]
                                default.loc[default.pl_name == i, k] = 0
                            else:
                                default.loc[default.pl_name == i, k] = 0

            NASAExoplanetArchive.dataframe_to_jsonfile(default, filename)
            return target, False

    def _get_params(self, data):
        # translate data from Archive keys to Ethan Keys
        try:
            rprs = np.sqrt(data['pl_trandep'] / 100.)
            rprserr = np.sqrt(np.abs((data['pl_trandeperr1'] / 100.) * (data['pl_trandeperr2'] / 100.))) / (2. * rprs)
        except (KeyError, TypeError):
            try:
                rprs = data['pl_ratror']
                rprserr = np.sqrt(np.abs(data['pl_ratrorerr1'] * data['pl_ratrorerr2']))
            except (KeyError, TypeError):
                rp = data['pl_radj'] * R_JUP
                rperr = np.sqrt(np.abs(data['pl_radjerr1'] * data['pl_radjerr2'])) * R_JUP
                rs = data['st_rad'] * R_SUN
                rserr = np.sqrt(np.abs(data['st_raderr1'] * data['st_raderr2'])) * R_SUN
                rprserr = ((rperr / rs) ** 2 + (-rp * rserr / rs ** 2) ** 2) ** 0.5
                rprs = rp / rs

        self.pl_dict = {
            'ra': data['ra'],
            'dec': data['dec'],
            'pName': data['pl_name'],
            'sName': data['hostname'],
            'pPer': data['pl_orbper'],
            'pPerUnc': np.sqrt(np.abs(data['pl_orbpererr1'] * data['pl_orbpererr2'])),

            'midT': data['pl_tranmid'],
            'midTUnc': np.sqrt(np.abs(data['pl_tranmiderr1'] * data['pl_tranmiderr2'])),
            'rprs': rprs,
            'rprsUnc': rprserr,
            'aRs': data['pl_ratdor'],
            'aRsUnc': np.sqrt(np.abs(data.get('pl_ratdorerr1', 1) * data['pl_ratdorerr2'])),
            'inc': data['pl_orbincl'],
            'incUnc': np.sqrt(np.abs(data['pl_orbinclerr1'] * data['pl_orbinclerr2'])),

            'ecc': data.get('pl_orbeccen', 0),
            'teff': data['st_teff'],
            'teffUncPos': data['st_tefferr1'],
            'teffUncNeg': data['st_tefferr2'],
            'met': data['st_met'],
            'metUncPos': max(0.01, data['st_meterr1']),
            'metUncNeg': min(-0.01, data['st_meterr2']),
            'logg': data['st_logg'],
            'loggUncPos': data['st_loggerr1'],
            'loggUncNeg': data['st_loggerr2']
        }

        if self.pl_dict['aRsUnc'] == 0:
            self.pl_dict['aRsUnc'] = 0.1

        if self.pl_dict['incUnc'] == 0:
            self.pl_dict['incUnc'] = 0.1


# ################### END ARCHIVE SCRAPER (PRIORS) ############################


# Get Julian time, don't need to divide by 2 since assume mid-EXPOSURE
# Find separate funciton in code that does julian conversion to BJD_TDB
# Method that gets and returns the julian time of the observation
def getJulianTime(header):
    exptime_offset = 0

    exp = header.get('EXPTIME')  # checking for variation in .fits header format
    if exp:
        exp = exp
    else:
        exp = header.get('EXPOSURE')

    # Grab the BJD first
    if 'BJD_TDB' in header:
        julianTime = float(header['BJD_TDB'])
        # If the time is from the beginning of the observation, then need to calculate mid-exposure time
        if "start" in header.comments['BJD_TDB']:
            exptime_offset = exp / 2. / 60. / 60. / 24.  # assume exptime is in seconds for now
    elif "BJD_TBD" in header:  # looks like TheSky misspells BJD_TDB as BJD_TBD -> hardcoding this common misspelling
        julianTime = float(header['BJD_TBD'])
        # If the time is from the beginning of the observation, then need to calculate mid-exposure time
        if "start" in header.comments['BJD_TBD']:
            exptime_offset = exp / 2. / 60. / 60. / 24.  # assume exptime is in seconds for now
    elif 'BJD' in header:
        julianTime = float(header['BJD'])
        # If the time is from the beginning of the observation, then need to calculate mid-exposure time
        if "start" in header.comments['BJD']:
            exptime_offset = exp / 2. / 60. / 60. / 24.  # assume exptime is in seconds for now
    # then the DATE-OBS
    elif "UT-OBS" in header:
        gDateTime = header['UT-OBS']  # gets the gregorian date and time from the fits file header
        dt = dup.parse(gDateTime)
        atime = astropy.time.Time(dt)
        julianTime = atime.jd
        # If the time is from the beginning of the observation, then need to calculate mid-exposure time
        if "start" in header.comments['UT-OBS']:
            exptime_offset = exp / 2. / 60. / 60. / 24.  # assume exptime is in seconds for now
    # Then Julian Date
    elif 'JULIAN' in header:
        julianTime = float(header['JULIAN'])
        # If the time is from the beginning of the observation, then need to calculate mid-exposure time
        if "start" in header.comments['JULIAN']:
            exptime_offset = exp / 2. / 60. / 60. / 24.  # assume exptime is in seconds for now
    # Then MJD-OBS last, as in the MicroObservatory headers, it has less precision
    elif ("MJD-OBS" in header) and ("epoch" not in header.comments['MJD-OBS']):
        julianTime = float(header["MJD-OBS"]) + 2400000.5
        # If the time is from the beginning of the observation, then need to calculate mid-exposure time
        if "start" in header.comments['MJD-OBS']:
            exptime_offset = exp / 2. / 60. / 60. / 24.  # assume exptime is in seconds for now
    else:
        if 'T' in header['DATE-OBS']:
            gDateTime = header['DATE-OBS']  # gets the gregorian date and time from the fits file header
        else:
            gDateTime = "{}T{}".format(header['DATE-OBS'], header['TIME-OBS'])

        dt = dup.parse(gDateTime)
        atime = astropy.time.Time(dt)
        julianTime = atime.jd
        # If the time is from the beginning of the observation, then need to calculate mid-exposure time
        if "start" in header.comments['DATE-OBS']:
            exptime_offset = exp / 2. / 60. / 60. / 24.  # assume exptime is in seconds for now

    # If the mid-exposure time is given in the fits header, then no offset is needed to calculate the mid-exposure time
    return julianTime + exptime_offset


# Method that gets and returns the current phase of the target
def getPhase(curTime, pPeriod, tMid):
    phase = (curTime - tMid - 0.5 * pPeriod) / pPeriod % 1
    return phase - 0.5


# Method that gets and returns the airmass from the fits file (Really the Altitude)
def getAirMass(hdul, ra, dec, lati, longit, elevation):
    # Determine the correct image header extension to use
    extension = 0
    image_header = hdul[extension].header
    while image_header["NAXIS"] == 0:
        extension += 1
        image_header = hdul[extension].header

    # Grab airmass from image header; if not listed, calculate it from TELALT; if that isn't listed, then calculate it the hard way
    if 'AIRMASS' in hdul[extension].header:
        am = float(hdul[extension].header['AIRMASS'])
    elif 'TELALT' in hdul[extension].header:
        alt = float(hdul[extension].header[
                        'TELALT'])  # gets the airmass from the fits file header in (sec(z)) (Secant of the zenith angle)
        cosam = np.cos((np.pi / 180) * (90.0 - alt))
        am = 1 / cosam
    else:
        # pointing = SkyCoord(str(astropy.coordinates.Angle(raStr+" hours").deg)+" "+str(astropy.coordinates.Angle(decStr+" degrees").deg ), unit=(u.deg, u.deg), frame='icrs')
        pointing = SkyCoord(str(ra) + " " + str(dec), unit=(u.deg, u.deg), frame='icrs')

        location = EarthLocation.from_geodetic(lat=lati * u.deg, lon=longit * u.deg, height=elevation)
        atime = astropy.time.Time(getJulianTime(hdul[extension].header), format='jd', scale='utc', location=location)
        pointingAltAz = pointing.transform_to(AltAz(obstime=atime, location=location))
        am = float(pointingAltAz.secz)
    return am


def user_input(prompt, type_, val1=None, val2=None, val3=None):
    while True:
        try:
            result = type_(input(prompt))
            log.debug(f"{prompt}{result}")
        except ValueError:
            log.info("Sorry, not a valid datatype.")
            continue
        if type_ == str and val1 and val2 and val3:
            result = result.lower().strip()
            if result not in (val1, val2, val3):
                log.info("Sorry, your response was not valid.")
            else:
                return result
        elif type_ == int and val1 and val2 and val3:
            if result not in (val1, val2, val3):
                log.info("Sorry, your response was not valid.")
            else:
                return result
        elif type_ == int and val1 and val2 and val3:
            if result not in (val1, val2, val3):
                log.info("Sorry, your response was not valid.")
            else:
                return result
        else:
            return result


def prereduced_file():
    while True:
        try:
            file = user_input("Enter the path and file name of your data file: ", type_=str)
            if file == "ok":
                file = "/Users/rzellem/Documents/EXOTIC/sample-data/NormalizedFluxHAT-P-32 bDecember 17, 2017.txt"
                # file = "/Users/rzellem/Downloads/fluxorama.csv
                log.info("Hello, Rob.")

            file = Path(file)

            if file.is_file():
                return file
            else:
                raise FileNotFoundError
        except FileNotFoundError:
            log.info("Error: Data file not found. Please try again.")


def save_directory(directory):
    while True:
        try:
            if not directory:
                directory = user_input("Enter the directory to save the results and plots into "
                                       "or type new to create one: ", type_=str)
            if directory == 'new':
                directory = create_directory()
            else:
                if not Path(directory).is_dir():
                    raise NotADirectoryError
            return directory
        except (NotADirectoryError, OSError):
            log.info("Error: the directory entered does not exist. Please try again. Make sure to follow this "
                     "\nformatting (using whichever directory you choose): /sample-data/results")
            directory = None


# Create a save directory within the current working directory
def create_directory():
    save_path = Path.cwd()
    while True:
        directory = user_input("Enter the name for your new directory: ", type_=str)
        try:
            save_path = save_path / directory
            Path(save_path).mkdir()
        except OSError:
            log.info(f"Creation of the directory {save_path}/{directory} failed.")
        else:
            log.info(f"Successfully created the directory {save_path}.")
            return save_path


# Check user's inits.json for user information and planetary parameters
def check_init_file(init, dict_info, dict_params):
    with init.open('r') as json_file:
        data = json.load(json_file)

    comparison_info = {'fitsdir': 'Directory with FITS files',
                       'saveplot': 'Directory to Save Plots',
                       'flatsdir': 'Directory of Flats',
                       'darksdir': 'Directory of Darks',
                       'biasesdir': 'Directory of Biases',
                       'aavsonum': 'AAVSO Observer Code (N/A if none)',
                       'secondobs': 'Secondary Observer Codes (N/A if none)',
                       'date': 'Observation date',
                       'lat': 'Obs. Latitude',
                       'long': 'Obs. Longitude',
                       'elev': 'Obs. Elevation (meters)',
                       'ctype': 'Camera Type (CCD or DSLR)',
                       'pixelbin': 'Pixel Binning',
                       'filter': 'Filter Name (aavso.org/filters)',
                       'wl_min': 'Filter Minimum Wavelength (nm)',
                       'wl_max': 'Filter Maximum Wavelength (nm)',
                       'notes': 'Observing Notes',
                       'tarcoords': 'Target Star X & Y Pixel',
                       'compstars': 'Comparison Star(s) X & Y Pixel',
                       'plate_opt': 'Plate Solution? (y/n)',
                       'pixel_scale': 'Pixel Scale (Ex: 5.21 arcsecs/pixel)',
                       'image_align': 'Align Images? (y/n)'}

    comparison_parameters = {'ra': 'Target Star RA',
                             'dec': 'Target Star Dec',
                             'pName': "Planet Name",
                             'sName': "Host Star Name",
                             'pPer': 'Orbital Period (days)',
                             'pPerUnc': 'Orbital Period Uncertainty',
                             'midT': 'Published Mid-Transit Time (BJD-UTC)',
                             'midTUnc': 'Mid-Transit Time Uncertainty',
                             'rprs': 'Ratio of Planet to Stellar Radius (Rp/Rs)',
                             'rprsUnc': 'Ratio of Planet to Stellar Radius (Rp/Rs) Uncertainty',
                             'aRs': 'Ratio of Distance to Stellar Radius (a/Rs)',
                             'aRsUnc': 'Ratio of Distance to Stellar Radius (a/Rs) Uncertainty',
                             'inc': 'Orbital Inclination (deg)',
                             'incUnc': 'Orbital Inclination (deg) Uncertainity',
                             'ecc': 'Orbital Eccentricity (0 if null)',
                             'teff': 'Star Effective Temperature (K)',
                             'teffUncPos': 'Star Effective Temperature (+) Uncertainty',
                             'teffUncNeg': 'Star Effective Temperature (-) Uncertainty',
                             'met': 'Star Metallicity ([FE/H])',
                             'metUncPos': 'Star Metallicity (+) Uncertainty',
                             'metUncNeg': 'Star Metallicity (-) Uncertainty',
                             'logg': 'Star Surface Gravity (log(g))',
                             'loggUncPos': 'Star Surface Gravity (+) Uncertainty',
                             'loggUncNeg': 'Star Surface Gravity (-) Uncertainty'}

    dict_info = get_init_params(comparison_info, dict_info, data['user_info'])
    dict_info = get_init_params(comparison_info, dict_info, data['optional_info'])
    dict_params = get_init_params(comparison_parameters, dict_params, data['planetary_parameters'])

    return dict_info, dict_params


def get_init_params(comp, dict1, dict2):
    for key, value in comp.items():
        try:
            dict1[key] = dict2[value]
        except KeyError:
            pass
    return dict1


# Get inits.json file from user input
def get_initialization_file(info_dict, user_pdict, args_init):
    cwd = Path.cwd()
    log.info(f"\nYour current working directory is: {cwd}")
    log.info(f"Potential initialization files I've found in {cwd} are: ")
    [log.info(f"\t{file}") for file in cwd.glob('*.json') if file.is_file()]

    while True:
        try:
            if not args_init:
                init_file = user_input("\nPlease enter the Directory and Filename of your Initialization File: ",
                                       type_=str)
            else:
                init_file = args_init
            if init_file == 'ok':
                init_file = '/Users/rzellem/Documents/EXOTIC/inits.json'
            return check_init_file(Path(init_file), info_dict, user_pdict)
        except FileNotFoundError:
            log.info("Error: Initialization file not found. Please try again.")
        except IsADirectoryError:
            log.info("Error: Entered a directory. Please try again.")
        finally:
            args_init = None


class InitializationFile:

    def __init__(self, info, planet_name=None):
        self.info = info
        self.planet_name = planet_name

    def get_info(self):
        if self.info['fitsdir'] is None:
            self.image_directory()
        if self.info['saveplot'] is None:
            self.save_directory()
        if self.info['aavsonum'] or self.info['secondobs'] or self.info['ctype'] or self.info['pixelbin'] \
                or self.info['filter'] or self.info['notes'] is None:
            self.initial()
        if self.planet_name is None:
            self.planet()
        if self.info['lat'] is None:
            self.latitude()
        if self.info['long'] is None:
            self.longitude()
        if self.info['tarcoords'] is None:
            self.target_star_coords()
        if self.info['compstars'] is None:
            self.comparison_star_coords()
        return self.info, self.planet_name

    def image_directory(self):
        self.info['fitsdir'] = user_input("Please enter the Directory of Imaging Files: ", type_=str)

    def save_directory(self):
        self.info['saveplot'] = user_input("Please enter the directory to save the results and plots into "
                                           "or type new to create one: ", type_=str)

    def initial(self):
        notes = ['Please enter your AAVSO Observer Account Number (type N/A if you do not currently have an account): ',
                 'Please enter your comma-separated secondary observer codes (type N/A if only 1 observer code): ',
                 'Please enter the camera type (CCD or DSLR): ',
                 'Please enter the pixel binning: ',
                 'Please enter the filter name: ',
                 'Please enter any observing notes (seeing, weather, etc.): ']
        i = 0

        for key, value in self.info.items():
            if key in ('aavsonum', 'secondobs', 'ctype', 'pixelbin', 'filter', 'notes') and value is None:
                self.info[key] = input(notes[i])
                i += 1

    def latitude(self):
        self.info['latitude'] = user_input("Please enter the latitude of where you observed (deg) "
                                           "(Don't forget the sign where North is '+' and South is '-'): ", type_=str)

    def longitude(self):
        self.info['longitude'] = user_input("Please enter the longitude of where you observed (deg) "
                                            "(Don't forget the sign where East is '+' and West is '-'): ", type_=str)

    def target_star_coords(self, pname):
        x_pix = user_input(f"\n{pname} X Pixel Coordinate: ", type_=int)
        y_pix = user_input(f"\n{pname} Y Pixel Coordinate: ", type_=int)

        self.info['tarcoords'] = [x_pix, y_pix]

    def comparison_star_coords(self):
        num_comp_stars = user_input("How many comparison stars would you like to use? (1-10): ", type_=int)
        comp_stars = []

        for num in range(num_comp_stars):
            x_pix = user_input(f"Comparison Star {num + 1} X Pixel Coordinate: ", type_=int)
            y_pix = user_input(f"Comparison Star {num + 1} Y Pixel Coordinate: ", type_=int)
            comp_stars.append((x_pix, y_pix))

        self.info['compstars'] = comp_stars

    def exposure(self):
        self.info['exposure'] = user_input("Please enter your exposure time (seconds): ", type_=int)

    def pixel_scale(self):
        self.info['flatsdir'] = user_input("Please enter the size of your pixel (e.g., 5 arcsec/pixel): ", type_=str)

    def planet(self):
        while True:
            self.planet_name = user_input("\nPlease enter the Planet Name. Make sure it matches the case sensitive "
                                          "name and spacing used on Exoplanet Archive "
                                          "(https://exoplanetarchive.ipac.caltech.edu/index.html): ", type_=str)

            if not self.planet_name[-2].isspace():
                log.info("The convention on the NASA Exoplanet Archive "
                         "(https://exoplanetarchive.ipac.caltech.edu/index.html) \nis to have a space between the star "
                         "name and the planet letter. \nPlease confirm that you have properly input the planet's name."
                         "\nPlease confirm:"
                         f"\n  (1) {self.planet_name} is correct."
                         "\n  (2) The planet name needs to be changed.")
                planetnameconfirm = user_input("\nPlease select 1 or 2: ", type_=int, val1=1, val2=2)
            else:
                break
            if planetnameconfirm == 1:
                break


def planet_name(planet):
    while True:
        if not planet:
            planet = user_input("\nEnter the Planet Name. Make sure it matches the case sensitive name "
                                "and spacing used on Exoplanet Archive "
                                "(https://exoplanetarchive.ipac.caltech.edu/index.html): ", type_=str)

        if not planet[-2].isspace():
            log.info("The convention on the NASA Exoplanet Archive "
                     "(https://exoplanetarchive.ipac.caltech.edu/index.html) is to have a space between the "
                     "star name and the planet letter. Please confirm that you have properly "
                     "input the planet's name."
                     "\nPlease confirm:"
                     f"\n  (1) {planet} is correct."
                     "\n  (2) The planet name needs to be changed.")

            opt = user_input("\nPlease select 1 or 2: ", type_=int, val1=1, val2=2)
        else:
            opt = 1

        if opt == 1:
            return planet
        planet = None


def obs_date(date):
    while True:
        try:
            if not date:
                date = user_input("\nPlease enter the Observation Date (DD-Month-YYYY): ", type_=str)
            if date != datetime.strptime(date, '%d-%B-%Y').strftime('%d-%B-%Y'):
                raise ValueError
            return date
        except ValueError:
            log.info('\nThe entered Observation Date format is incorrect.')
            date = None


def latitude(lat):
    while True:
        try:
            if not lat:
                lat = user_input("Enter the latitude (in degrees) of where you observed. "
                                 "Don't forget the sign where North is '+' and South is '-'! "
                                 "(Example: +50.4): ", type_=str)

            lat = lat.replace(' ', '')
            if lat[0] != '+' and lat[0] != '-':
                raise ValueError("You forgot the sign for the latitude! North is '+' and South is '-'. "
                                 "Please try again.")

            # Convert to float if latitude in decimal. If latitude is in +/-HH:MM:SS format, convert to a float.
            try:
                lat = float(lat)
            except ValueError:
                lat = float(dms_to_dd(lat))

            if lat <= -90.00 or lat >= 90.00:
                raise ValueError("Your latitude is out of range. Please enter a latitude between -90 and +90 (deg)")
            return lat
        except ValueError as err:
            log.info(err.args)
            lat = None


def longitude(long):
    while True:
        try:
            if not long:
                long = user_input("Enter the longitude (in degrees) of where you observed. "
                                  "(Don't forget the sign where East is '+' and West is '-')! "
                                  "(Example: -32.12): ", type_=str)

            long = long.replace(' ', '')
            if long[0] != '+' and long[0] != '-':
                raise ValueError("You forgot the sign for the longitude! East is '+' and West is '-'. "
                                 "Please try again.")

            # Convert to float if longitude in decimal. If longitude is in +/-HH:MM:SS format, convert to a float.
            try:
                long = float(long)
            except ValueError:
                long = float(dms_to_dd(long))

            if long <= -180.00 or long >= 180.00:
                raise ValueError("Your longitude is out of range. Please enter a longitude between -180 and +180 (deg)")
            return long
        except ValueError as err:
            log.info(err.args)
            long = None


def elevation(elev, lat, long):
    while True:
        try:
            if not elev:
                elev = open_elevation(lat, long)
                if not elev:
                    log.info("EXOTIC could not retrieve elevation.")
                    elev = user_input("Enter the elevation (in meters) of where you observed: ", type_=float)
            return float(elev)
        except ValueError:
            log.info("The entered elevation is incorrect.")
            elev = None


def is_false(value):
    return value is False


def result_if_max_retry_count(retry_state):
    pass


@retry(stop=stop_after_attempt(3), wait=wait_exponential(multiplier=1, min=4, max=10),
       retry=(retry_if_result(is_false) | retry_if_exception_type(requests.exceptions.RequestException)),
       retry_error_callback=result_if_max_retry_count)
def open_elevation(lat, long):
    query = f"https://api.open-elevation.com/api/v1/lookup?locations={lat},{long}"

    try:
        r = requests.get(query).json()
        return r['results'][0]['elevation']
    except requests.exceptions.RequestException:
        return False


# Convert time units to BJD_TDB if pre-reduced file not in proper units
def timeConvert(timeList, timeFormat, pDict, info_dict):
    # Perform appropriate conversion for each time format if needed
    if timeFormat == 'JD_UTC':
        convertedTimes = utc_tdb.JDUTC_to_BJDTDB(timeList, ra=pDict['ra'], dec=pDict['dec'],
                                                 lat=info_dict['lat'], longi=info_dict['long'], alt=info_dict['elev'])
    elif timeFormat == 'MJD_UTC':
        convertedTimes = utc_tdb.JDUTC_to_BJDTDB(timeList + 2400000.5, ra=pDict['ra'], dec=pDict['dec'],
                                                 lat=info_dict['lat'], longi=info_dict['long'], alt=info_dict['elev'])
    timeList = convertedTimes[0]

    return timeList


# Convert magnitude units to flux if pre-reduced file not in flux already
def fluxConvert(fluxList, errorList, fluxFormat):
    # If units already in flux, do nothing, perform appropriate conversions to flux otherwise
    if fluxFormat == 'magnitude':
        convertedPositiveErrors = 10. ** ((-1. * (fluxList + errorList)) / 2.5)
        convertedNegativeErrors = 10. ** ((-1. * (fluxList - errorList)) / 2.5)
        fluxList = 10. ** ((-1. * fluxList) / 2.5)
    elif fluxFormat == 'millimagnitude':
        convertedPositiveErrors = 10. ** ((-1. * ((fluxList + errorList) / 1000.)) / 2.5)
        convertedNegativeErrors = 10. ** ((-1. * ((fluxList - errorList) / 1000.)) / 2.5)
        fluxList = 10. ** (-1. * (fluxList / 1000.) / 2.5)

    # Use distance from mean of upper/lower error bounds to calculate new sigma values
    positiveErrorDistance = abs(convertedPositiveErrors - fluxList)
    negativeErrorDistance = abs(convertedNegativeErrors - fluxList)
    meanErrorList = (positiveErrorDistance * negativeErrorDistance) ** 0.5

    return fluxList, meanErrorList


# Check for difference between NEA and initialization file
def check_parameters(init_parameters, parameters):
    different = False
    uncert = 20 / 3600

    for key, value in parameters.items():
        if key in ['ra', 'dec'] and init_parameters[key]:
            if not parameters[key] - uncert <= init_parameters[key] <= parameters[key] + uncert:
                different = True
                break
            continue
        if value != init_parameters[key]:
            different = True
            break

    if different:
        log.info("\nDifference(s) found between initialization file parameters and "
                 "those scraped by EXOTIC from the NASA Exoplanet Archive."
                 "\n Would you like:"
                 "\n  (1) EXOTIC to adopt of all of your defined parameters or"
                 "\n  (2) to review the ones scraped from the Archive that differ?")
        opt = user_input("\nPlease enter 1 or 2: ", type_=str, val1='1', val2='2')

        if opt == '2':
            return True
        else:
            return False


# --------PLANETARY PARAMETERS UI------------------------------------------
# Get the user's confirmation of values that will later be used in lightcurve fit
def get_planetary_parameters(candplanetbool, userpdict, pdict=None):
    log.info("*******************************************")
    log.info("Planetary Parameters for Lightcurve Fitting")

    # The order of planet_params list must match the pDict that is declared when scraping the NASA Exoplanet Archive
    planet_params = ["Target Star RA in the form: HH:MM:SS (ignore the decimal values)",
                     "Target Star DEC in form: <sign>DD:MM:SS (ignore the decimal values and don't forget the '+' or '-' sign!)",
                     "Planet's Name",
                     "Host Star's Name",
                     "Orbital Period (days)",
                     "Orbital Period Uncertainty (days) \n(Keep in mind that 1.2e-34 is the same as 1.2 x 10^-34)",
                     "Published Mid-Transit Time (BJD_UTC)",
                     "Mid-Transit Time Uncertainty (JD)",
                     "Ratio of Planet to Stellar Radius (Rp/Rs)",
                     "Ratio of Planet to Stellar Radius (Rp/Rs) Uncertainty",
                     "Ratio of Distance to Stellar Radius (a/Rs)",
                     "Ratio of Distance to Stellar Radius (a/Rs) Uncertainty",
                     "Orbital Inclination (deg)",
                     "Orbital Inclination (deg) Uncertainty",
                     "Orbital Eccentricity (0 if null)",
                     "Star Effective Temperature (K)",
                     "Star Effective Temperature Positive Uncertainty (K)",
                     "Star Effective Temperature Negative Uncertainty (K)",
                     "Star Metallicity ([FE/H])",
                     "Star Metallicity Positive Uncertainty ([FE/H])",
                     "Star Metallicity Negative Uncertainty ([FE/H])",
                     "Star Surface Gravity (log(g))",
                     "Star Surface Gravity Positive Uncertainty (log(g))",
                     "Star Surface Gravity Negative Uncertainty (log(g))"]

    # Conversion between hours to degrees if user entered ra and dec
    if userpdict['ra'] is None:
        userpdict['ra'] = user_input(f"\nEnter the {planet_params[0]}: ", type_=str)
    if userpdict['dec'] is None:
        userpdict['dec'] = user_input(f"\nEnter the {planet_params[1]}: ", type_=str)
    if type(userpdict['ra']) and type(userpdict['dec']) is str:
        userpdict['ra'], userpdict['dec'] = radec_hours_to_degree(userpdict['ra'], userpdict['dec'])

    radeclist = ['ra', 'dec']
    if not candplanetbool:
        for idx, item in enumerate(radeclist):
            uncert = 20 / 3600
            if pdict[item] - uncert <= userpdict[item] <= pdict[item] + uncert:
                continue
            else:
                log.info(f"\n\n*** WARNING: {pdict['pName']} initialization file's {planet_params[idx]} does not match "
                         "the value scraped by EXOTIC from the NASA Exoplanet Archive. ***\n")
                log.info(f"\tNASA Exoplanet Archive value (degrees): {pdict[item]}")
                log.info(f"\tInitialization file value (degrees): {userpdict[item]}")
                log.info("\nWould you like to:"
                         "\n  (1) use NASA Exoplanet Archive value, "
                         "\n  (2) use initialization file value, or "
                         "\n  (3) enter in a new value.")
                option = user_input("Which option do you choose? (1/2/3): ", type_=int, val1=1, val2=2, val3=3)

                if option == 1:
                    userpdict[item] = pdict[item]
                elif option == 2:
                    continue
                else:
                    userpdict['ra'] = user_input(f"Enter the {planet_params[0]}: ", type_=str)
                    userpdict['dec'] = user_input(f"Enter the {planet_params[1]}: ", type_=str)
                    break

    if type(userpdict['ra']) and type(userpdict['dec']) is str:
        userpdict['ra'], userpdict['dec'] = radec_hours_to_degree(userpdict['ra'], userpdict['dec'])

    # Exoplanet confirmed in NASA Exoplanet Archive
    if not candplanetbool:
        log.info(f"*** Here are the values scraped from the NASA Exoplanet Archive for {pdict['pName']} that were not "
                 "set (or set to null) in your initialization file. ***")

        for i, key in enumerate(userpdict):
            if key in ('ra', 'dec'):
                continue
            if key in ('pName', 'sName'):
                userpdict[key] = pdict[key]
            # Initialization planetary parameters match NEA
            if pdict[key] == userpdict[key]:
                continue
            # Initialization planetary parameters don't match NASA Exoplanet Archive
            if userpdict[key] is not None:
                log.info(f"\n\n*** WARNING: {pdict['pName']} initialization file's {planet_params[i]} does not match "
                         "the value scraped by EXOTIC from the NASA Exoplanet Archive. ***\n")
                log.info(f"\tNASA Exoplanet Archive value: {pdict[key]}")
                log.info(f"\tInitialization file value: {userpdict[key]}")
                log.info("\nWould you like to: "
                         "\n  (1) use NASA Exoplanet Archive value, "
                         "\n  (2) use initialization file value, or "
                         "\n  (3) enter in a new value.")
                option = user_input("Which option do you choose? (1/2/3): ", type_=int, val1=1, val2=2, val3=3)
                if option == 1:
                    userpdict[key] = pdict[key]
                elif option == 2:
                    continue
                else:
                    userpdict[key] = user_input(f"Enter the {planet_params[i]}: ", type_=type(userpdict[key]))
            # Did not use initialization file or null
            else:
                log.info(f"\n {pdict['pName']} {planet_params[i]}: {pdict[key]}")
                agreement = user_input("Do you agree? (y/n): ", type_=str, val1='y', val2='n')
                if agreement == 'y':
                    userpdict[key] = pdict[key]
                else:
                    userpdict[key] = user_input(f"Enter the {planet_params[i]}: ", type_=type(pdict[key]))

    # Exoplanet not confirmed in NASA Exoplanet Archive
    else:
        for i, key in enumerate(userpdict):
            if key in ('ra', 'dec'):
                continue
            # Used initialization file and is not empty
            if userpdict[key] is not None:
                agreement = user_input(f"{planet_params[i]}: {userpdict[key]} \nDo you agree? (y/n): ",
                                       type_=str, val1='y', val2='n')
                if agreement == 'y':
                    continue
                else:
                    userpdict[key] = user_input(f"Enter the {planet_params[i]}: ", type_=type(userpdict[key]))
            # Did not use initialization file
            else:
                if key in ('pName', 'sName'):
                    userpdict[key] = user_input(f"\nEnter the {planet_params[i]}: ", type_=str)
                else:
                    userpdict[key] = user_input(f"Enter the {planet_params[i]}: ", type_=float)
    return userpdict


# Conversion of Right Ascension and Declination: hours -> degrees
def radec_hours_to_degree(ra, dec):
    while True:
        try:
            ra = ra.replace(' ', '').replace(':', ' ')
            dec = dec.replace(' ', '').replace(':', ' ')
            c = SkyCoord(ra + ' ' + dec, unit=(u.hourangle, u.deg))
            return c.ra.degree, c.dec.degree
        except ValueError:
            log.info("Error: The format is not correct, please try again.")
            ra = input("Input the right ascension of target (HH:MM:SS): ")
            dec = input("Input the declination of target (<sign>DD:MM:SS): ")


def round_to_2(*args):
    x = args[0]
    if len(args) == 1:
        y = args[0]
    else:
        y = args[1]
    if np.floor(y) >= 1. or y == 0.0:
        roundval = 2
    else:
        roundval = -int(np.floor(np.log10(abs(y)))) + 1
    return round(x, roundval)


# Check if user's directory contains imaging FITS files that are able to be reduced
def check_imaging_files(directory, filename):
    file_extensions = ['.fits', '.fit', '.fts', '.fz']
    input_files = []

    while True:
        try:
            if Path(directory).is_dir():
                directory = Path(directory)
                for ext in file_extensions:
                    for file in directory.iterdir():
                        if file.is_file() and file.name.lower().endswith(ext.lower()) and file.name[0:2] not in (
                        'ref', 'wcs'):
                            input_files.append(str(file))
                    if input_files:
                        return directory, input_files
                if not input_files:
                    raise FileNotFoundError
            else:
                raise NotADirectoryError
        except FileNotFoundError:
            opt = user_input(f"\nError: {filename} files not found with .fits, .fit or .fts extensions in {directory}."
                             "\nWould you like to enter in an alternate image extension in addition to .FITS? (y/n): ",
                             type_=str, val1='y', val2='n')
            if opt == 'y':
                add_ext = user_input("Please enter the extension you want to add (EX: .FITS): ", type_=str)
                file_extensions.append(add_ext)
            else:
                directory = user_input(f"Enter the directory path where {filename} files are located: ", type_=str)
        except (NotADirectoryError, OSError):
            log.info("\nError: No such directory exists when searching for FITS files. Please try again.")
            directory = user_input(f"Enter the directory path where {filename} files are located: ", type_=str)


class LimbDarkening:

    def __init__(self, teff=None, teffpos=None, teffneg=None, met=None, metpos=None, metneg=None,
                 logg=None, loggpos=None, loggneg=None, wl_min=None, wl_max=None, filter_type=None):
        self.priors = {'T*': teff, 'T*_uperr': teffpos, 'T*_lowerr': teffneg,
                       'FEH*': met, 'FEH*_uperr': metpos, 'FEH*_lowerr': metneg,
                       'LOGG*': logg, 'LOGG*_uperr': loggpos, 'LOGG*_lowerr': loggneg}
        self.filter_type = filter_type
        self.wl_min = wl_min
        self.wl_max = wl_max
        self.fwhm = fwhm
        self.ld0 = self.ld1 = self.ld2 = self.ld3 = None

    def nonlinear_ld(self):
        self._standard_list()

        if self.filter_type and not (self.wl_min or self.wl_max):
            self._standard()
        elif self.wl_min or self.wl_max:
            self._custom()
        else:
            opt = user_input("\nWould you like EXOTIC to calculate your limb darkening parameters "
                             "with uncertainties? (y/n):", type_=str, val1='y', val2='n')

            if opt == 'y':
                opt = user_input("Please enter 1 to use a standard filter or 2 for a customized filter:",
                                 type_=int, val1=1, val2=2)
                if opt == 1:
                    self._standard()
                elif opt == 2:
                    self._custom()
            else:
                self._user_entered()
        return self.ld0, self.ld1, self.ld2, self.ld3, self.filter_type, self.wl_min * 1000, self.wl_max * 1000

    def _standard_list(self):
        log.info("\n\n***************************")
        log.info("Limb Darkening Coefficients")
        log.info("***************************")
        log.info("\nThe standard bands that are available for limb darkening parameters (https://www.aavso.org/filters)"
                 "\nas well as filters for MObs and LCO (0.4m telescope) datasets:\n")
        for key, value in self.fwhm.items():
            log.info(f"\t{key[1]}: {key[0]} - ({value[0]:.2f}-{value[1]:.2f}) nm")

    def _standard(self):
        while True:
            try:
                if not self.filter_type:
                    self.filter_type = user_input("\nPlease enter in the filter type (EX: Johnson V, V, STB, RJ):",
                                                  type_=str)
                for key, value in self.fwhm.items():
                    if self.filter_type in (key[0], key[1]) and self.filter_type != 'N/A':
                        self.filter_type = (key[0], key[1])
                        break
                else:
                    raise KeyError
                break
            except KeyError:
                log.info("\nError: The entered filter is not in the provided list of standard filters.")
                self.filter_type = None

        self.wl_min = self.fwhm[self.filter_type][0]
        self.wl_max = self.fwhm[self.filter_type][1]
        self.filter_type = self.filter_type[1]
        self._calculate_ld()

    def _custom(self):
        self.filter_type = 'N/A'
        if not self.wl_min:
            self.wl_min = user_input("FWHM Minimum wavelength (nm):", type_=float)
        if not self.wl_max:
            self.wl_max = user_input("FWHM Maximum wavelength (nm):", type_=float)
        self._calculate_ld()

    def _user_entered(self):
        self.filter_type = user_input("\nEnter in your filter name:", type_=str)
        ld_0 = user_input("\nEnter in your first nonlinear term:", type_=float)
        ld0_unc = user_input("Enter in your first nonlinear term uncertainty:", type_=float)
        ld_1 = user_input("\nEnter in your second nonlinear term:", type_=float)
        ld1_unc = user_input("Enter in your second nonlinear term uncertainty:", type_=float)
        ld_2 = user_input("\nEnter in your third nonlinear term:", type_=float)
        ld2_unc = user_input("Enter in your third nonlinear term uncertainty:", type_=float)
        ld_3 = user_input("\nEnter in your fourth nonlinear term:", type_=float)
        ld3_unc = user_input("Enter in your fourth nonlinear term uncertainty:", type_=float)
        self.ld0, self.ld1, self.ld2, self.ld3 = (ld_0, ld0_unc), (ld_1, ld1_unc), (ld_2, ld2_unc), (ld_3, ld3_unc)

        log.debug(f"Filter name: {self.filter_type}")
        log.debug(f"User-defined nonlinear limb-darkening coefficients: {ld_0}+/-{ld0_unc}, {ld_1}+/-{ld1_unc}, "
                  f"{ld_2}+/-{ld2_unc}, {ld_3}+/-{ld3_unc}")

    def _calculate_ld(self):
        self.wl_min = self.wl_min / 1000
        self.wl_max = self.wl_max / 1000
        ld_params = createldgrid(np.array([self.wl_min]), np.array([self.wl_max]), self.priors)
        self.ld0 = ld_params['LD'][0][0], ld_params['ERR'][0][0]
        self.ld1 = ld_params['LD'][1][0], ld_params['ERR'][1][0]
        self.ld2 = ld_params['LD'][2][0], ld_params['ERR'][2][0]
        self.ld3 = ld_params['LD'][3][0], ld_params['ERR'][3][0]

        log.debug("EXOTIC-calculated nonlinear limb-darkening coefficients: ")
        log.debug(f"{ld_params['LD'][0][0]} +/- + {ld_params['ERR'][0][0]}")
        log.debug(f"{ld_params['LD'][1][0]} +/- + {ld_params['ERR'][1][0]}")
        log.debug(f"{ld_params['LD'][2][0]} +/- + {ld_params['ERR'][2][0]}")
        log.debug(f"{ld_params['LD'][3][0]} +/- + {ld_params['ERR'][3][0]}")


def corruption_check(files):
    valid_files = []
    for file in files:
        try:
            hdul = fits.open(name=file, memmap=False, cache=False, lazy_load_hdus=False, ignore_missing_end=True)
            valid_files.append(file)
        except OSError as e:
            log.info(f"Found corrupted file and removing from reduction: {file}, ({e})")
        finally:
            if getattr(hdul, "close", None) and callable(hdul.close):
                hdul.close()
            del hdul

    return valid_files


def check_wcs(fits_file, save_directory, plate_opt):
    with warnings.catch_warnings():
        warnings.simplefilter('ignore', category=FITSFixedWarning)
        header = fits.getheader(filename=fits_file)
        wcs_header = WCS(header)
        wcs_exists = wcs_header.is_celestial

    if plate_opt not in ('y', 'n'):
        plate_opt = user_input("\nWould you like to upload the your image for a plate solution?"
                               "\nDISCLAIMER: One of your imaging files will be publicly viewable "
                               "on nova.astrometry.net. (y/n): ", type_=str, val1='y', val2='n')

    if plate_opt == 'y':
        return get_wcs(fits_file, save_directory)
    elif plate_opt == 'n':
        if wcs_exists:
            log.info("Your FITS files have WCS information in their headers. EXOTIC will proceed to use these. "
                     "NOTE: If you do not trust your WCS coordinates, "
                     "please restart EXOTIC after enabling plate solutions via astrometry.net.")
            return fits_file
        else:
            return False


def get_wcs(file, directory=""):
    log.info("\nGetting the plate solution for your imaging file. Please wait. ...")
    animate_toggle(True)
    wcs_obj = PlateSolution(file=file, directory=directory)
    wcs_file = wcs_obj.plate_solution()
    animate_toggle()
    return wcs_file


# Getting the right ascension and declination for every pixel in imaging file if there is a plate solution
def get_radec(header):
    wcs_header = WCS(header)
    xaxis = np.arange(header['NAXIS1'])
    yaxis = np.arange(header['NAXIS2'])
    x, y = np.meshgrid(xaxis, yaxis)
    return wcs_header.all_pix2world(x, y, 1)


# Check the ra and dec against the plate solution to see if the user entered in the correct values
def check_targetpixelwcs(pixx, pixy, expra, expdec, ralist, declist):
    while True:
        try:
            uncert = 20 / 3600
            # Margins are within 20 arcseconds
            if expra - uncert >= ralist[pixy][pixx] or ralist[pixy][pixx] >= expra + uncert:
                log.info("Error: The X Pixel Coordinate entered does not match the target's right ascension.")
                raise ValueError
            if expdec - uncert >= declist[pixy][pixx] or declist[pixy][pixx] >= expdec + uncert:
                log.info("Error: The Y Pixel Coordinate entered does not match the target's declination.")
                raise ValueError
            return pixx, pixy
        except ValueError:
            opt = user_input("Would you like to re-enter the pixel coordinates? (y/n): ", type_=str, val1='y', val2='n')

            # User wants to change their coordinates
            if opt == 'y':
                # Checks for the closest pixel location in ralist and declist for expected ra and dec
                dist = (ralist - expra) ** 2 + (declist - expdec) ** 2
                pixy, pixx = np.unravel_index(dist.argmin(), dist.shape)
                searchopt = user_input(f"Here are the suggested pixel coordinates:"
                                       f"  X Pixel: {pixx}"
                                       f"  Y Pixel: {pixy}"
                                       "\nWould you like to use these? (y/n): ",
                                       type_=str, val1='y', val2='n')
                # Use the coordinates found by code
                if searchopt == 'y':
                    return pixx, pixy
                # User enters their own coordinates to be re-checked
                else:
                    pixx = user_input("Please re-enter the target star's X Pixel Coordinate: ", type_=int)
                    pixy = user_input("Please re-enter the target star's Y Pixel Coordinate: ", type_=int)
            else:
                # User does not want to change coordinates even though they don't match the expected ra and dec
                return pixx, pixy


# Checks if comparison star is variable via querying SIMBAD
def variableStarCheck(ra, dec):
    # Convert comparison star coordinates from pixel to WCS
    sample = SkyCoord(ra * u.deg, dec * u.deg, frame='fk5')

    # Query GAIA first to check for variability using the phot_variable_flag trait
    radius = u.Quantity(20.0, u.arcsec)
    try:
        gaiaQuery = Gaia.cone_search_async(sample, radius)
        gaiaResult = gaiaQuery.get_results()
    except Exception:
        log.info("Not able to query information from Simbad.")
        return False

    # Individually go through the phot_variable_flag indicator for each star to see if variable or not
    variableFlagList = gaiaResult.columns["phot_variable_flag"]
    constantCounter = 0
    for currFlag in variableFlagList:
        if currFlag == "VARIABLE":
            return True
        elif currFlag == "NOT_AVAILABLE":
            continue
        elif currFlag == "CONSTANT":
            constantCounter += 1
    if constantCounter == len(variableFlagList):
        return False

    # query SIMBAD and search identifier result table to determine if comparison star is variable in any form
    # This is a secondary check if GAIA query returns inconclusive results
    simbad_result = Simbad.query_region(sample, radius=20 * u.arcsec)
    try:
        starName = simbad_result['MAIN_ID'][0].decode("utf-8")
    except:
        log.info("Your star cannot be resolved in SIMBAD. Proceed with caution.")
        return False
    identifiers = Simbad.query_objectids(starName)
    for currName in identifiers:
        if "V*" in currName[0]:
            return True
    return False


# Aligns imaging data from .fits file to easily track the host and comparison star's positions
def transformation(image_data, num_images, file_name, count, roi=1):
    pos = np.zeros((1, 2))

    # crop image to ROI
    height = image_data.shape[1]
    width = image_data.shape[2]
    roix = slice(int(width * (0.5 - roi / 2)), int(width * (0.5 + roi / 2)))
    roiy = slice(int(height * (0.5 - roi / 2)), int(height * (0.5 + roi / 2)))

    # scale data
    npix = np.product(image_data[0].shape)
    if npix > 16e6: # 16 Mega Pixel
        sf = 0.25
    elif npix > 7.9e6: # ~8 MP
        sf = 0.33
    elif npix > 1e6: # more than 1 Mega Pixel
        sf = 0.5
    else:
        sf = 1

    if sf != 1:
        image_data = np.array([
            rescale(image_data[0], sf),
            rescale(image_data[1], sf),
        ])

    # Find transformation from .FITS files and catch exceptions if not able to.
    try:
        sys.stdout.write(f"Finding transformation {count + 1} of {num_images}\r")
        log.debug(f"Finding transformation {count + 1} of {num_images}\r")
        sys.stdout.flush()

        results = aa.find_transform(image_data[1][roiy, roix], image_data[0][roiy, roix])
        rot = results[0].rotation
        pos[0] = results[0].translation/sf

    except Exception as ee:
        log.info(ee)
        log.info(f"Image {count + 1} of {num_images} failed to align, passing on image: {file_name}")

        rot = 0
        pos = np.zeros((1, 2))

    return pos, rot


def get_pixel_scale(wcs_header, header, pixel_init):
    astrometry_scale = None

    if wcs_header:
        astrometry_scale = [key.value.split(' ') for key in wcs_header._cards if 'scale:' in str(key.value)]

    if astrometry_scale:
        image_scale_num = astrometry_scale[0][1]
        image_scale_units = astrometry_scale[0][2]
        image_scale = f"Image scale in {image_scale_units}: {image_scale_num}"
    elif 'IM_SCALE' in header:
        image_scale_num = header['IM_SCALE']
        image_scale_units = header.comments['IM_SCALE']
        image_scale = f"Image scale in {image_scale_units}: {image_scale_num}"
    elif 'PIXSCALE' in header:
        image_scale_num = header['PIXSCALE']
        image_scale_units = header.comments['PIXSCALE']
        image_scale = f"Image scale in {image_scale_units}: {image_scale_num}"
    elif pixel_init:
        image_scale = f"Image scale in arc-secs/pixel: {pixel_init}"
    else:
        log.info("Cannot find the pixel scale in the image header.")
        image_scale_num = user_input("Please enter the size of your pixel (e.g., 5 arc-sec/pixel): ", type_=float)
        image_scale = f"Image scale in arc-secs/pixel: {image_scale_num}"
    return image_scale


# Will remove later from code as these are older metadata formatting replaced by -XC. Kept for compatibility
def previous_data_format(pdict, ld_0, ld_1, ld_2, ld_3, my_fit):
    return (f"#FILTER={exotic_infoDict['filter']}\n"
            f"#PRIORS=Period={round_to_2(pdict['pPer'], pdict['pPerUnc'])} +/- {round_to_2(pdict['pPerUnc'])},a/R*={round_to_2(pdict['aRs'], pdict['aRsUnc'])} +/- {round_to_2(pdict['aRsUnc'])}"
            f",inc={round_to_2(pdict['inc'], pdict['incUnc'])} +/- {round_to_2(pdict['incUnc'])},ecc={round_to_2(pdict['ecc'])}"
            f",u0={round_to_2(ld_0[0], ld_0[1])} +/- {round_to_2(ld_0[1])},u1={round_to_2(ld_1[0], ld_1[1])} +/- {round_to_2(ld_1[1])},u2={round_to_2(ld_2[0], ld_2[1])} +/- {round_to_2(ld_2[1])}"
            f",u3={round_to_2(ld_3[0], ld_3[1])} +/- {round_to_2(ld_3[1])}\n"
            f"#RESULTS=Tc={round_to_2(my_fit.parameters['tmid'], my_fit.errors['tmid'])} +/- {round_to_2(my_fit.errors['tmid'])}"
            f",Rp/R*={round_to_2(my_fit.parameters['rprs'], my_fit.errors['rprs'])} +/- {round_to_2(my_fit.errors['rprs'])}"
            f",Am1={round_to_2(my_fit.parameters['a1'], my_fit.errors['a1'])} +/- {round_to_2(my_fit.errors['a1'])}"
            f",Am2={round_to_2(my_fit.parameters['a2'], my_fit.errors['a2'])} +/- {round_to_2(my_fit.errors['a2'])}\n")


# finds target in WCS image after applying proper motion correction from SIMBAD
def find_target(target, hdufile, verbose=False):
    # query simbad to get proper motions
    service = vo.dal.TAPService("http://simbad.u-strasbg.fr/simbad/sim-tap")
    # http://simbad.u-strasbg.fr/simbad/tap/tapsearch.html
    query = '''
    SELECT basic.OID, ra, dec, main_id, pmra, pmdec
    FROM basic JOIN ident ON oidref = oid
    WHERE id = '{}';
    '''.format(target)

    result = service.search(query)
    # TODO check that simbad returned a value

    # set up astropy object
    coord = SkyCoord(
        ra=result['ra'][0] * u.deg,
        dec=result['dec'][0] * u.deg,
        distance=1 * u.pc,
        pm_ra_cosdec=result['pmra'][0] * u.mas / u.yr,
        pm_dec=result['pmdec'][0] * u.mas / u.yr,
        frame="icrs",
        obstime=astropy.time.Time("2000-1-1T00:00:00")
    )

    hdu = fits.open(hdufile)[0]

    try:
        dateobs = hdu.header['DATE_OBS']
    except:
        dateobs = hdu.header['DATE']

    # ignore timezone
    if len(dateobs.split('-')) == 4:
        dateobs = '-'.join(dateobs.split('-')[:-1])

    t = astropy.time.Time(dateobs, format='isot', scale='utc')
    coordpm = coord.apply_space_motion(new_obstime=t)

    # wcs coordinate translation
    wcs = WCS(hdu.header)

    pixcoord = wcs.wcs_world2pix([[coordpm.ra.value, coordpm.dec.value]], 0)

    if verbose:
        print("Simbad:", result)
        print("\nObs Date:", t)
        print("NEW:", coordpm.ra, coordpm.dec)
        print("")
        print("Target Location:", np.round(pixcoord[0], 2))

    return pixcoord[0]


# defines the star point spread function as a 2D Gaussian
def star_psf(x, y, x0, y0, a, sigx, sigy, b):
    gaus = a * np.exp(-(x - x0) ** 2 / (2 * sigx ** 2)) * np.exp(-(y - y0) ** 2 / (2 * sigy ** 2)) + b
    return gaus


# Method uses the Full Width Half Max to estimate the standard deviation of the star's psf
def estimate_sigma(x, maxidx=-1):
    if maxidx == -1:
        maxidx = np.argmax(x)
    lower = np.abs(x - 0.5 * np.nanmax(x))[:maxidx].argmin()
    upper = np.abs(x - 0.5 * np.nanmax(x))[maxidx:].argmin() + maxidx
    FWHM = upper - lower
    return FWHM / (2 * np.sqrt(2 * np.log(2)))


def gaussian_psf(x, y, x0, y0, a, sigx, sigy, rot, b):
    rx = (x - x0) * np.cos(rot) - (y - y0) * np.sin(rot)
    ry = (x - x0) * np.sin(rot) + (y - y0) * np.cos(rot)
    gausx = np.exp(-rx ** 2 / (2 * sigx ** 2))
    gausy = np.exp(-ry ** 2 / (2 * sigy ** 2))
    return a * gausx * gausy + b


def fit_psf(data, pos, init, lo, up, psf_function=gaussian_psf, lossfn='linear', method='trf', box=15):
    xv, yv = mesh_box(pos, box)

    def fcn2min(pars):
        model = psf_function(xv, yv, *pars)
        return (data[yv, xv] - model).flatten()

    if method == 'trf':
        res = least_squares(fcn2min, x0=[*pos, *init], bounds=[lo, up], loss=lossfn, jac='3-point', method='dogbox',
                            xtol=None, ftol=1e-3, tr_options='exact')
    else:
        res = least_squares(fcn2min, x0=[*pos, *init], loss=lossfn, jac='3-point', method=method)
    return res.x


def mesh_box(pos, box):
    pos = [int(np.round(pos[0])), int(np.round(pos[1]))]
    x = np.arange(pos[0] - box, pos[0] + box + 1)
    y = np.arange(pos[1] - box, pos[1] + box + 1)
    xv, yv = np.meshgrid(x, y)
    return xv.astype(int), yv.astype(int)


# Method fits a 2D gaussian function that matches the star_psf to the star image and returns its pixel coordinates
def fit_centroid(data, pos, init=[], box=15, debug=False):
    # get sub field in image
    xv, yv = mesh_box(pos, box)

    # weighted flux centroid
    wfx = np.sum(np.unique(xv) * (data[yv, xv].sum(0) - data[yv, xv].sum(0).min())) / np.sum(
        (data[yv, xv].sum(0) - data[yv, xv].sum(0).min()))
    wfy = np.sum(np.unique(yv) * (data[yv, xv].sum(1) - data[yv, xv].sum(1).min())) / np.sum(
        (data[yv, xv].sum(1) - data[yv, xv].sum(1).min()))

    if len(init) == 5:
        pass
    else:
        init = [np.nanmax(data[yv, xv]) - np.nanmin(data[yv, xv]), 1, 1, 0, np.nanmin(data[yv, xv])]

    try:
        # fit gaussian PSF
        pars = fit_psf(
            data,
            [wfx, wfy],  # position estimate
            init,  # initial guess: [amp, sigx, sigy, rotation, bg]
            [wfx - box * 0.5, wfy - box * 0.5, 0, 0.5, 0.5, -np.pi / 4, np.nanmin(data) - 1],
            # lower bound: [xc, yc, amp, sigx, sigy, rotation,  bg]
            [wfx + box * 0.5, wfy + box * 0.5, 1e7, 20, 20, np.pi / 4, np.nanmax(data[yv, xv]) + 1],  # upper bound
            psf_function=gaussian_psf, method='trf',
            box=box  # only fit a subregion +/- 5 px from centroid
        )
    except:
        log.info(f"WARNING: trouble fitting Gaussian PSF to star at {wfx},{wfy}")
        log.info("  check location of comparison star in the first few images")
        log.info("  fitting parameters are out of bounds")
        log.info(f"  init: {init}")
        log.info(f" lower: {[wfx - 5, wfy - 5, 0, 0, 0, -np.pi / 4, np.nanmin(data) - 1]}")
        log.info(f" upper: {[wfx + 5, wfy + 5, 1e7, 20, 20, np.pi / 4, np.nanmax(data[yv, xv]) + 1]}")

        # use LM in unbounded optimization
        pars = fit_psf(
            data, [wfx, wfy], init,
            [wfx - 5, wfy - 5, 0, 0, 0, -PI / 4, np.nanmin(data) - 1],
            [wfx + 5, wfy + 5, 1e7, 20, 20, PI / 4, np.nanmax(data[yv, xv]) + 1],
            psf_function=gaussian_psf,
            box=box, method='lm'
        )

    if pars[2] <= 10:
        log.info(
            f"CAUTION: Measured flux amplitude is really low---are you sure there is a star at {np.round(pos, 2)}?")

    return pars


# Method calculates the flux of the star (uses the skybg_phot method to do backgorund sub)
def aperPhot(data, xc, yc, r=5, dr=5):
    if dr > 0:
        bgflux, sigmabg, Nbg = skybg_phot(data, xc, yc, r + 2, dr)
    else:
        bgflux, sigmabg, Nbg = 0, 0
    positions = [(xc, yc)]
    bdata = data - bgflux

    apertures = CircularAperture(positions, r=r)
    phot_table = aperture_photometry(bdata, apertures, method='exact')

    return float(phot_table['aperture_sum']), bgflux


def skybg_phot(data, xc, yc, r=10, dr=5, ptol=99, debug=False):
    # create a crude annulus to mask out bright background pixels
    xv, yv = mesh_box([xc, yc], np.round(r + dr))
    rv = ((xv - xc) ** 2 + (yv - yc) ** 2) ** 0.5
    mask = (rv > r) & (rv < (r + dr))
    try:
        cutoff = np.nanpercentile(data[yv, xv][mask], ptol)
    except IndexError:
        log.info(f"IndexError, problem computing sky bg for {xc:.1f}, {yc:.1f}. Check if star is present or close to border.")
        cutoff = np.nanpercentile(data[yv, xv], ptol)

    dat = np.array(data[yv, xv], dtype=float)
    dat[dat > cutoff] = np.nan  # ignore pixels brighter than percentile

    if debug:
        minb = data[yv, xv][mask].min()
        maxb = data[yv, xv][mask].mean() + 3 * data[yv, xv][mask].std()
        nanmask = np.nan * np.zeros(mask.shape)
        nanmask[mask] = 1
        bgsky = data[yv, xv] * nanmask
        cmode = mode(dat.flatten(), nan_policy='omit').mode[0]
        amode = mode(bgsky.flatten(), nan_policy='omit').mode[0]

        fig, ax = plt.subplots(2, 2, figsize=(9, 9))
        im = ax[0, 0].imshow(data[yv, xv], vmin=minb, vmax=maxb, cmap='inferno')
        ax[0, 0].set_title("Original Data")
        from mpl_toolkits.axes_grid1 import make_axes_locatable
        divider = make_axes_locatable(ax[0, 0])
        cax = divider.append_axes('right', size='5%', pad=0.05)
        fig.colorbar(im, cax=cax, orientation='vertical')

        ax[1, 0].hist(bgsky.flatten(), label='Sky Annulus ({:.1f}, {:.1f})'.format(np.nanmedian(bgsky), amode),
                      alpha=0.5, bins=np.arange(minb, maxb))
        ax[1, 0].hist(dat.flatten(), label='Clipped ({:.1f}, {:.1f})'.format(np.nanmedian(dat), cmode), alpha=0.5,
                      bins=np.arange(minb, maxb))
        ax[1, 0].legend(loc='best')
        ax[1, 0].set_title("Sky Background")
        ax[1, 0].set_xlabel("Pixel Value")

        ax[1, 1].imshow(dat, vmin=minb, vmax=maxb, cmap='inferno')
        ax[1, 1].set_title("Clipped Sky Background")

        ax[0, 1].imshow(bgsky, vmin=minb, vmax=maxb, cmap='inferno')
        ax[0, 1].set_title("Sky Annulus")
        plt.tight_layout()
        plt.show()
    return mode(dat.flatten(), nan_policy='omit').mode[0], np.nanstd(dat.flatten()), np.sum(mask)


# Mid-Transit Time Prior Helper Functions
def numberOfTransitsAway(timeData, period, originalT):
    return int((np.nanmin(timeData) - originalT) / period) + 1


def nearestTransitTime(timeData, period, originalT):
    nearT = ((numberOfTransitsAway(timeData, period, originalT) * period) + originalT)
    return nearT


# make plots of the centroid positions as a function of time
def plotCentroids(xTarg, yTarg, xRef, yRef, times, targetname, date):
    times = np.array(times)
    # X TARGET
    plt.figure()
    plt.plot(times - np.nanmin(times), xTarg, '-bo')
    plt.xlabel('Time (JD-' + str(np.nanmin(times)) + ')')
    plt.ylabel('X Pixel Position')
    plt.title(targetname + ' X Centroid Position ' + date)
    plt.savefig(Path(exotic_infoDict['saveplot']) / "temp" / f"XCentroidPos_{targetname}_{date}.png")
    plt.close()

    # Y TARGET
    plt.figure()
    plt.plot(times - np.nanmin(times), yTarg, '-bo')
    plt.xlabel('Time (JD-' + str(np.nanmin(times)) + ')')
    plt.ylabel('Y Pixel Position')
    plt.title(targetname + ' Y Centroid Position ' + date)
    plt.savefig(Path(exotic_infoDict['saveplot']) / "temp" / f"YCentroidPos_{targetname}_{date}.png")
    plt.close()

    # X COMP
    plt.figure()
    plt.plot(times - np.nanmin(times), xRef, '-ro')
    plt.xlabel('Time (JD-' + str(np.nanmin(times)) + ')')
    plt.ylabel('X Pixel Position')
    plt.title('Comp Star X Centroid Position ' + date)
    plt.savefig(Path(exotic_infoDict['saveplot']) / "temp" / f"CompStarXCentroidPos_{targetname}_{date}.png")
    plt.close()

    # Y COMP
    plt.figure()
    plt.plot(times - np.nanmin(times), yRef, '-ro')
    plt.xlabel('Time (JD-' + str(np.nanmin(times)) + ')')
    plt.ylabel('Y Pixel Position')
    plt.title('Comp Star Y Centroid Position ' + date)
    plt.savefig(Path(exotic_infoDict['saveplot']) / "temp" / f"CompStarYCentroidPos_{targetname}_{date}.png")
    plt.close()

    # X DISTANCE BETWEEN TARGET AND COMP
    plt.figure()
    plt.xlabel('Time (JD-' + str(np.nanmin(times)) + ')')
    plt.ylabel('X Pixel Distance')
    for e in range(0, len(xTarg)):
        plt.plot(times[e] - np.nanmin(times), abs(int(xTarg[e]) - int(xRef[e])), 'bo')
    plt.title('Distance between Target and Comparison X position')
    plt.savefig(Path(exotic_infoDict['saveplot']) / "temp" / f"XCentroidDistance_{targetname}_{date}.png")
    plt.close()

    # Y DISTANCE BETWEEN TARGET AND COMP
    plt.figure()
    plt.xlabel('Time (JD-' + str(np.nanmin(times)) + ')')
    plt.ylabel('Y Pixel Difference')

    for d in range(0, len(yTarg)):
        plt.plot(times[d] - np.nanmin(times), abs(int(yTarg[d]) - int(yRef[d])), 'bo')
    plt.title('Difference between Target and Comparison Y position')
    plt.savefig(Path(exotic_infoDict['saveplot']) / "temp" / f"YCentroidDistance_{targetname}_{date}.png")
    plt.close()


def psf_format(data, pos, init=[]):
    target = fit_centroid(data, pos, init=init, box=15)

    return {
        'x': target[0],
        'y': target[1],
        'amp': target[2],
        'sig_x': target[3],
        'sig_y': target[4],
        'rot': target[5],
        'off': target[6]
    }


def realTimeReduce(i, target_name, ax, distFC, real_time_imgs, UIprevTPX, UIprevTPY, UIprevRPX, UIprevRPY):
    targetFluxVals = []
    referenceFluxVals = []
    normalizedFluxVals = []
    fileNameList = []
    timeList = []

    for file_name in real_time_imgs:
        extension = 0
        header = fits.getheader(filename=file_name, ext=extension)
        while header['NAXIS'] == 0:
            extension += 1
            header = fits.getheader(filename=file_name, ext=extension)
        timeVal = getJulianTime(header)
        timeList.append(timeVal)
        fileNameList.append(file_name)

    # Time sorts the file names based on the fits file header
    timeSortedNames = [x for _, x in sorted(zip(timeList, fileNameList))]

    # Time sorts file
    timeList = np.array(timeList)
    timeList = timeList[np.argsort(np.array(timeList))]

    # Extracts data from the image file and puts it in a 2D numpy array: firstImageData
    firstImageData = fits.getdata(timeSortedNames[0], ext=0)
    firstImageHeader = fits.getheader(timeSortedNames[0], ext=0)

    # fit first image
    targ = psf_format(firstImageData, [UIprevTPX, UIprevTPY])
    ref = psf_format(firstImageData, [UIprevRPX, UIprevRPY])

    # just use one aperture and annulus
    apertureR = 3 * max(targ['sig_x'], targ['sig_y'])
    annulusR = 10

    for i, imageFile in enumerate(timeSortedNames):

        hdul = fits.open(name=imageFile, memmap=False, cache=False, lazy_load_hdus=False, ignore_missing_end=True)

        # Extracts data from the image file and puts it in a 2D numpy array: imageData
        imageData = fits.getdata(imageFile, ext=0)

        # Find the target star in the image and get its pixel coordinates if it is the first file
        if i == 0:
            # Initializing the star location guess as the user inputted pixel coordinates
            prevTPX, prevTPY, prevRPX, prevRPY = UIprevTPX, UIprevTPY, UIprevRPX, UIprevRPY
            prevTSigX, prevTSigY, prevRSigX, prevRSigY = targ['sig_x'], targ['sig_y'], ref['sig_x'], ref['sig_y']

            prevImageData = imageData  # no shift should be registered

        # ---FLUX CALCULATION WITH BACKGROUND SUBTRACTION---------------------------------

        # corrects for any image shifts that result from a tracking slip
        shift, error, diffphase = phase_cross_correlation(prevImageData, imageData)
        xShift = shift[1]
        yShift = shift[0]

        prevTPX = prevTPX - xShift
        prevTPY = prevTPY - yShift
        prevRPX = prevRPX - xShift
        prevRPY = prevRPY - yShift

        # --------GAUSSIAN FIT AND CENTROIDING----------------------------------------------

        txmin = int(prevTPX) - distFC  # left
        txmax = int(prevTPX) + distFC  # right
        tymin = int(prevTPY) - distFC  # top
        tymax = int(prevTPY) + distFC  # bottom

        targSearchA = imageData[tymin:tymax, txmin:txmax]

        # Set reference search area
        rxmin = int(prevRPX) - distFC  # left
        rxmax = int(prevRPX) + distFC  # right
        rymin = int(prevRPY) - distFC  # top
        rymax = int(prevRPY) + distFC  # bottom

        refSearchA = imageData[rymin:rymax, rxmin:rxmax]

        # Guess at Gaussian Parameters and feed them in to help gaussian fitter

        tGuessAmp = targSearchA.max() - targSearchA.min()

        # Fits Centroid for Target
        myPriors = [tGuessAmp, prevTSigX, prevTSigY, 0, targSearchA.min()]
        targ = psf_format(imageData, [prevTPX, prevTPY], init=myPriors)
        tpsfFlux = 2 * PI * targ['amp'] * targ['sig_x'] * targ['sig_y']
        currTPX = targ['x']
        currTPY = targ['y']

        # Fits Centroid for Reference
        rGuessAmp = refSearchA.max() - refSearchA.min()
        myRefPriors = [rGuessAmp, prevRSigX, prevRSigY, 0, refSearchA.min()]
        ref = psf_format(imageData, [prevRPX, prevRPY], init=myRefPriors)
        rpsfFlux = 2 * PI * ref['amp'] * ref['sig_x'] * ref['sig_y']
        currRPX = ref['x']
        currRPY = ref['y']

        # gets the flux value of the target star and
        tFluxVal, tTotCts = aperPhot(imageData, currTPX, currTPY, apertureR, annulusR)
        targetFluxVals.append(tFluxVal)  # adds tFluxVal to the total list of flux values of target star

        # gets the flux value of the reference star and subtracts the background light
        rFluxVal, rTotCts = aperPhot(imageData, currRPX, currRPY, apertureR, annulusR)
        referenceFluxVals.append(rFluxVal)  # adds rFluxVal to the total list of flux values of reference star

        normalizedFluxVals.append((tFluxVal / rFluxVal))

        # UPDATE PIXEL COORDINATES and SIGMAS
        # target
        prevTPX = currTPX
        prevTPY = currTPY
        prevTSigX = targ['sig_x']
        prevTSigY = targ['sig_y']
        # reference
        prevRPX = currRPX
        prevRPY = currRPY
        prevRSigX = ref['sig_x']
        prevRSigY = ref['sig_y']

        # UPDATE FILE COUNT
        prevImageData = imageData

        hdul.close()
        del hdul

    ax.clear()
    ax.set_title(target_name)
    ax.set_ylabel('Normalized Flux')
    ax.set_xlabel('Time (jd)')
    ax.plot(timeList, normalizedFluxVals, 'bo')


def fit_lightcurve(times, tFlux, cFlux, airmass, ld, pDict):
    # remove outliers
    si = np.argsort(times)
    dt = np.mean(np.diff(np.sort(times)))
    ndt = int(25. / 24. / 60. / dt) * 2 + 1
    filtered_data = sigma_clip((tFlux / cFlux)[si], sigma=3, dt=ndt)
    arrayFinalFlux = (tFlux / cFlux)[si][~filtered_data]
    f1 = tFlux[si][~filtered_data]
    sigf1 = f1 ** 0.5
    f2 = cFlux[si][~filtered_data]
    sigf2 = f2 ** 0.5
    if np.sum(cFlux) == len(cFlux):
        arrayNormUnc = sigf1
    else:
        arrayNormUnc = np.sqrt((sigf1 / f2) ** 2 + (sigf2 * f1 / f2 ** 2) ** 2)
    arrayTimes = times[si][~filtered_data]
    arrayAirmass = airmass[si][~filtered_data]

    # remove nans
    nanmask = np.isnan(arrayFinalFlux) | np.isnan(arrayNormUnc) | np.isnan(arrayTimes) | np.isnan(
        arrayAirmass) | np.less_equal(arrayFinalFlux, 0) | np.less_equal(arrayNormUnc, 0)
    nanmask = nanmask | np.isinf(arrayFinalFlux) | np.isinf(arrayNormUnc) | np.isinf(arrayTimes) | np.isinf(
        arrayAirmass)
    arrayFinalFlux = arrayFinalFlux[~nanmask]
    arrayNormUnc = arrayNormUnc[~nanmask]
    arrayTimes = arrayTimes[~nanmask]
    arrayAirmass = arrayAirmass[~nanmask]

    # -----LM LIGHTCURVE FIT--------------------------------------
    prior = {
        'rprs': pDict['rprs'],  # Rp/Rs
        'ars': pDict['aRs'],  # a/Rs
        'per': pDict['pPer'],  # Period [day]
        'inc': pDict['inc'],  # Inclination [deg]
        'u0': ld[0], 'u1': ld[1], 'u2': ld[2], 'u3': ld[3],  # limb darkening (nonlinear)
        'ecc': pDict['ecc'],  # Eccentricity
        'omega': 0,  # Arg of periastron
        'tmid': pDict['midT'],  # time of mid transit [day]
        'a1': arrayFinalFlux.mean(),  # max() - arrayFinalFlux.min(), #mid Flux
        'a2': 0,  # Flux lower bound
    }

    arrayPhases = (arrayTimes - pDict['midT']) / prior['per']
    prior['tmid'] = pDict['midT'] + np.floor(arrayPhases).max() * prior['per']
    upper = prior['tmid'] + np.abs(25 * pDict['midTUnc'] + np.floor(arrayPhases).max() * 25 * pDict['pPerUnc'])
    lower = prior['tmid'] - np.abs(25 * pDict['midTUnc'] + np.floor(arrayPhases).max() * 25 * pDict['pPerUnc'])

    if np.floor(arrayPhases).max() - np.floor(arrayPhases).min() == 0:
        log.info("\nWARNING!")
        log.info(" Estimated mid-transit time is not within the observations")
        log.info(" Check Period & Mid-transit time in inits.json. Make sure the uncertainties are not 0 or Nan.")
        log.info(f"  obs start:{arrayTimes.min()}")
        log.info(f"    obs end:{arrayTimes.max()}")
        log.info(f" tmid prior:{prior['tmid']}\n")

    mybounds = {
        'rprs': [0, pDict['rprs'] * 1.25],
        'tmid': [lower, upper],
        'ars': [pDict['aRs'] - 5 * pDict['aRsUnc'], pDict['aRs'] + 5 * pDict['aRsUnc']],

        'a1': [0.5 * min(arrayFinalFlux), 2 * max(arrayFinalFlux)],
        'a2': [-1, 1]
    }

    myfit = lc_fitter(
        arrayTimes,
        arrayFinalFlux,
        arrayNormUnc,
        arrayAirmass,
        prior,
        mybounds,
        mode='lm'
    )

    return myfit


def parse_args():
    parser = argparse.ArgumentParser(description="Using a JSON initialization file to bypass user inputs for EXOTIC.")
    parser.add_argument('-rt', '--realtime',
                        default='', type=str,
                        help="Plots transit in real-time while observing with a telescope. "
                             "An initialization file (e.g., inits.json) is required to use this command.")
    parser.add_argument('-red', '--reduce',
                        default='', type=str,
                        help="Performs aperture photometry on FITS files and a reduction on dataset. "
                             "An initialization file (e.g., inits.json) is required to use this command.")
    parser.add_argument('-pre', '--prereduced',
                        default='', type=str,
                        help="Performs a reduction on dataset using the nested sampler only. "
                             "An initialization file (e.g., inits.json) is required to use this command.")
    parser.add_argument('-ov', '--override',
                        action='store_true',
                        help="Adopts all JSON planetary parameters, which will override the NASA Exoplanet Archive. "
                             "Can be used as an additional argument with -red, --reduce and -pre, --prereduced. "
                             "Do not combine with the -nea, --nasaexoarch argument.")
    parser.add_argument('-nea', '--nasaexoarch',
                        action='store_true',
                        help="Adopts all the NASA Exoplanet Archive planetary parameters from "
                             "https://exoplanetarchive.ipac.caltech.edu. Can be used as an additional argument with "
                             "-red, --reduce and -pre, --prereduced. "
                             "Do not combine with the -ov, --override argument.")
    return parser.parse_args()


def main():
    # command line args
    args = parse_args()

    log.debug("*************************")
    log.debug("EXOTIC reduction log file")
    log.debug("*************************")
    log.debug("Starting ...")
    log.debug("")
    log.debug(f"Python Version: {sys.version}")

    log.info("\n*************************************************************")
    log.info("Welcome to the EXOplanet Transit Interpretation Code (EXOTIC)")
    log.info(f"Version {__version__}")
    log.info("*************************************************************\n")

    # ---INITIALIZATION-------------------------------------------------------
    global exotic_infoDict

    exotic_UIprevTPX, exotic_UIprevTPY, exotic_UIprevRPX, exotic_UIprevRPY = 0, 0, 0, 0

    fileNameList, timeSortedNames, xTargCent, yTargCent, xRefCent, yRefCent, finXTargCent, finYTargCent, finXRefCent, finYRefCent = (
        [] for m in range(10))

    minSTD = 100000  # sets the initial minimum standard deviation absurdly high so it can be replaced immediately
    minChi2 = 100000
    distFC = 10  # gaussian search area

    # ---USER INPUTS--------------------------------------------------------------------------
    if args.realtime:
        reduction_opt = 1
    elif args.reduce or args.prereduced:
        reduction_opt = 2
    else:
        reduction_opt = user_input("\nEnter '1' for Real Time Reduction or '2' for for Complete Reduction: ",
                                   type_=int, val1=1, val2=2)

    #############################
    # Real Time Reduction Routine
    #############################

    if reduction_opt == 1:
        log.info("\n**************************************************************")
        log.info("Real Time Reduction ('Control + C'  or close the plot to quit)")
        log.info("**************************************************************\n")

        if not args.realtime:
            real_time_dir = user_input("Enter the Directory Path of imaging files: ", type_=str)
        else:
            real_time = Path(args.realtime)
            with real_time.open('r') as json_file:
                info = json.load(json_file)
                real_time_dir = info['user_info']['Directory with FITS files']
                targetName = info['planetary_parameters']['Planet Name']
                exotic_UIprevTPX = info['user_info']['Target Star X & Y Pixel'][0]
                exotic_UIprevTPY = info['user_info']['Target Star X & Y Pixel'][1]
                exotic_UIprevRPX = info['user_info']['Comparison Star(s) X & Y Pixel'][0][0]
                exotic_UIprevRPY = info['user_info']['Comparison Star(s) X & Y Pixel'][0][1]

        real_time_dir, real_time_imgs = check_imaging_files(real_time_dir, 'imaging')

        targetName = planet_name(targetName)

        while True:
            carry_on = user_input(f"Type continue after the first image has been taken and saved: ", type_=str)
            if carry_on != 'continue':
                continue
            break

        if not args.realtime:
            exotic_UIprevTPX = user_input(f"{targetName} X Pixel Coordinate: ", type_=int)
            exotic_UIprevTPY = user_input(f"{targetName} Y Pixel Coordinate: ", type_=int)
            exotic_UIprevRPX = user_input("Comp Star X Pixel Coordinate: ", type_=int)
            exotic_UIprevRPY = user_input("Comp Star Y Pixel Coordinate: ", type_=int)

        log.info("Real Time Plotting ('Control + C' or close the plot to quit)")
        log.info("\nPlease be patient. It will take at least 15 seconds for the first image to get plotted.")

        fig = plt.figure()
        ax = fig.add_subplot(1, 1, 1)
        ax.set_title(targetName)
        ax.set_ylabel('Normalized Flux')
        ax.set_xlabel('Time (jd)')

        anim = FuncAnimation(fig, realTimeReduce,
                             fargs=(targetName, ax, distFC, real_time_imgs, exotic_UIprevTPX, exotic_UIprevTPY,
                                    exotic_UIprevRPX, exotic_UIprevRPY), interval=15000)  # refresh every 15 seconds
        plt.show()

    ###########################
    # Complete Reduction Routine
    ###########################

    # ----USER INPUTS----------------------------------------------------------
    else:
        log.info("\n**************************")
        log.info("Complete Reduction Routine")
        log.info("**************************")

        init_path, wcs_file, wcs_header = None, None, None
        compStarList = []

        exotic_infoDict = {'fitsdir': None, 'saveplot': None, 'flatsdir': None, 'darksdir': None, 'biasesdir': None,
                           'aavsonum': None, 'secondobs': None, 'date': None, 'lat': None, 'long': None, 'elev': None,
                           'ctype': None, 'pixelbin': None, 'filter': None, 'wl_min': None, 'wl_max': None,
                           'notes': None,
                           'tarcoords': None, 'compstars': None, 'plate_opt': None, 'pixel_scale': None, 
                           'image_align':None }

        userpDict = {'ra': None, 'dec': None, 'pName': None, 'sName': None, 'pPer': None, 'pPerUnc': None,
                     'midT': None, 'midTUnc': None, 'rprs': None, 'rprsUnc': None, 'aRs': None, 'aRsUnc': None,
                     'inc': None, 'incUnc': None, 'ecc': None, 'teff': None,
                     'teffUncPos': None, 'teffUncNeg': None, 'met': None, 'metUncPos': None, 'metUncNeg': None,
                     'logg': None, 'loggUncPos': None, 'loggUncNeg': None}

        if args.reduce:
            fitsortext = 1
            init_path = args.reduce
        elif args.prereduced:
            fitsortext = 2
            init_path = args.prereduced
        else:
            fitsortext = user_input("Enter '1' to perform aperture photometry on fits files or '2' to start with "
                                    "pre-reduced data in a .txt format: ", type_=int, val1=1, val2=2)

        if not args.reduce and not args.prereduced:
            fileorcommandline = user_input("\nHow would you like to input your initial parameters? "
                                           "Enter '1' to use the Command Line or '2' to use an input file: ",
                                           type_=int, val1=1, val2=2)
        else:
            fileorcommandline = 2

        # Read in input file rather than using the command line
        if fileorcommandline == 2:
            exotic_infoDict, userpDict = get_initialization_file(exotic_infoDict, userpDict, init_path)
            init_obj = InitializationFile(exotic_infoDict, userpDict['pName'])
            exotic_infoDict, userpDict['pName'] = init_obj.get_info()

            if exotic_infoDict['flatsdir'] is None:
                flatsBool = False
            else:
                flatsBool = True

            if exotic_infoDict['darksdir'] is None:
                darksBool = False
            else:
                darksBool = True

            if exotic_infoDict['biasesdir'] is None:
                biasesBool = False
            else:
                biasesBool = True

            if flatsBool + darksBool + biasesBool:
                cals = 'y'
            else:
                cals = 'n'

            # Initial position of target star
            exotic_UIprevTPX = exotic_infoDict['tarcoords'][0]
            exotic_UIprevTPY = exotic_infoDict['tarcoords'][1]

            # Read in locations of comp stars
            for i in exotic_infoDict['compstars']:
                compStarList.append((i[0], i[1]))

        if fitsortext == 1:
            # File directory name and initial guess at target and comp star locations on image.
            if fileorcommandline == 1:
                exotic_infoDict['fitsdir'] = user_input("\nEnter the directory path where imaging files are located. "
                                                        "(Example using the sample data: "
                                                        "sample-data/HatP32Dec202017): ", type_=str)

            exotic_infoDict['fitsdir'], inputfiles = check_imaging_files(exotic_infoDict['fitsdir'], 'imaging')
        else:
            data_file = prereduced_file()
            exotic_infoDict['exposure'] = user_input("Please enter your image exposure time (seconds): ", type_=int)

        exotic_infoDict['saveplot'] = save_directory(exotic_infoDict['saveplot'])

        # Make a temp directory of helpful files
        Path(Path(exotic_infoDict['saveplot']) / "temp").mkdir(exist_ok=True)

        userpDict['pName'] = planet_name(userpDict['pName'])

        if not args.override:
            nea_obj = NASAExoplanetArchive(planet=userpDict['pName'])
            userpDict['pName'], CandidatePlanetBool, pDict = nea_obj.planet_info()
        else:
            pDict = userpDict
            CandidatePlanetBool = False

        exotic_infoDict['date'] = obs_date(exotic_infoDict['date'])

        if fitsortext == 1:
            exotic_infoDict['lat'] = latitude(exotic_infoDict['lat'])
            exotic_infoDict['long'] = longitude(exotic_infoDict['long'])
            exotic_infoDict['elev'] = elevation(exotic_infoDict['elev'], exotic_infoDict['lat'], exotic_infoDict['long'])

            # TARGET STAR
            if fileorcommandline == 1:
                exotic_UIprevTPX = user_input(f"\n{userpDict['pName']} X Pixel Coordinate: ", type_=int)
                exotic_UIprevTPY = user_input(f"\n{userpDict['pName']} Y Pixel Coordinate: ", type_=int)
                numCompStars = user_input("How many comparison stars would you like to use? (1-10): ", type_=int)

                for num in range(numCompStars):
                    xpix = user_input(f"Comparison Star {num + 1} X Pixel Coordinate: ", type_=int)
                    ypix = user_input(f"Comparison Star {num + 1} Y Pixel Coordinate: ", type_=int)
                    compStarList.append((xpix, ypix))

            # ---HANDLE CALIBRATION IMAGES------------------------------------------------
            if fileorcommandline == 1:
                cals = user_input("\nDo you have any calibration images (flats, darks or biases)? (y/n): ",
                                  type_=str, val1='y', val2='n')

            # if they have cals, handle them by calculating the median flat, dark or bias
            if cals == 'y':

                # flats
                if fileorcommandline == 1:
                    flats = user_input("\nDo you have flats? (y/n): ", type_=str, val1='y', val2='n')

                    if flats == 'y':
                        flatsBool = True
                        exotic_infoDict['flatsdir'] = user_input("Enter the directory path to your flats "
                                                                 "(must be in their own separate folder): ",
                                                                 type_=str)  # +"/*.FITS"
                    else:
                        flatsBool = False

                if flatsBool:
                    exotic_infoDict['flatsdir'], inputflats = check_imaging_files(exotic_infoDict['flatsdir'], 'flats')
                    flatsImgList = []
                    for flatFile in inputflats:
                        flatData = fits.getdata(flatFile, ext=0)
                        flatsImgList.append(flatData)
                    notNormFlat = np.median(flatsImgList, axis=0)

                    # NORMALIZE
                    medi = np.median(notNormFlat)
                    generalFlat = notNormFlat / medi

                # darks
                if fileorcommandline == 1:
                    darks = user_input("\nDo you have darks? (y/n): ", type_=str, val1='y', val2='n')
                    if darks == 'y':
                        darksBool = True
                        exotic_infoDict['darksdir'] = user_input("Enter the directory path to your darks "
                                                                 "(must be in their own separate folder): ",
                                                                 type_=str)  # +"/*.FITS"
                    else:
                        darksBool = False

                # Only do the dark correction if user selects this option
                if darksBool:
                    exotic_infoDict['darksdir'], inputdarks = check_imaging_files(exotic_infoDict['darksdir'], 'darks')
                    darksImgList = []
                    for darkFile in inputdarks:
                        darkData = fits.getdata(darkFile, ext=0)
                        darksImgList.append(darkData)
                    generalDark = np.median(darksImgList, axis=0)

                # biases
                if fileorcommandline == 1:
                    biases = user_input("\nDo you have biases? (y/n): ", type_=str, val1='y', val2='n')
                    if biases == 'y':
                        biasesBool = True
                        exotic_infoDict['biasesdir'] = user_input("Enter the directory path to your biases "
                                                                  "(must be in their own separate folder): ",
                                                                  type_=str)  # +"/*.FITS"
                    else:
                        biasesBool = False

                if biasesBool:
                    # Add / to end of directory if user does not input it
                    exotic_infoDict['biasesdir'], inputbiases = check_imaging_files(exotic_infoDict['biasesdir'],
                                                                                    'biases')
                    biasesImgList = []
                    for biasFile in inputbiases:
                        biasData = fits.getdata(biasFile, ext=0)
                        biasesImgList.append(biasData)
                    generalBias = np.median(biasesImgList, axis=0)
            else:
                flatsBool = False
                darksBool = False
                biasesBool = False

        log.info("***************************************\n")

        # Handle AAVSO Formatting
        if fileorcommandline == 1:
            exotic_infoDict['aavsonum'] = user_input("Please enter your AAVSO Observer Account Number "
                                                     "(type N/A if you do not currently have an account): ", type_=str)
            exotic_infoDict['secondobs'] = user_input("Please enter your comma-separated secondary observer codes "
                                                      "(or type N/A if only 1 observer code): ", type_=str)
            exotic_infoDict['ctype'] = user_input("Please enter your camera type (CCD or DSLR): ", type_=str)
            exotic_infoDict['pixelbin'] = user_input("Please enter your pixel binning: ", type_=str)
            # exotic_infoDict['exposure'] = user_input("Please enter your exposure time (seconds): ", type_=int)
            exotic_infoDict['filter'] = user_input("Please enter your filter name from the options at "
                                                   "http://astroutils.astronomy.ohio-state.edu/exofast/limbdark.shtml: ",
                                                   type_=str)
            exotic_infoDict['notes'] = user_input("Please enter any observing notes (seeing, weather, etc.)."
                                                  "If none, leave blank and press enter: ", type_=str)

        if not exotic_infoDict['notes'].replace(' ', ''):
            exotic_infoDict['notes'] = "na"

        if fileorcommandline == 2:
            if args.nasaexoarch:
                pass
            elif args.override:
                pDict['ra'], pDict['dec'] = radec_hours_to_degree(pDict['ra'], pDict['dec'])
            else:
                diff = False

                userpDict['ra'], userpDict['dec'] = radec_hours_to_degree(userpDict['ra'], userpDict['dec'])

                if not CandidatePlanetBool:
                    diff = check_parameters(userpDict, pDict)
                if diff:
                    pDict = get_planetary_parameters(CandidatePlanetBool, userpDict, pdict=pDict)
                else:
                    pDict = userpDict
        else:
            pDict = get_planetary_parameters(CandidatePlanetBool, userpDict, pdict=pDict)

        ld_obj = LimbDarkening(teff=pDict['teff'], teffpos=pDict['teffUncPos'], teffneg=pDict['teffUncNeg'],
                               met=pDict['met'], metpos=pDict['metUncPos'], metneg=pDict['metUncNeg'],
                               logg=pDict['logg'], loggpos=pDict['loggUncPos'], loggneg=pDict['loggUncNeg'],
                               wl_min=exotic_infoDict['wl_min'], wl_max=exotic_infoDict['wl_max'],
                               filter_type=exotic_infoDict['filter'])
        ld0, ld1, ld2, ld3, exotic_infoDict['filter'], exotic_infoDict['wl_min'], exotic_infoDict[
            'wl_max'] = ld_obj.nonlinear_ld()
        ld = [ld0[0], ld1[0], ld2[0], ld3[0]]

        # check for Nans + Zeros
        for k in pDict:
            if "Unc" in k:
                if not pDict[k]:
                    log.info(f"WARNING! {k} uncertainty is 0. Please use a non-zero value in inits.json")
                    pDict[k] = 1
                elif pDict[k] == 0 or np.isnan(pDict[k]):
                    log.info(f"WARNING! {k} uncertainty is 0. Please use a non-zero value in inits.json")
                    pDict[k] = 1
            elif pDict[k] is None:
                log.info(f"WARNING! {k} is None. Please use a numeric value in inits.json")
                pDict[k] = 0

        if fitsortext == 1:
            log.info("\n**************************"
                     "\nStarting Reduction Process"
                     "\n**************************\n")

            #########################################
            # FLUX DATA EXTRACTION AND MANIPULATION
            #########################################

            allImageData, timeList, airMassList, exptimes = [], [], [], []

            # TODO filter input files to get good reference for image alignment

            inputfiles = corruption_check(inputfiles)

            # time sort images
            times = []
            for file in inputfiles:
                extension = 0
                header = fits.getheader(filename=file, ext=extension)
                while header['NAXIS'] == 0:
                    extension += 1
                    header = fits.getheader(filename=file, ext=extension)
                times.append(getJulianTime(header))

            si = np.argsort(times)
            inputfiles = np.array(inputfiles)[si]

            # fit target in the first image and use it to determine aperture and annulus range
            inc = 0
            for file in inputfiles:
                first_image = fits.getdata(file, ext=0)
                try:
                    args = fit_centroid(first_image, [exotic_UIprevTPX, exotic_UIprevTPY], box=15)
                    break
                except Exception:
                    inc += 1
                finally:
                    del first_image, args

            inputfiles = inputfiles[inc:]
            wcs_file = check_wcs(inputfiles[0], exotic_infoDict['saveplot'], exotic_infoDict['plate_opt'])

            if wcs_file:
                log.info(f"\nHere is the path to your plate solution: {wcs_file}")
                wcs_header = fits.getheader(filename=wcs_file)
                rafile, decfile = get_radec(wcs_header)

                # Checking pixel coordinates against plate solution
                exotic_UIprevTPX, exotic_UIprevTPY = check_targetpixelwcs(exotic_UIprevTPX, exotic_UIprevTPY,
                                                                          pDict['ra'], pDict['dec'], rafile, decfile)

                for comp in compStarList:
                    log.info("\nChecking for variability in Comparison Star: \n"
                             f"Pixel X: {comp[0]} Pixel Y: {comp[1]}")
                    if variableStarCheck(rafile[comp[1]][comp[0]], decfile[comp[1]][comp[0]]):
                        log.info("\nCurrent comparison star is variable, proceeding to next star.")
                        compStarList.remove(comp)

            # alloc psf fitting param
            psf_data = {
                # x-cent, y-cent, amplitude, sigma-x, sigma-y, rotation, offset
                'target': np.zeros((len(inputfiles), 7)),  # PSF fit
                'target_align': np.zeros((len(inputfiles), 2))  # image alignment estimate
            }

            # aperture sizes in stdev (sigma) of PSF
            apers = np.linspace(2, 6, 10)
            annuli = np.linspace(6, 15, 10)

            aper_data = {
                'target': np.zeros((len(inputfiles), len(apers), len(annuli))),
                'target_err': np.zeros((len(inputfiles), len(apers), len(annuli))),
                'target_bg': np.zeros((len(inputfiles), len(apers), len(annuli)))
            }

            for i, coord in enumerate(compStarList):
                ckey = "comp{}".format(i + 1)
                psf_data[ckey] = np.zeros((len(inputfiles), 7))
                psf_data[ckey + "_align"] = np.zeros((len(inputfiles), 2))
                aper_data[ckey] = np.zeros((len(inputfiles), len(apers), len(annuli)))
                aper_data[ckey + "_bg"] = np.zeros((len(inputfiles), len(apers), len(annuli)))

            alignmentBool = exotic_infoDict.get('image_align', True)
            if alignmentBool == 'y':
                alignmentBool = True
            elif alignmentBool == 'n':
                alignmentBool = False

            # open files, calibrate, align, photometry
            for i, fileName in enumerate(inputfiles):
                hdul = fits.open(name=fileName, memmap=False, cache=False, lazy_load_hdus=False,
                                 ignore_missing_end=True)

                extension = 0
                image_header = hdul[extension].header
                while image_header["NAXIS"] == 0:
                    extension += 1
                    image_header = hdul[extension].header

                # TIME
                timeVal = getJulianTime(image_header)
                timeList.append(timeVal)

                # AIRMASS
                airMass = getAirMass(hdul, pDict['ra'], pDict['dec'], exotic_infoDict['lat'], exotic_infoDict['long'],
                                     exotic_infoDict['elev'])  # gets the airmass at the time the image was taken
                airMassList.append(airMass)  # adds that airmass value to the list of airmasses

                # EXPOSURE_TIME
                exp = image_header.get('EXPTIME')  # checking for variation in .fits header format
                if exp:
                    exptimes.append(image_header['EXPTIME'])
                else:
                    exptimes.append(image_header['EXPOSURE'])

                # IMAGES
                imageData = hdul[extension].data

                # apply cals if applicable
                if darksBool:
                    if i == 0:
                        log.info("Dark subtracting images.")
                    imageData = imageData - generalDark
                elif biasesBool:
                    if i == 0:
                        log.info("Bias-correcting images.")
                    imageData = imageData - generalBias
                else:
                    pass

                if flatsBool:
                    if i == 0:
                        log.info("Flattening images.")
                    generalFlat[generalFlat == 0] = 1
                    imageData = imageData / generalFlat

                if i == 0:
                    image_scale = get_pixel_scale(wcs_header, image_header, exotic_infoDict['pixel_scale'])

                    log.info(f"Reference Image for Alignment: {fileName}")
                    firstImage = np.copy(imageData)

                    #log.info("\nAligning your images from FITS files. Please wait.")

<<<<<<< HEAD
                # Image Alignment
                if alignmentBool:
                    apos, arot = image_alignment(np.array([firstImage, imageData]), len(inputfiles), fileName, i)
                else:
                    apos = np.array([[0,0],[0,0]])
                    arot = np.array([0,0])
=======
                # Find transformation
                apos, arot = transformation(np.array([firstImage, imageData]), len(inputfiles), fileName, i)

                if np.isclose((apos[0]**2).sum()**0.5,0) and i != 0:
                    print(fileName, "no alignment")
>>>>>>> e90c02cc

                # Fit PSF for target star
                if (np.pi - 0.1) <= np.abs(arot) <= (np.pi + 0.1):
                    xrot = exotic_UIprevTPX * np.cos(arot) - exotic_UIprevTPY * np.sin(arot) + apos[0][0]
                    yrot = exotic_UIprevTPX * np.sin(arot) + exotic_UIprevTPY * np.cos(arot) + apos[0][1]
                else:
                    xrot = exotic_UIprevTPX * np.cos(arot) - exotic_UIprevTPY * np.sin(arot) - apos[0][0]
                    yrot = exotic_UIprevTPX * np.sin(arot) + exotic_UIprevTPY * np.cos(arot) - apos[0][1]

                psf_data["target_align"][i] = [xrot,yrot]
                if i == 0:
                    psf_data["target"][i] = fit_centroid(imageData, [xrot, yrot], box=15)
                else:
                    if alignmentBool:
                        psf_data["target"][i] = fit_centroid(
                            imageData,
                            [xrot, yrot],
                            psf_data["target"][0][2:],  # reference psf in first image
                            box=15)
                    else:
                        # use previous PSF as prior
                        psf_data["target"][i] = fit_centroid(
                            imageData,
                            psf_data["target"][i-1][:2],
                            psf_data["target"][i-1][2:],  # reference psf in first image
                            box=15)

                        # check for change in amplitude of PSF
                        if np.abs( (psf_data["target"][i][2]-psf_data["target"][i-1][2])/psf_data["target"][i-1][2]) > 0.5:
                            log.info("Can't find target. Trying to align...")

                            apos, arot = image_alignment(np.array([firstImage, imageData]), len(inputfiles), fileName, i)

                            # Fit PSF for target star
                            if 3.0 <= np.abs(arot[1]) <= 3.3:
                                xrot = exotic_UIprevTPX * np.cos(arot[1]) - exotic_UIprevTPY * np.sin(arot[1]) + apos[1][0]
                                yrot = exotic_UIprevTPX * np.sin(arot[1]) + exotic_UIprevTPY * np.cos(arot[1]) + apos[1][1]
                            else:
                                xrot = exotic_UIprevTPX * np.cos(arot[1]) - exotic_UIprevTPY * np.sin(arot[1]) - apos[1][0]
                                yrot = exotic_UIprevTPX * np.sin(arot[1]) + exotic_UIprevTPY * np.cos(arot[1]) - apos[1][1]

                            psf_data["target"][i] = fit_centroid( imageData, [xrot, yrot], psf_data["target"][0][2:], box=15)

                # fit for the centroids in all images
                for j,coord in enumerate(compStarList):
                    ckey = "comp{}".format(j+1)
                    # apply transformation
                    if (np.pi - 0.1) <= np.abs(arot) <= (np.pi + 0.1):
                        xrot = coord[0] * np.cos(arot) - coord[1] * np.sin(arot) + apos[0][0]
                        yrot = coord[0] * np.sin(arot) + coord[1] * np.cos(arot) + apos[0][1]
                    else:
                        xrot = coord[0] * np.cos(arot) - coord[1] * np.sin(arot) - apos[0][0]
                        yrot = coord[0] * np.sin(arot) + coord[1] * np.cos(arot) - apos[0][1]

                    psf_data[ckey+"_align"][i] = [xrot,yrot]
                    if i == 0:
                        psf_data[ckey][i] = fit_centroid(imageData, [xrot, yrot], box=15)
                    else:
                        if alignmentBool:
                            psf_data[ckey][i] = fit_centroid(
                                imageData,
                                [xrot, yrot],
                                psf_data[ckey][0][2:],  # initialize with psf in first image
                                box=15)
                        else:
                            # use previous PSF as prior
                            psf_data[ckey][i] = fit_centroid(
                                imageData,
                                psf_data[ckey][i-1][:2],
                                psf_data[ckey][i-1][2:],
                                box=15)

                            # check for change in amplitude of PSF
                            if np.abs( (psf_data[ckey][i][2]-psf_data[ckey][i-1][2])/psf_data[ckey][i-1][2]) > 0.5:
                                log.info("Can't find target. Trying to align...")

                                apos, arot = image_alignment(np.array([firstImage, imageData]), len(inputfiles), fileName, i)

                                # Fit PSF for target star
                                if 3.0 <= np.abs(arot[1]) <= 3.3:
                                    xrot = exotic_UIprevTPX * np.cos(arot[1]) - exotic_UIprevTPY * np.sin(arot[1]) + apos[1][0]
                                    yrot = exotic_UIprevTPX * np.sin(arot[1]) + exotic_UIprevTPY * np.cos(arot[1]) + apos[1][1]
                                else:
                                    xrot = exotic_UIprevTPX * np.cos(arot[1]) - exotic_UIprevTPY * np.sin(arot[1]) - apos[1][0]
                                    yrot = exotic_UIprevTPX * np.sin(arot[1]) + exotic_UIprevTPY * np.cos(arot[1]) - apos[1][1]

                                psf_data[ckey][i] = fit_centroid( imageData, [xrot, yrot], psf_data[ckey][0][2:], box=15)

                # aperture photometry
                if i == 0:
                    sigma = float((psf_data["target"][0][3] + psf_data["target"][0][4]) * 0.5)
                    apers *= sigma
                    annuli *= sigma

                for a, aper in enumerate(apers):
                    for an, annulus in enumerate(annuli):
                        aper_data["target"][i][a][an], aper_data["target_bg"][i][a][an] = aperPhot(imageData,
                                                                                                   psf_data["target"][
                                                                                                       i, 0],
                                                                                                   psf_data["target"][
                                                                                                       i, 1],
                                                                                                   aper, annulus)

                        # loop through comp stars
                        for j, coord in enumerate(compStarList):
                            ckey = "comp{}".format(j + 1)
                            aper_data[ckey][i][a][an], aper_data[ckey + "_bg"][i][a][an] = aperPhot(imageData,
                                                                                                    psf_data[ckey][
                                                                                                        i, 0],
                                                                                                    psf_data[ckey][
                                                                                                        i, 1],
                                                                                                    aper, annulus)

                # close file + delete from memory
                hdul.close()
                del hdul

            # filter bad images
            badmask = (psf_data["target"][:, 0] == 0) | (aper_data["target"][:, 0, 0] == 0) | np.isnan(
                aper_data["target"][:, 0, 0])
            if np.sum(~badmask) == 0:
                log.error("No images to fit...check reference image for alignment (first image of sequence)")

            # convert to numpy arrays
            times = np.array(timeList)[~badmask]
            airmass = np.array(airMassList)[~badmask]
            psf_data["target"] = psf_data["target"][~badmask]
            psf_data["target_align"] = psf_data["target_align"][~badmask]
            si = np.argsort(times)

            # exposure time
            consistent_et = False
            if len(exptimes) > 0:
                consistent_et = all(elem == exptimes[0] for elem in exptimes)

            exptimes = np.array(exptimes)

            if consistent_et:
                exotic_infoDict['exposure'] = exptimes[0]
            else:
                exotic_infoDict['exposure'] = np.median(exptimes)

            # PSF flux
            tFlux = 2 * np.pi * psf_data['target'][:, 2] * psf_data['target'][:, 3] * psf_data['target'][:, 4]

            # loop over comp stars
            for j, coord in enumerate(compStarList):
                ckey = "comp{}".format(j + 1)
                psf_data[ckey] = psf_data[ckey][~badmask]
                psf_data[ckey + "_align"] = psf_data[ckey + "_align"][~badmask]

                cFlux = 2 * np.pi * psf_data[ckey][:, 2] * psf_data[ckey][:, 3] * psf_data[ckey][:, 4]
                myfit = fit_lightcurve(times, tFlux, cFlux, airmass, ld, pDict)
                for k in myfit.bounds.keys():
                    log.debug("  {}: {:.6f}".format(k, myfit.parameters[k]))

                log.debug('The Residual Standard Deviation is: ' + str(
                    round(100 * myfit.residuals.std() / np.median(myfit.data), 6)) + "%")
                log.debug('The Mean Squared Error is: ' + str(round(np.sum(myfit.residuals ** 2), 6)) + '\n')

                resstd = myfit.residuals.std() / np.median(myfit.data)
                if minSTD > resstd:  # If the standard deviation is less than the previous min
                    bestCompStar = j + 1
                    minSTD = resstd
                    minAperture = 0
                    minAnnulus = 15 * sigma
                    arrayNormUnc = myfit.dataerr

                    # sets the lists we want to print to correspond to the optimal aperature
                    goodFluxes = np.copy(myfit.data)
                    goodNormUnc = np.copy(myfit.dataerr)
                    nonBJDTimes = np.copy(myfit.time)
                    goodAirmasses = np.copy(myfit.airmass)
                    goodTargets = tFlux
                    goodReferences = cFlux
                    goodTUnc = tFlux ** 0.5
                    goodRUnc = cFlux ** 0.5
                    bestlmfit = myfit

                    finXTargCent = psf_data["target"][:, 0]
                    finYTargCent = psf_data["target"][:, 1]
                    finXRefCent = psf_data[ckey][:, 0]
                    finYRefCent = psf_data[ckey][:, 1]

            # Aperture Photometry
            for a, aper in enumerate(apers):

                for an, annulus in enumerate(annuli):
                    tFlux = aper_data['target'][:, a, an]
                    tFlux_err = aper_data['target_err'][:, a, an]

                    # fit without a comparison star
                    myfit = fit_lightcurve(times, tFlux, np.ones(tFlux.shape), airmass, ld, pDict)

                    for k in myfit.bounds.keys():
                        log.debug("  {}: {:.6f}".format(k, myfit.parameters[k]))

                    log.debug('The Residual Standard Deviation is: ' + str(
                        round(100 * myfit.residuals.std() / np.median(myfit.data), 6)) + "%")
                    log.debug('The Mean Squared Error is: ' + str(round(np.sum(myfit.residuals ** 2), 6)) + '\n')

                    resstd = myfit.residuals.std() / np.median(myfit.data)
                    if minSTD > resstd:  # If the standard deviation is less than the previous min
                        minSTD = resstd
                        minAperture = -aper
                        minAnnulus = annulus
                        arrayNormUnc = arrayNormUnc

                        # sets the lists we want to print to correspond to the optimal aperature
                        goodFluxes = np.copy(myfit.data)
                        goodNormUnc = np.copy(myfit.dataerr)
                        nonBJDTimes = np.copy(myfit.time)
                        nonBJDPhases = np.copy(myfit.phase)
                        goodAirmasses = np.copy(myfit.airmass)
                        goodTargets = tFlux
                        goodReferences = cFlux
                        goodTUnc = tFlux ** 0.5
                        goodRUnc = cFlux ** 0.5
                        goodResids = myfit.residuals
                        bestlmfit = myfit

                        finXTargCent = psf_data["target"][:, 0]
                        finYTargCent = psf_data["target"][:, 1]
                        finXRefCent = psf_data[ckey][:, 0]
                        finYRefCent = psf_data[ckey][:, 1]

                    # try to fit data with comp star
                    for j, coord in enumerate(compStarList):
                        ckey = "comp{}".format(j + 1)
                        cFlux = aper_data[ckey][:, a, an]

                        myfit = fit_lightcurve(times, tFlux, cFlux, airmass, ld, pDict)

                        for k in myfit.bounds.keys():
                            log.debug("  {}: {:.6f}".format(k, myfit.parameters[k]))

                        log.debug('The Residual Standard Deviation is: ' + str(
                            round(100 * myfit.residuals.std() / np.median(myfit.data), 6)) + "%")
                        log.debug('The Mean Squared Error is: ' + str(round(np.sum(myfit.residuals ** 2), 6)) + '\n')

                        resstd = myfit.residuals.std() / np.median(myfit.data)
                        if minSTD > resstd:  # If the standard deviation is less than the previous min
                            bestCompStar = j + 1
                            comp_coords = coord
                            minSTD = resstd
                            minAperture = aper
                            minAnnulus = annulus
                            arrayNormUnc = arrayNormUnc

                            # sets the lists we want to print to correspond to the optimal aperature
                            goodFluxes = np.copy(myfit.data)
                            goodNormUnc = np.copy(myfit.dataerr)
                            nonBJDTimes = np.copy(myfit.time)
                            nonBJDPhases = np.copy(myfit.phase)
                            goodAirmasses = np.copy(myfit.airmass)
                            goodTargets = tFlux
                            goodReferences = cFlux
                            goodTUnc = tFlux ** 0.5
                            goodRUnc = cFlux ** 0.5
                            goodResids = myfit.residuals
                            bestlmfit = myfit

                            finXTargCent = psf_data["target"][:, 0]
                            finYTargCent = psf_data["target"][:, 1]
                            finXRefCent = psf_data[ckey][:, 0]
                            finYRefCent = psf_data[ckey][:, 1]

            # log best fit
            if minAperture == 0:  # psf
                log.info('*********************************************')
                log.info('Best Comparison Star: #' + str(bestCompStar))
                log.info('Minimum Residual Scatter: ' + str(round(minSTD * 100, 4)) + '%')
                log.info('Optimal Method: PSF photometry')
                log.info('********************************************\n')

            elif minAperture < 0:  # no comp star
                log.info('*********************************************')
                log.info('Best Comparison Star: None')
                log.info('Minimum Residual Scatter: ' + str(round(minSTD * 100, 4)) + '%')
                log.info('Optimal Aperture: ' + str(abs(np.round(minAperture, 2))))
                log.info('Optimal Annulus: ' + str(np.round(minAnnulus, 2)))
                log.info('********************************************\n')
                bestCompStar = None

            else:
                log.info('*********************************************')
                log.info('Best Comparison Star: #' + str(bestCompStar))
                log.info('Minimum Residual Scatter: ' + str(round(minSTD * 100, 4)) + '%')
                log.info('Optimal Aperture: ' + str(np.round(minAperture, 2)))
                log.info('Optimal Annulus: ' + str(np.round(minAnnulus, 2)))
                log.info('********************************************\n')

            # Take the BJD times from the image headers
            if "BJD_TDB" in image_header or "BJD" in image_header or "BJD_TBD" in image_header:
                goodTimes = nonBJDTimes
            # If not in there, then convert all the final times into BJD - using astropy alone
            else:
                log.info("No BJDs in Image Headers. Converting all JDs to BJD_TDBs.")
                log.info("Please be patient- this step can take a few minutes.")

                animate_toggle(True)
                try:
                    resultos = utc_tdb.JDUTC_to_BJDTDB(nonBJDTimes, ra=pDict['ra'], dec=pDict['dec'],
                                                       lat=exotic_infoDict['lat'], longi=exotic_infoDict['long'],
                                                       alt=exotic_infoDict['elev'])
                    goodTimes = resultos[0]
                except:
                    targetloc = astropy.coordinates.SkyCoord(pDict['ra'], pDict['dec'], unit=(u.deg, u.deg),
                                                             frame='icrs')
                    obsloc = astropy.coordinates.EarthLocation(lat=exotic_infoDict['lat'], lon=exotic_infoDict['long'],
                                                               height=exotic_infoDict['elev'])
                    timesToConvert = astropy.time.Time(nonBJDTimes, format='jd', scale='utc', location=obsloc)
                    ltt_bary = timesToConvert.light_travel_time(targetloc)
                    time_barycentre = timesToConvert.tdb + ltt_bary
                    goodTimes = time_barycentre.value

                animate_toggle()

            # sigma clip
            si = np.argsort(goodTimes)
            dt = np.mean(np.diff(np.sort(goodTimes)))
            ndt = int(30. / 24. / 60. / dt) * 2 + 1  # ~30 minutes
            gi = ~sigma_clip(goodFluxes[si], sigma=3, dt=ndt)  # good indexs

            # Calculate the proper timeseries uncertainties from the residuals of the out-of-transit data
            OOT = (bestlmfit.transit == 1)  # find out-of-transit portion of the lightcurve
            if len(OOT) == 0: # if user does not get any out-of-transit data, normalize by the max data instead
                OOT = (bestlmfit.transit == np.nanmax(bestlmfit.transit))
            OOTscatter = np.std((bestlmfit.data / bestlmfit.airmass_model)[OOT])  # calculate the scatter in the data
            goodNormUnc = OOTscatter * bestlmfit.airmass_model  # scale this scatter back up by the airmass model and then adopt these as the uncertainties

            # Normalize by OOT per AAVSO Database upload requirements
            goodNormUnc = goodNormUnc / np.nanmedian(goodFluxes[OOT])
            goodFluxes = goodFluxes / np.nanmedian(goodFluxes[OOT])

            goodTimes = goodTimes[si][gi]
            goodFluxes = goodFluxes[si][gi]
            goodNormUnc = goodNormUnc[si][gi]
            goodAirmasses = goodAirmasses[si][gi]

            picframe = 10 * (minAperture + 15 * sigma)
            pltx = [max([0, min([finXTargCent[0], finXRefCent[0]]) - picframe]),
                    min([np.shape(firstImage)[0], max([finXTargCent[0], finXRefCent[0]]) + picframe])]
            plty = [max([0, min([finYTargCent[0], finYRefCent[0]]) - picframe]),
                    min([np.shape(firstImage)[1], max([finYTargCent[0], finYRefCent[0]]) + picframe])]
            plt.close()

            for stretch in [LinearStretch(), SquaredStretch(), SqrtStretch(), LogStretch()]:
                fig, ax = plt.subplots()
                # Draw apertures and sky annuli
                target_circle = plt.Circle((finXTargCent[0], finYTargCent[0]), minAperture, color='lime', fill=False,
                                           ls='-', label='Target')
                target_circle_sky = plt.Circle((finXTargCent[0], finYTargCent[0]), minAperture + minAnnulus,
                                               color='lime', fill=False, ls='--', lw=.5)
                if minAperture >= 0:
                    ref_circle = plt.Circle((finXRefCent[0], finYRefCent[0]), minAperture, color='r', fill=False,
                                            ls='-.', label='Comp')
                    ref_circle_sky = plt.Circle((finXRefCent[0], finYRefCent[0]), minAperture + minAnnulus, color='r',
                                                fill=False, ls='--', lw=.5)

                med_img = median_filter(firstImage, (4, 4))[int(pltx[0]):round(int(pltx[1])),
                          int(plty[0]):round(int(plty[1]))]
                norm = ImageNormalize(firstImage, interval=ZScaleInterval(), stretch=stretch)
                plt.imshow(firstImage, norm=norm, origin='lower', cmap='Greys_r', interpolation=None,
                           vmin=np.percentile(med_img, 5), vmax=np.percentile(med_img, 99))
                plt.plot(finXTargCent[0], finYTargCent[0], marker='+', color='lime')
                ax.add_artist(target_circle)
                ax.add_artist(target_circle_sky)
                if minAperture >= 0:
                    ax.add_artist(ref_circle)
                    ax.add_artist(ref_circle_sky)
                    plt.plot(finXRefCent[0], finYRefCent[0], '+r')
                plt.xlabel("x-axis [pixel]")
                plt.ylabel("y-axis [pixel]")
                plt.title(f"FOV for {pDict['pName']}\n({image_scale} arcsec/pix)")
                plt.xlim(pltx[0], pltx[1])
                plt.ylim(plty[0], plty[1])
                ax.grid(False)
                plt.plot(0, 0, color='lime', ls='-', label='Target')
                if minAperture >= 0:
                    plt.plot(0, 0, color='r', ls='-.', label='Comp')
                l = plt.legend(framealpha=0.75)
                for text in l.get_texts():
                    text.set_color("white")
                apos = '\''
                Path(exotic_infoDict['saveplot']).mkdir(parents=True, exist_ok=True)
                plt.savefig(Path(exotic_infoDict['saveplot']) /
                            f"FOV_{pDict['pName']}_{exotic_infoDict['date']}_"
                            f"{str(stretch.__class__).split('.')[-1].split(apos)[0]}.pdf", bbox_inches='tight')
                plt.savefig(Path(exotic_infoDict['saveplot']) /
                            f"FOV_{pDict['pName']}_{exotic_infoDict['date']}_"
                            f"{str(stretch.__class__).split('.')[-1].split(apos)[0]}.png", bbox_inches='tight')
                plt.close()

            log.info(f"\nFOV file saved as: {exotic_infoDict['saveplot']}/FOV_{pDict['pName']}_"
                     f"{exotic_infoDict['date']}_{str(stretch.__class__).split('.')[-1].split(apos)[0]}.pdf")

            # Centroid position plots
            plotCentroids(finXTargCent[si][gi], finYTargCent[si][gi], finXRefCent[si][gi], finYRefCent[si][gi],
                          goodTimes, pDict['pName'], exotic_infoDict['date'])

            # TODO: convert the exoplanet archive mid transit time to bjd - need to take into account observatory location listed in Exoplanet Archive
            # tMidtoC = astropy.time.Time(timeMidTransit, format='jd', scale='utc')
            # forPhaseResult = utc_tdb.JDUTC_to_BJDTDB(tMidtoC, ra=raDeg, dec=decDeg, lat=lati, longi=longit, alt=2000)
            # bjdMidTOld = float(forPhaseResult[0])
            bjdMidTOld = pDict['midT']

            goodPhasesList = []
            # convert all the phases based on the updated bjd times
            for convertedTime in goodTimes:
                bjdPhase = getPhase(float(convertedTime), pDict['pPer'], bjdMidTOld)
                goodPhasesList.append(bjdPhase)
            goodPhases = np.array(goodPhasesList)

            # Calculate the standard deviation of the normalized flux values
            standardDev1 = np.std(goodFluxes)

            ######################################
            # PLOTS ROUND 1
            ####################################
            # Make plots of raw target and reference values
            plt.figure()
            plt.errorbar(goodTimes, goodTargets[si][gi], yerr=goodTUnc[si][gi], linestyle='None', fmt='-o')
            plt.xlabel('Time (BJD)')
            plt.ylabel('Total Flux')
            # plt.rc('grid', linestyle="-", color='black')
            # plt.grid(True)
            plt.title(pDict['pName'] + ' Raw Flux Values ' + exotic_infoDict['date'])
            plt.savefig(Path(exotic_infoDict['saveplot']) / "temp" /
                        f"TargetRawFlux_{pDict['pName']}_{exotic_infoDict['date']}.png")
            plt.close()

            plt.figure()
            plt.errorbar(goodTimes, goodReferences[si][gi], yerr=goodRUnc[si][gi], linestyle='None', fmt='-o')
            plt.xlabel('Time (BJD)')
            plt.ylabel('Total Flux')
            # plt.rc('grid', linestyle="-", color='black')
            # plt.grid(True)
            plt.title('Comparison Star Raw Flux Values ' + exotic_infoDict['date'])
            plt.savefig(Path(exotic_infoDict['saveplot']) / "temp" /
                        f"CompRawFlux_{pDict['pName']}_{exotic_infoDict['date']}.png")
            plt.close()

            # Plots final reduced light curve (after the 3 sigma clip)
            plt.figure()
            plt.errorbar(goodTimes, goodFluxes, yerr=goodNormUnc, linestyle='None', fmt='-bo')
            plt.xlabel('Time (BJD)')
            plt.ylabel('Normalized Flux')
            # plt.rc('grid', linestyle="-", color='black')
            # plt.grid(True)
            plt.title(pDict['pName'] + ' Normalized Flux vs. Time ' + exotic_infoDict['date'])
            plt.savefig(Path(exotic_infoDict['saveplot']) / "temp" /
                        f"NormalizedFluxTime_{pDict['pName']}_{exotic_infoDict['date']}.png")
            plt.close()

            # Save normalized flux to text file prior to MCMC
            params_file = Path(
                exotic_infoDict['saveplot']) / f"NormalizedFlux_{pDict['pName']}_{exotic_infoDict['date']}.txt"
            with params_file.open('w') as f:
                f.write("BJD,Norm Flux,Norm Err,AM\n")

                for ti, fi, erri, ami in zip(goodTimes, goodFluxes, goodNormUnc, goodAirmasses):
                    f.write(f"{round(ti, 8)},{round(fi, 7)},{round(erri, 6)},{round(ami, 2)}\n")

            log.info("\nOutput File Saved")
        else:
            goodTimes, goodFluxes, goodNormUnc, goodAirmasses = [], [], [], []
            bestCompStar = None

            with data_file.open('r') as f:
                for processed_data in f:
                    try:
                        processed_data = processed_data.split(',')
                        goodTimes.append(float(processed_data[0]))
                        goodFluxes.append(float(processed_data[1]))
                        goodNormUnc.append(float(processed_data[2]))
                        goodAirmasses.append(float(processed_data[3]))
                    except ValueError:
                        continue

            goodTimes = np.array(goodTimes)
            goodFluxes = np.array(goodFluxes)
            goodNormUnc = np.array(goodNormUnc)
            goodAirmasses = np.array(goodAirmasses)

            # Ask user for time format and convert it if not in BJD_TDB
            log.info("NOTE: If your file is not in one of the following formats, "
                     "please re-reduce your data into one of the time formats recognized by EXOTIC.")

            while True:
                time_format = user_input("Which of the following time formats is your data file stored in? "
                                         "\nBJD_TDB / JD_UTC / MJD_UTC: ", type_=str)
                time_format = time_format.upper().strip()

                if time_format not in ['BJD_TDB', 'JD_UTC', 'MJD_UTC']:
                    log.info("Invalid entry; please try again.")
                else:
                    break

            if time_format != 'BJD_TDB':
                goodTimes = timeConvert(goodTimes, time_format, pDict, exotic_infoDict)

            # Ask user for flux units and convert to flux if in magnitude/millimagnitude
            log.info("NOTE: If your file is not in one of the following formats, "
                     "please re-reduce your data into one of the time formats recognized by EXOTIC.")

            while True:
                flux_format = user_input("Which of the following units of flux is your data file stored in? "
                                         "\nflux / magnitude / millimagnitude: ", type_=str)
                flux_format = flux_format.lower().strip()

                if flux_format not in ['flux', 'magnitude', 'millimagnitude']:
                    log.info("Invalid entry; please try again.")
                else:
                    break

            if flux_format != 'flux':
                goodFluxes, goodNormUnc = fluxConvert(goodFluxes, goodNormUnc, flux_format)

        # for k in myfit.bounds.keys():
        #     print("{:.6f} +- {}".format( myfit.parameters[k], myfit.errors[k]))

        log.info("\n")
        log.info("****************************************")
        log.info("Fitting a Light Curve Model to Your Data")
        log.info("****************************************\n")

        ##########################
        # NESTED SAMPLING FITTING
        ##########################

        prior = {
            'rprs': pDict['rprs'],  # Rp/Rs
            'ars': pDict['aRs'],  # a/Rs
            'per': pDict['pPer'],  # Period [day]
            'inc': pDict['inc'],  # Inclination [deg]
            'u0': ld0[0], 'u1': ld1[0], 'u2': ld2[0], 'u3': ld3[0],  # limb darkening (nonlinear)
            'ecc': pDict['ecc'],  # Eccentricity
            'omega': 0,  # Arg of periastron
            'tmid': pDict['midT'],  # time of mid transit [day]
            'a1': goodFluxes.mean(),  # max() - arrayFinalFlux.min(), #mid Flux
            'a2': 0,  # Flux lower bound
        }

        phase = (goodTimes - prior['tmid']) / prior['per']
        prior['tmid'] = pDict['midT'] + np.floor(phase).max() * prior['per']
        upper = pDict['midT'] + 35 * pDict['midTUnc'] + np.floor(phase).max() * (pDict['pPer'] + 35 * pDict['pPerUnc'])
        lower = pDict['midT'] - 35 * pDict['midTUnc'] + np.floor(phase).max() * (pDict['pPer'] - 35 * pDict['pPerUnc'])

        if np.floor(phase).max() - np.floor(phase).min() == 0:
            log.info("ERROR: Estimated mid-transit not in observation range (check priors or observation time)")
            log.info(f"start:{goodTimes.min()}")
            log.info(f"  end:{goodTimes.max()}")
            log.info(f"prior:{prior['tmid']}")

        mybounds = {
            'rprs': [0, pDict['rprs'] * 1.25],
            'tmid': [lower, upper],
            'ars': [pDict['aRs'] - 1, pDict['aRs'] + 1],
            'a1': [min(0, np.nanmin(goodFluxes)), 3 * np.nanmax(goodFluxes)],
            'a2': [-3, 3],
        }

        # final light curve fit
        myfit = lc_fitter(goodTimes, goodFluxes, goodNormUnc, goodAirmasses, prior, mybounds, mode='ns')
        # myfit.dataerr *= np.sqrt(myfit.chi2 / myfit.data.shape[0])  # scale errorbars by sqrt(rchi2)
        # myfit.detrendederr *= np.sqrt(myfit.chi2 / myfit.data.shape[0])

        # estimate transit duration
        pars = dict(**myfit.parameters)
        times = np.linspace(np.min(myfit.time), np.max(myfit.time), 1000)
        dt = np.diff(times).mean()
        durs = []
        for r in range(1000):
            # randomize parameters
            for k in myfit.errors:
                pars[k] = np.random.normal(myfit.parameters[k], myfit.errors[k])

            data = transit(times, pars)
            tmask = data < 1
            durs.append(tmask.sum()*dt)

        ########################
        # PLOT FINAL LIGHT CURVE
        ########################
        f, (ax_lc, ax_res) = plt.subplots(2, 1, gridspec_kw={'height_ratios': [3, 1]})

        ax_lc.set_title(pDict['pName'])
        ax_res.set_xlabel('Phase')

        # clip plot to get rid of white space
        ax_res.set_xlim([min(myfit.phase), max(myfit.phase)])
        ax_lc.set_xlim([min(myfit.phase), max(myfit.phase)])

        # making borders and tick labels black
        ax_lc.spines['bottom'].set_color('black')
        ax_lc.spines['top'].set_color('black')
        ax_lc.spines['right'].set_color('black')
        ax_lc.spines['left'].set_color('black')
        ax_lc.tick_params(axis='x', colors='black')
        ax_lc.tick_params(axis='y', colors='black')

        ax_res.spines['bottom'].set_color('black')
        ax_res.spines['top'].set_color('black')
        ax_res.spines['right'].set_color('black')
        ax_res.spines['left'].set_color('black')
        ax_res.tick_params(axis='x', colors='black')
        ax_res.tick_params(axis='y', colors='black')

        # residual plot
        ax_res.errorbar(myfit.phase, myfit.residuals / np.median(myfit.data), yerr=myfit.detrendederr, color='gray',
                        marker='o', markersize=5, linestyle='None', mec='None', alpha=0.75)
        ax_res.plot(myfit.phase, np.zeros(len(myfit.phase)), 'r-', lw=2, alpha=1, zorder=100)
        ax_res.set_ylabel('Residuals')
        ax_res.set_ylim([-3 * np.nanstd(myfit.residuals / np.median(myfit.data)),
                         3 * np.nanstd(myfit.residuals / np.median(myfit.data))])

        correctedSTD = np.std(myfit.residuals / np.median(myfit.data))
        ax_lc.errorbar(myfit.phase, myfit.detrended, yerr=myfit.detrendederr, ls='none',
                       marker='o', color='gray', markersize=5, mec='None', alpha=0.75)
        ax_lc.plot(myfit.phase, myfit.transit, 'r', zorder=1000, lw=2)

        ax_lc.set_ylabel('Relative Flux')
        ax_lc.get_xaxis().set_visible(False)

        ax_res.errorbar(binner(myfit.phase, len(myfit.residuals) // 10),
                        binner(myfit.residuals / np.median(myfit.data), len(myfit.residuals) // 10),
                        yerr=
                        binner(myfit.residuals / np.median(myfit.data), len(myfit.residuals) // 10, myfit.detrendederr)[
                            1],
                        fmt='s', ms=5, mfc='b', mec='None', ecolor='b', zorder=10)
        ax_lc.errorbar(binner(myfit.phase, len(myfit.phase) // 10),
                       binner(myfit.detrended, len(myfit.detrended) // 10),
                       yerr=
                       binner(myfit.residuals / np.median(myfit.data), len(myfit.residuals) // 10, myfit.detrendederr)[
                           1],
                       fmt='s', ms=5, mfc='b', mec='None', ecolor='b', zorder=10)

        # remove vertical whitespace
        f.subplots_adjust(hspace=0)

        # For some reason, saving as a pdf crashed on Rob's laptop...so adding in a try statement to save it as a pdf if it can, otherwise, png
        Path(exotic_infoDict['saveplot']).mkdir(parents=True, exist_ok=True)
        try:
            f.savefig(Path(exotic_infoDict['saveplot']) /
                      f"FinalLightCurve_{pDict['pName']}_{exotic_infoDict['date']}.pdf", bbox_inches="tight")
            f.savefig(Path(exotic_infoDict['saveplot']) /
                      f"FinalLightCurve_{pDict['pName']}_{exotic_infoDict['date']}.png", bbox_inches="tight")
        except:
            f.savefig(Path(exotic_infoDict['saveplot']) /
                      f"FinalLightCurve_{pDict['pName']}_{exotic_infoDict['date']}.png", bbox_inches="tight")
        plt.close()

        ###################################################################################

        # triangle plot
        fig, axs = dynesty.plotting.cornerplot(myfit.results, labels=list(mybounds.keys()), quantiles_2d=[0.4, 0.85],
                                               smooth=0.015, show_titles=True, use_math_text=True, title_fmt='.2e',
                                               hist2d_kwargs={'alpha': 1, 'zorder': 2, 'fill_contours': False})
        dynesty.plotting.cornerpoints(myfit.results, labels=list(mybounds.keys()),
                                      fig=[fig, axs[1:, :-1]], plot_kwargs={'alpha': 0.1, 'zorder': 1, })
        fig.savefig(Path(exotic_infoDict['saveplot']) / "temp" /
                    f"Triangle_{pDict['pName']}_{exotic_infoDict['date']}.png")
        plt.close()

        # write output to text file
        params_file = Path(
            exotic_infoDict['saveplot']) / f"FinalLightCurve_{pDict['pName']}_{exotic_infoDict['date']}.csv"
        with params_file.open('w') as f:
            f.write(f"# FINAL TIMESERIES OF {pDict['pName']}\n")
            f.write("# BJD_TDB,Orbital Phase,Flux,Uncertainty,Model,Airmass\n")
            phase = getPhase(myfit.time, pDict['pPer'], myfit.parameters['tmid'])

            for bjdi, phasei, fluxi, fluxerri, modeli, ami in zip(myfit.time, phase, myfit.detrended,
                                                                  myfit.dataerr / myfit.airmass_model, myfit.transit,
                                                                  myfit.airmass_model):
                f.write(f"{bjdi}, {phasei}, {fluxi}, {fluxerri}, {modeli}, {ami}\n")

        #######################################################################
        # print final extracted planetary parameters
        #######################################################################

        log.info("\n*********************************************************")
        log.info("FINAL PLANETARY PARAMETERS\n")
        log.info(
            f"              Mid-Transit Time [BJD_TDB]: {round_to_2(myfit.parameters['tmid'], myfit.errors['tmid'])} +/- {round_to_2(myfit.errors['tmid'])}")
        log.info(
            f"  Radius Ratio (Planet/Star) [Rp/Rs]: {round_to_2(myfit.parameters['rprs'], myfit.errors['rprs'])} +/- {round_to_2(myfit.errors['rprs'])}")
        log.info(
            f" Semi Major Axis/ Star Radius [a/Rs]: {round_to_2(myfit.parameters['ars'], myfit.errors['ars'])} +/- {round_to_2(myfit.errors['ars'])}")
        log.info(
            f"               Airmass coefficient 1: {round_to_2(myfit.parameters['a1'], myfit.errors['a1'])} +/- {round_to_2(myfit.errors['a1'])}")
        log.info(
            f"               Airmass coefficient 2: {round_to_2(myfit.parameters['a2'], myfit.errors['a2'])} +/- {round_to_2(myfit.errors['a2'])}")
        log.info(
            f"                    Residual scatter: {round_to_2(100. * np.std(myfit.residuals / np.median(myfit.data)))} %")
        log.info(
            f"              Transit Duration [day]: {round_to_2(np.mean(durs))} +/- {round_to_2(np.std(durs))}")
        log.info("*********************************************************")

        ##########
        # SAVE DATA
        ##########

        params_file = Path(exotic_infoDict['saveplot']) / f"FinalParams_{pDict['pName']}_{exotic_infoDict['date']}.json"
        params_num = {
            "Mid-Transit Time (Tmid)": f"{round_to_2(myfit.parameters['tmid'], myfit.errors['tmid'])} +/- {round_to_2(myfit.errors['tmid'])} BJD_TDB",
            "Ratio of Planet to Stellar Radius (Rp/Rs)": f"{round_to_2(myfit.parameters['rprs'], myfit.errors['rprs'])} +/- {round_to_2(myfit.errors['rprs'])}",
            "Transit depth (Rp/Rs)^2": f"{round_to_2(100. * (myfit.parameters['rprs'] ** 2.))} +/- {round_to_2(100. * 2. * myfit.parameters['rprs'] * myfit.errors['rprs'])} [%]",
            "Semi Major Axis/Star Radius (a/Rs)": f"{round_to_2(myfit.parameters['ars'], myfit.errors['ars'])} +/- {round_to_2(myfit.errors['ars'])} ",
            "Airmass coefficient 1 (a1)": f"{round_to_2(myfit.parameters['a1'], myfit.errors['a1'])} +/- {round_to_2(myfit.errors['a1'])}",
            "Airmass coefficient 2 (a2)": f"{round_to_2(myfit.parameters['a2'], myfit.errors['a2'])} +/- {round_to_2(myfit.errors['a2'])}",
            "Scatter in the residuals of the lightcurve fit is": f"{round_to_2(100. * np.std(myfit.residuals / np.median(myfit.data)))} %",
            "Transit Duration (day)":f"{round_to_2(np.mean(durs))} +/- {round_to_2(np.std(durs))}"
        }
        final_params = {'FINAL PLANETARY PARAMETERS': params_num}

        # write output to json file
        with params_file.open('w') as f:
            json.dump(final_params, f, indent=4)

        log.info(f"\nFinal Planetary Parameters have been saved in {exotic_infoDict['saveplot']} as "
                 f"{pDict['pName']}_{exotic_infoDict['date']}.json\n")

        if bestCompStar:
            comp_ra = None
            comp_dec = None

            if wcs_file:
                comp_ra = rafile[comp_coords[1]][comp_coords[0]]
                comp_dec = decfile[comp_coords[1]][comp_coords[0]]

            comp_star = [{'ra': str(comp_ra) if comp_ra else comp_ra,
                          'dec': str(comp_dec) if comp_dec else comp_dec,
                          'x': str(comp_coords[0]) if comp_coords[0] else comp_coords[0],
                          'y': str(comp_coords[1]) if comp_coords[1] else comp_coords[1]}]
        else:
            comp_star = []

        filter_dict = {'name': exotic_infoDict['filter'],
                       'fwhm': [
                           str(exotic_infoDict['wl_min']) if exotic_infoDict['wl_min'] else exotic_infoDict['wl_min'],
                           str(exotic_infoDict['wl_max']) if exotic_infoDict['wl_max'] else exotic_infoDict['wl_max']]}

        priors_dict = {'Period': {'value': str(round_to_2(pDict['pPer'], pDict['pPerUnc'])),
                                  'uncertainty': str(round_to_2(pDict['pPerUnc'])) if pDict['pPerUnc'] else pDict[
                                      'pPerUnc']},
                       'a/R*': {'value': str(round_to_2(pDict['aRs'], pDict['aRsUnc'])),
                                'uncertainty': str(round_to_2(pDict['aRsUnc'])) if pDict['aRsUnc'] else pDict[
                                    'aRsUnc']},
                       'inc': {'value': str(round_to_2(pDict['inc'], pDict['incUnc'])),
                               'uncertainty': str(round_to_2(pDict['incUnc'])) if pDict['incUnc'] else pDict['incUnc']},
                       'ecc': {'value': str(round_to_2(pDict['ecc'])), 'uncertainty': None},
                       'u0': {'value': str(round_to_2(ld0[0], ld0[1])), 'uncertainty': str(round_to_2(ld0[1]))},
                       'u1': {'value': str(round_to_2(ld1[0], ld1[1])), 'uncertainty': str(round_to_2(ld1[1]))},
                       'u2': {'value': str(round_to_2(ld2[0], ld2[1])), 'uncertainty': str(round_to_2(ld2[1]))},
                       'u3': {'value': str(round_to_2(ld3[0], ld3[1])), 'uncertainty': str(round_to_2(ld3[1]))}}

        round_to_2(myfit.parameters['a1'], myfit.errors['a1'])

        results_dict = {'Tc': {'value': str(round_to_2(myfit.parameters['tmid'], myfit.errors['tmid'])),
                               'uncertainty': str(round_to_2(myfit.errors['tmid']))},
                        'Rp/R*': {'value': str(round_to_2(myfit.parameters['rprs'], myfit.errors['rprs'])),
                                  'uncertainty': str(round_to_2(myfit.errors['rprs']))},
                        'Am1': {'value': str(round_to_2(myfit.parameters['a1'], myfit.errors['a1'])),
                                'uncertainty': str(round_to_2(myfit.errors['a1']))},
                        'Am2': {'value': str(round_to_2(myfit.parameters['a2'], myfit.errors['a2'])),
                                'uncertainty': str(round_to_2(myfit.errors['a2']))},
                        'Duration':{'value':str(round_to_2(np.mean(durs))),
                                    'uncertainty':str(round_to_2(np.std(durs)))}}

        params_file = Path(exotic_infoDict['saveplot']) / f"AAVSO_{pDict['pName']}_{exotic_infoDict['date']}.txt"
        with params_file.open('w') as f:
            f.write("#TYPE=EXOPLANET\n"  # fixed
                    f"#OBSCODE={exotic_infoDict['aavsonum']}\n"  # UI
                    f"#SECONDARY_OBSCODE={exotic_infoDict['secondobs']}\n"  # UI
                    f"#SOFTWARE=EXOTIC v{__version__}\n"  # fixed
                    "#DELIM=,\n"  # fixed
                    "#DATE_TYPE=BJD_TDB\n"  # fixed
                    f"#OBSTYPE={exotic_infoDict['ctype']}\n"
                    f"#STAR_NAME={pDict['sName']}\n"  # code yields
                    f"#EXOPLANET_NAME={pDict['pName']}\n"  # code yields
                    f"#BINNING={exotic_infoDict['pixelbin']}\n"  # user input
                    f"#EXPOSURE_TIME={exotic_infoDict.get('exposure', -1)}\n"  # UI
                    f"#FILTER-XC={json.dumps(filter_dict)}\n"
                    f"#COMP_STAR-XC={json.dumps(comp_star)}\n"
                    f"#NOTES={exotic_infoDict['notes']}\n"
                    "#DETREND_PARAMETERS=AIRMASS, AIRMASS CORRECTION FUNCTION\n"  # fixed
                    "#MEASUREMENT_TYPE=Rnflux\n"  # fixed
                    f"#PRIORS-XC={json.dumps(priors_dict)}\n"  # code yields
                    f"#RESULTS-XC={json.dumps(results_dict)}\n")  # code yields

            # Older formatting, will remove later
            f.write(previous_data_format(pDict, ld0, ld1, ld2, ld3, myfit))

            f.write("# EXOTIC is developed by Exoplanet Watch (exoplanets.nasa.gov/exoplanet-watch/), a citizen science project managed by NASA’s Jet Propulsion Laboratory on behalf of NASA’s Universe of Learning. This work is supported by NASA under award number NNX16AC65A to the Space Telescope Science Institute.\n"
                    "# Use of this data is governed by the AAVSO Data Usage Guidelines: aavso.org/data-usage-guidelines\n")

            f.write("#DATE,FLUX,MERR,DETREND_1,DETREND_2\n")
            for aavsoC in range(0, len(myfit.time)):
                # f.write(f"{round(myfit.time[aavsoC], 8)},{round(myfit.data[aavsoC] / myfit.parameters['a1'], 7)},"
                #         f"{round(myfit.dataerr[aavsoC] / myfit.parameters['a1'], 7)},{round(goodAirmasses[aavsoC], 7)},"
                #         f"{round(myfit.airmass_model[aavsoC] / myfit.parameters['a1'], 7)}\n")
                f.write(f"{round(myfit.time[aavsoC], 8)},{round(myfit.data[aavsoC], 7)},"
                        f"{round(myfit.dataerr[aavsoC], 7)},{round(goodAirmasses[aavsoC], 7)},"
                        f"{round(myfit.airmass_model[aavsoC], 7)}\n")

        log.info("Output File Saved")

        log.info("\n************************")
        log.info("End of Reduction Process")
        log.info("************************")

        log.debug("Stopped ...")


if __name__ == "__main__":
    # configure logger for standalone execution
    logging.root.setLevel(logging.NOTSET)
    fileFormatter = logging.Formatter("%(asctime)s.%(msecs)03d [%(threadName)-12.12s] %(levelname)-5.5s  "
                                      "%(funcName)s:%(lineno)d - %(message)s", f"%Y-%m-%dT%H:%M:%S")
    fileHandler = TimedRotatingFileHandler(filename="exotic.log", when="midnight", backupCount=2)
    fileHandler.setLevel(logging.DEBUG)
    fileHandler.setFormatter(fileFormatter)
    consoleFormatter = logging.Formatter("%(message)s")
    consoleHandler = logging.StreamHandler(sys.stdout)
    consoleHandler.setFormatter(consoleFormatter)
    consoleHandler.setLevel(logging.INFO)
    log.addHandler(fileHandler)
    log.addHandler(consoleHandler)
    main()<|MERGE_RESOLUTION|>--- conflicted
+++ resolved
@@ -2581,20 +2581,12 @@
 
                     #log.info("\nAligning your images from FITS files. Please wait.")
 
-<<<<<<< HEAD
                 # Image Alignment
                 if alignmentBool:
                     apos, arot = image_alignment(np.array([firstImage, imageData]), len(inputfiles), fileName, i)
                 else:
                     apos = np.array([[0,0],[0,0]])
                     arot = np.array([0,0])
-=======
-                # Find transformation
-                apos, arot = transformation(np.array([firstImage, imageData]), len(inputfiles), fileName, i)
-
-                if np.isclose((apos[0]**2).sum()**0.5,0) and i != 0:
-                    print(fileName, "no alignment")
->>>>>>> e90c02cc
 
                 # Fit PSF for target star
                 if (np.pi - 0.1) <= np.abs(arot) <= (np.pi + 0.1):
